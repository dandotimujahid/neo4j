--- conflicted
+++ resolved
@@ -34,15 +34,10 @@
 import org.neo4j.kernel.logging.ConsoleLogger;
 import org.neo4j.kernel.logging.Logging;
 
-<<<<<<< HEAD
-import static org.mockito.Mockito.*;
-import static org.neo4j.kernel.impl.util.TestLogger.LogCall.unknown;
-=======
 import static org.junit.Assert.assertEquals;
 import static org.junit.Assert.assertTrue;
 import static org.mockito.Mockito.doReturn;
 import static org.mockito.Mockito.mock;
->>>>>>> 76acc25f
 
 public class LearnerContextImplTest
 {
@@ -75,24 +70,10 @@
         ctx.notifyLearnMiss( new org.neo4j.cluster.protocol.atomicbroadcast.multipaxos.InstanceId( 1l ) );
 
         // Then
-<<<<<<< HEAD
-        logging.getDelegatedConsoleLog( LearnerState.class ).assertExactly(
-                unknown( "Did not have learned value for Paxos instance 1. This generally indicates that this instance has missed too many " +
-                                            "cluster events and is failing to catch up. If this error does not resolve soon it " +
-                                            "may become necessary to restart this cluster member so normal operation can resume." ),
-                unknown( "Did not have learned value for Paxos instance 2. This generally indicates that this instance has missed too many " +
-                                                            "cluster events and is failing to catch up. If this error does not resolve soon it " +
-                                                            "may become necessary to restart this cluster member so normal operation can resume." ),
-                unknown( "Did not have learned value for Paxos instance 1. This generally indicates that this instance has missed too many " +
-                                                            "cluster events and is failing to catch up. If this error does not resolve soon it " +
-                                                            "may become necessary to restart this cluster member so normal operation can resume." )
-        );
-=======
         assertEquals( 3, logs.size() );
         assertTrue( logs.get( 0 ).startsWith( "Did not have learned value for Paxos instance 1." ) );
         assertTrue( logs.get( 1 ).startsWith( "Did not have learned value for Paxos instance 2." ) );
         assertTrue( logs.get( 2 ).startsWith( "Did not have learned value for Paxos instance 1." ) );
->>>>>>> 76acc25f
     }
 
 }