--- conflicted
+++ resolved
@@ -39,12 +39,7 @@
 import org.neo4j.helpers.collection.Iterables;
 import org.neo4j.logging.LogProvider;
 
-<<<<<<< HEAD
 import static org.neo4j.helpers.collection.Iterables.asList;
-=======
-import static java.util.Arrays.asList;
-import static org.neo4j.helpers.collection.Iterables.toList;
->>>>>>> ed92ebe8
 
 class HeartbeatContextImpl extends AbstractContextImpl implements HeartbeatContext
 {
@@ -150,41 +145,6 @@
         {
             if( !isMe( instanceId ) )
             {
-<<<<<<< HEAD
-=======
-                @Override
-                public void notify( HeartbeatListener listener )
-                {
-                    listener.failed( node );
-                }
-            });
-        }
-
-        if ( checkSuspectEverybody() )
-        {
-            getLog( HeartbeatContext.class ).warn( "All other instances are being suspected. Moving on to mark all other instances as failed" );
-            markAllOtherMembersAsFailed();
-        }
-    }
-
-    /*
-     * Alters state so that all instances are marked as failed. The state is changed so that any timeouts will not
-     * reset an instance to alive, allowing only for real heartbeats from an instance to mark it again as alive. This
-     * method is expected to be called in the event where all instances are being suspected, in which case a network
-     * partition has happened and we need to set ourselves in an unavailable state.
-     * The way this method achieves its task is by introducing suspicions from everybody about everybody. This mimics
-     * the normal way of doing things, effectively faking a series of suspicion messages from every other instance
-     * before connectivity was lost. As a result, when connectivity is restored, the state will be restored properly
-     * for every instance that actually manages to reconnect.
-     */
-    private void markAllOtherMembersAsFailed()
-    {
-        Set<InstanceId> everyoneElse = new HashSet<>();
-        for ( InstanceId instanceId : getMembers().keySet() )
-        {
-            if( !isMe( instanceId ) )
-            {
->>>>>>> ed92ebe8
                 everyoneElse.add( instanceId );
             }
         }
@@ -194,29 +154,7 @@
             Set<InstanceId> instancesThisInstanceSuspects = new HashSet<>( everyoneElse );
             instancesThisInstanceSuspects.remove( instanceId ); // obviously an instance cannot suspect itself
             suspicions( instanceId, instancesThisInstanceSuspects );
-<<<<<<< HEAD
-=======
-        }
-    }
-
-    /**
-     * Returns true iff this instance suspects every other instance currently in the cluster, except for itself.
-     */
-    private boolean checkSuspectEverybody()
-    {
-        Map<InstanceId, URI> allClusterMembers = getMembers();
-        Set<InstanceId> suspectedInstances = getSuspicionsFor( getMyId() );
-        int suspected = 0;
-        for ( InstanceId suspectedInstance : suspectedInstances )
-        {
-            if ( allClusterMembers.containsKey( suspectedInstance ) )
-            {
-                suspected++;
-            }
->>>>>>> ed92ebe8
-        }
-
-        return suspected == allClusterMembers.size() - 1;
+        }
     }
 
     /**
@@ -384,11 +322,7 @@
         if ( serverSuspicions == null )
         {
             serverSuspicions = new HashSet<>();
-<<<<<<< HEAD
-            nodeSuspicions.put( uri, serverSuspicions );
-=======
             nodeSuspicions.put( instanceId, serverSuspicions );
->>>>>>> ed92ebe8
         }
         return serverSuspicions;
     }
@@ -416,11 +350,7 @@
                                           Executor executor )
     {
         return new HeartbeatContextImpl( me, commonStateSnapshot, logging, timeouts, new HashSet<>( failed ),
-<<<<<<< HEAD
                 new HashMap<>( nodeSuspicions ), new ArrayList<>( asList( heartBeatListeners ) ), executor );
-=======
-                new HashMap<>( nodeSuspicions ), new ArrayList<>( toList( heartBeatListeners ) ), executor );
->>>>>>> ed92ebe8
     }
 
     @Override
