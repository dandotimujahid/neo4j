--- conflicted
+++ resolved
@@ -113,22 +113,15 @@
         this.configuration = configuration;
     }
 
-<<<<<<< HEAD
-    public CommonContextState snapshot( Log log )
-    {
-        return new CommonContextState( boundAt, lastKnownLearnedInstanceInCluster, nextInstanceId,
-                configuration.snapshot(log) );
-=======
     public int getMaxAcceptors()
     {
         return maxAcceptors;
     }
 
-    public CommonContextState snapshot( StringLogger logger )
+    public CommonContextState snapshot( Log log )
     {
         return new CommonContextState( boundAt, lastKnownLearnedInstanceInCluster, nextInstanceId,
-                configuration.snapshot(logger), maxAcceptors );
->>>>>>> 3317386c
+                configuration.snapshot(log), maxAcceptors );
     }
 
     @Override
