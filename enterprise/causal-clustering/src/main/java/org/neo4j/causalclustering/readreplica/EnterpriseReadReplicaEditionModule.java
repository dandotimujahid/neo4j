/*
 * Copyright (c) 2002-2018 "Neo Technology,"
 * Network Engine for Objects in Lund AB [http://neotechnology.com]
 *
 * This file is part of Neo4j.
 *
 * Neo4j is free software: you can redistribute it and/or modify
 * it under the terms of the GNU Affero General Public License as
 * published by the Free Software Foundation, either version 3 of the
 * License, or (at your option) any later version.
 *
 * This program is distributed in the hope that it will be useful,
 * but WITHOUT ANY WARRANTY; without even the implied warranty of
 * MERCHANTABILITY or FITNESS FOR A PARTICULAR PURPOSE.  See the
 * GNU Affero General Public License for more details.
 *
 * You should have received a copy of the GNU Affero General Public License
 * along with this program. If not, see <http://www.gnu.org/licenses/>.
 */
package org.neo4j.causalclustering.readreplica;

import java.io.File;
import java.util.Iterator;
import java.util.concurrent.TimeUnit;
import java.util.function.Predicate;
import java.util.function.Supplier;

import org.neo4j.backup.OnlineBackupKernelExtension;
import org.neo4j.backup.OnlineBackupSettings;
import org.neo4j.causalclustering.catchup.CatchUpClient;
import org.neo4j.causalclustering.catchup.CatchupServer;
import org.neo4j.causalclustering.catchup.CheckpointerSupplier;
import org.neo4j.causalclustering.catchup.storecopy.CopiedStoreRecovery;
import org.neo4j.causalclustering.catchup.storecopy.LocalDatabase;
import org.neo4j.causalclustering.catchup.storecopy.RemoteStore;
import org.neo4j.causalclustering.catchup.storecopy.StoreCopyClient;
import org.neo4j.causalclustering.catchup.storecopy.StoreCopyProcess;
import org.neo4j.causalclustering.catchup.storecopy.StoreFiles;
import org.neo4j.causalclustering.catchup.tx.BatchingTxApplier;
import org.neo4j.causalclustering.catchup.tx.CatchupPollingProcess;
import org.neo4j.causalclustering.catchup.tx.TransactionLogCatchUpFactory;
import org.neo4j.causalclustering.catchup.tx.TxPullClient;
import org.neo4j.causalclustering.core.CausalClusteringSettings;
import org.neo4j.causalclustering.core.consensus.schedule.TimerService;
import org.neo4j.causalclustering.discovery.DiscoveryServiceFactory;
import org.neo4j.causalclustering.discovery.HostnameResolver;
import org.neo4j.causalclustering.discovery.TopologyService;
import org.neo4j.causalclustering.discovery.TopologyServiceMultiRetryStrategy;
import org.neo4j.causalclustering.discovery.TopologyServiceRetryStrategy;
import org.neo4j.causalclustering.discovery.procedures.ReadReplicaRoleProcedure;
import org.neo4j.causalclustering.handlers.NoOpPipelineHandlerAppenderFactory;
import org.neo4j.causalclustering.handlers.PipelineHandlerAppender;
import org.neo4j.causalclustering.handlers.PipelineHandlerAppenderFactory;
import org.neo4j.causalclustering.helper.ExponentialBackoffStrategy;
import org.neo4j.causalclustering.identity.MemberId;
import org.neo4j.com.storecopy.StoreUtil;
import org.neo4j.function.Predicates;
import org.neo4j.graphdb.DependencyResolver;
import org.neo4j.graphdb.factory.GraphDatabaseSettings;
import org.neo4j.io.fs.FileSystemAbstraction;
import org.neo4j.io.pagecache.PageCache;
import org.neo4j.kernel.DatabaseAvailability;
import org.neo4j.kernel.NeoStoreDataSource;
import org.neo4j.kernel.api.bolt.BoltConnectionTracker;
import org.neo4j.kernel.api.exceptions.KernelException;
import org.neo4j.kernel.configuration.Config;
import org.neo4j.kernel.configuration.ssl.SslPolicyLoader;
import org.neo4j.kernel.enterprise.builtinprocs.EnterpriseBuiltInDbmsProcedures;
import org.neo4j.kernel.impl.api.CommitProcessFactory;
import org.neo4j.kernel.impl.api.ReadOnlyTransactionCommitProcess;
import org.neo4j.kernel.impl.api.TransactionCommitProcess;
import org.neo4j.kernel.impl.api.TransactionRepresentationCommitProcess;
import org.neo4j.kernel.impl.core.DelegatingLabelTokenHolder;
import org.neo4j.kernel.impl.core.DelegatingPropertyKeyTokenHolder;
import org.neo4j.kernel.impl.core.DelegatingRelationshipTypeTokenHolder;
import org.neo4j.kernel.impl.core.ReadOnlyTokenCreator;
import org.neo4j.kernel.impl.coreapi.CoreAPIAvailabilityGuard;
import org.neo4j.kernel.impl.enterprise.EnterpriseConstraintSemantics;
import org.neo4j.kernel.impl.enterprise.EnterpriseEditionModule;
import org.neo4j.kernel.impl.enterprise.StandardBoltConnectionTracker;
import org.neo4j.kernel.impl.enterprise.id.EnterpriseIdTypeConfigurationProvider;
import org.neo4j.kernel.impl.enterprise.transaction.log.checkpoint.ConfigurableIOLimiter;
import org.neo4j.kernel.impl.factory.DatabaseInfo;
import org.neo4j.kernel.impl.factory.EditionModule;
import org.neo4j.kernel.impl.factory.GraphDatabaseFacade;
import org.neo4j.kernel.impl.factory.PlatformModule;
import org.neo4j.kernel.impl.factory.ReadOnly;
import org.neo4j.kernel.impl.factory.StatementLocksFactorySelector;
import org.neo4j.kernel.impl.index.IndexConfigStore;
import org.neo4j.kernel.impl.logging.LogService;
import org.neo4j.kernel.impl.proc.Procedures;
import org.neo4j.kernel.impl.store.id.DefaultIdGeneratorFactory;
import org.neo4j.kernel.impl.store.id.IdReuseEligibility;
import org.neo4j.kernel.impl.store.stats.IdBasedStoreEntityCounters;
import org.neo4j.kernel.impl.transaction.TransactionHeaderInformationFactory;
import org.neo4j.kernel.impl.transaction.log.LogicalTransactionStore;
import org.neo4j.kernel.impl.transaction.log.PhysicalLogFile;
import org.neo4j.kernel.impl.transaction.log.TransactionAppender;
import org.neo4j.kernel.impl.transaction.log.TransactionIdStore;
import org.neo4j.kernel.impl.transaction.state.DataSourceManager;
import org.neo4j.kernel.impl.util.Dependencies;
import org.neo4j.kernel.internal.DatabaseHealth;
import org.neo4j.kernel.internal.DefaultKernelData;
import org.neo4j.kernel.lifecycle.LifeSupport;
import org.neo4j.kernel.lifecycle.LifecycleStatus;
import org.neo4j.kernel.monitoring.Monitors;
import org.neo4j.logging.LogProvider;
import org.neo4j.logging.NullLogProvider;
import org.neo4j.storageengine.api.StorageEngine;
import org.neo4j.time.Clocks;
import org.neo4j.udc.UsageData;

import static org.neo4j.causalclustering.discovery.ResolutionResolverFactory.chooseResolver;

/**
 * This implementation of {@link org.neo4j.kernel.impl.factory.EditionModule} creates the implementations of services
 * that are specific to the Enterprise Read Replica edition.
 */
public class EnterpriseReadReplicaEditionModule extends EditionModule
{
    EnterpriseReadReplicaEditionModule( final PlatformModule platformModule,
                                        final DiscoveryServiceFactory discoveryServiceFactory, MemberId myself )
    {
        LogService logging = platformModule.logging;

        ioLimiter = new ConfigurableIOLimiter( platformModule.config );

        org.neo4j.kernel.impl.util.Dependencies dependencies = platformModule.dependencies;
        Config config = platformModule.config;
        FileSystemAbstraction fileSystem = platformModule.fileSystem;
        PageCache pageCache = platformModule.pageCache;
        File storeDir = platformModule.storeDir;
        LifeSupport life = platformModule.life;
        Monitors monitors = platformModule.monitors;

        eligibleForIdReuse = IdReuseEligibility.ALWAYS;

        this.accessCapability = new ReadOnly();

        watcherService = createFileSystemWatcherService( fileSystem, storeDir, logging, platformModule.jobScheduler, fileWatcherFileNameFilter() );
        dependencies.satisfyDependencies( watcherService );

        GraphDatabaseFacade graphDatabaseFacade = platformModule.graphDatabaseFacade;

        lockManager = dependencies.satisfyDependency( new ReadReplicaLockManager() );

        statementLocksFactory = new StatementLocksFactorySelector( lockManager, config, logging ).select();

        idTypeConfigurationProvider = new EnterpriseIdTypeConfigurationProvider( config );
        idGeneratorFactory = dependencies.satisfyDependency( new DefaultIdGeneratorFactory( fileSystem, idTypeConfigurationProvider ) );
        idController = createDefaultIdController();
        dependencies.satisfyDependency( idGeneratorFactory );
        dependencies.satisfyDependency( idController );
        dependencies.satisfyDependency( new IdBasedStoreEntityCounters( this.idGeneratorFactory ) );

        propertyKeyTokenHolder = life.add( dependencies.satisfyDependency( new DelegatingPropertyKeyTokenHolder( new ReadOnlyTokenCreator() ) ) );
        labelTokenHolder = life.add( dependencies.satisfyDependency( new DelegatingLabelTokenHolder( new ReadOnlyTokenCreator() ) ) );
        relationshipTypeTokenHolder = life.add( dependencies.satisfyDependency( new DelegatingRelationshipTypeTokenHolder( new ReadOnlyTokenCreator() ) ) );

        life.add( dependencies.satisfyDependency( new DefaultKernelData( fileSystem, pageCache, storeDir, config, graphDatabaseFacade ) ) );

        headerInformationFactory = TransactionHeaderInformationFactory.DEFAULT;

        schemaWriteGuard = () ->
        {
        };

        transactionStartTimeout = config.get( GraphDatabaseSettings.transaction_start_timeout ).toMillis();

        constraintSemantics = new EnterpriseConstraintSemantics();

        coreAPIAvailabilityGuard = new CoreAPIAvailabilityGuard( platformModule.availabilityGuard, transactionStartTimeout );

        registerRecovery( platformModule.databaseInfo, life, dependencies );

        publishEditionInfo( dependencies.resolveDependency( UsageData.class ), platformModule.databaseInfo, config );
        commitProcessFactory = readOnly();

        LogProvider logProvider = platformModule.logging.getInternalLogProvider();
        LogProvider userLogProvider = platformModule.logging.getUserLogProvider();

        logProvider.getLog( getClass() ).info( String.format( "Generated new id: %s", myself ) );

        HostnameResolver hostnameResolver = chooseResolver( config, logProvider, userLogProvider );

<<<<<<< HEAD
        configureDiscoveryService( discoveryServiceFactory, dependencies, config, logProvider );

        TopologyService topologyService =
                discoveryServiceFactory.topologyService( config, logProvider, platformModule.jobScheduler, myself,
                        hostnameResolver, resolveStrategy( config ) );
=======
        TopologyService topologyService = discoveryServiceFactory.topologyService( config, clusterSslPolicy,
                logProvider, platformModule.jobScheduler, myself,
                        hostnameResolver, resolveStrategy( config, logProvider ) );
>>>>>>> e4c2e966

        life.add( dependencies.satisfyDependency( topologyService ) );

        // We need to satisfy the dependency here to keep users of it, such as BoltKernelExtension, happy.
        dependencies.satisfyDependency( SslPolicyLoader.create( config, logProvider ) );

        PipelineHandlerAppenderFactory appenderFactory = appenderFactory();
        PipelineHandlerAppender handlerAppender = appenderFactory.create( config, dependencies, logProvider );

        long inactivityTimeoutMillis = config.get( CausalClusteringSettings.catch_up_client_inactivity_timeout ).toMillis();
        CatchUpClient catchUpClient =
                life.add( new CatchUpClient( logProvider, Clocks.systemClock(), inactivityTimeoutMillis, monitors, handlerAppender ) );

        final Supplier<DatabaseHealth> databaseHealthSupplier = dependencies.provideDependency( DatabaseHealth.class );

        Supplier<TransactionCommitProcess> writableCommitProcess =
                () -> new TransactionRepresentationCommitProcess( dependencies.resolveDependency( TransactionAppender.class ),
                        dependencies.resolveDependency( StorageEngine.class ) );

        LifeSupport txPulling = new LifeSupport();
        int maxBatchSize = config.get( CausalClusteringSettings.read_replica_transaction_applier_batch_size );
        BatchingTxApplier batchingTxApplier = new BatchingTxApplier(
                maxBatchSize, dependencies.provideDependency( TransactionIdStore.class ), writableCommitProcess,
                platformModule.monitors, platformModule.tracers.pageCursorTracerSupplier,
                platformModule.versionContextSupplier, logProvider );

        TimerService timerService = new TimerService( platformModule.jobScheduler, logProvider );

        StoreFiles storeFiles = new StoreFiles( fileSystem, pageCache );

        LocalDatabase localDatabase =
                new LocalDatabase( platformModule.storeDir, storeFiles, platformModule.dataSourceManager, databaseHealthSupplier, watcherService,
                        platformModule.availabilityGuard, logProvider );

        RemoteStore remoteStore = new RemoteStore( platformModule.logging.getInternalLogProvider(), fileSystem, platformModule.pageCache,
                new StoreCopyClient( catchUpClient, logProvider ), new TxPullClient( catchUpClient, platformModule.monitors ),
                new TransactionLogCatchUpFactory(), platformModule.monitors, localDatabase );

        CopiedStoreRecovery copiedStoreRecovery = new CopiedStoreRecovery( config, platformModule.kernelExtensions.listFactories(), platformModule.pageCache );

        txPulling.add( copiedStoreRecovery );

        LifeSupport servicesToStopOnStoreCopy = new LifeSupport();
        if ( config.get( OnlineBackupSettings.online_backup_enabled ) )
        {
            platformModule.dataSourceManager.addListener( new DataSourceManager.Listener()
            {
                @Override
                public void registered( NeoStoreDataSource dataSource )
                {
                    servicesToStopOnStoreCopy.add( pickBackupExtension( dataSource ) );
                }

                @Override
                public void unregistered( NeoStoreDataSource dataSource )
                {
                    servicesToStopOnStoreCopy.remove( pickBackupExtension( dataSource ) );
                }

                private OnlineBackupKernelExtension pickBackupExtension( NeoStoreDataSource dataSource )
                {
                    return dataSource.getDependencyResolver().resolveDependency( OnlineBackupKernelExtension.class );
                }
            } );
        }

        StoreCopyProcess storeCopyProcess = new StoreCopyProcess( fileSystem, pageCache, localDatabase, copiedStoreRecovery, remoteStore, logProvider );

        ConnectToRandomCoreServerStrategy defaultStrategy = new ConnectToRandomCoreServerStrategy();
        defaultStrategy.inject( topologyService, config, logProvider, myself );

        UpstreamDatabaseStrategiesLoader loader;
        if ( config.get( CausalClusteringSettings.multi_dc_license ) )
        {
            loader = new UpstreamDatabaseStrategiesLoader( topologyService, config, myself, logProvider );
            logProvider.getLog( getClass() ).info( "Multi-Data Center option enabled." );
        }
        else
        {
            loader = new NoOpUpstreamDatabaseStrategiesLoader();
        }

        UpstreamDatabaseStrategySelector upstreamDatabaseStrategySelector =
                new UpstreamDatabaseStrategySelector( defaultStrategy, loader, myself, logProvider );

        CatchupPollingProcess catchupProcess =
                new CatchupPollingProcess( logProvider, localDatabase, servicesToStopOnStoreCopy, catchUpClient, upstreamDatabaseStrategySelector,
                        timerService, config.get( CausalClusteringSettings.pull_interval ).toMillis(), batchingTxApplier, platformModule.monitors,
                        storeCopyProcess, databaseHealthSupplier, topologyService );
        dependencies.satisfyDependencies( catchupProcess );

        txPulling.add( batchingTxApplier );
        txPulling.add( catchupProcess );
        txPulling.add( new WaitForUpToDateStore( catchupProcess, logProvider ) );

        ExponentialBackoffStrategy retryStrategy = new ExponentialBackoffStrategy( 1, 30, TimeUnit.SECONDS );
        life.add( new ReadReplicaStartupProcess( remoteStore, localDatabase, txPulling, upstreamDatabaseStrategySelector, retryStrategy, logProvider,
                platformModule.logging.getUserLogProvider(), storeCopyProcess, topologyService ) );

        CatchupServer catchupServer =
                new CatchupServer( platformModule.logging.getInternalLogProvider(), platformModule.logging.getUserLogProvider(), localDatabase::storeId,
                        platformModule.dependencies.provideDependency( TransactionIdStore.class ),
                        platformModule.dependencies.provideDependency( LogicalTransactionStore.class ), localDatabase::dataSource, localDatabase::isAvailable,
                        null, config, platformModule.monitors, new CheckpointerSupplier( platformModule.dependencies ), fileSystem, pageCache,
                        platformModule.storeCopyCheckPointMutex, handlerAppender );

        servicesToStopOnStoreCopy.add( catchupServer );

        dependencies.satisfyDependency( createSessionTracker() );

        life.add( catchupServer ); // must start last and stop first, since it handles external requests
    }

    protected void configureDiscoveryService( DiscoveryServiceFactory discoveryServiceFactory, Dependencies dependencies,
                                              Config config, LogProvider logProvider )
    {
    }

    protected PipelineHandlerAppenderFactory appenderFactory()
    {
        return new NoOpPipelineHandlerAppenderFactory();
    }

    static Predicate<String> fileWatcherFileNameFilter()
    {
        return Predicates.any( fileName -> fileName.startsWith( PhysicalLogFile.DEFAULT_NAME ),
                fileName -> fileName.startsWith( IndexConfigStore.INDEX_DB_FILE_NAME ), filename -> filename.startsWith( StoreUtil.BRANCH_SUBDIRECTORY ),
                filename -> filename.startsWith( StoreUtil.TEMP_COPY_DIRECTORY_NAME ) );
    }

    @Override
    public void registerEditionSpecificProcedures( Procedures procedures ) throws KernelException
    {
        procedures.registerProcedure( EnterpriseBuiltInDbmsProcedures.class, true );
        procedures.register( new ReadReplicaRoleProcedure() );
    }

    private void registerRecovery( final DatabaseInfo databaseInfo, LifeSupport life, final DependencyResolver dependencyResolver )
    {
        life.addLifecycleListener( ( instance, from, to ) ->
        {
            if ( instance instanceof DatabaseAvailability && to.equals( LifecycleStatus.STARTED ) )
            {
                doAfterRecoveryAndStartup( databaseInfo, dependencyResolver );
            }
        } );
    }

    private CommitProcessFactory readOnly()
    {
        return ( appender, storageEngine, config ) -> new ReadOnlyTransactionCommitProcess();
    }

    @Override
    protected BoltConnectionTracker createSessionTracker()
    {
        return new StandardBoltConnectionTracker();
    }

    @Override
    public void setupSecurityModule( PlatformModule platformModule, Procedures procedures )
    {
        EnterpriseEditionModule.setupEnterpriseSecurityModule( platformModule, procedures );
    }

    private class NoOpUpstreamDatabaseStrategiesLoader extends UpstreamDatabaseStrategiesLoader
    {
        NoOpUpstreamDatabaseStrategiesLoader()
        {
            super( null, null, null, NullLogProvider.getInstance() );
        }

        @Override
        public Iterator<UpstreamDatabaseSelectionStrategy> iterator()
        {
            return new Iterator<UpstreamDatabaseSelectionStrategy>()
            {
                @Override
                public boolean hasNext()
                {
                    return false;
                }

                @Override
                public UpstreamDatabaseSelectionStrategy next()
                {
                    return null;
                }
            };
        }
    }

    private static TopologyServiceRetryStrategy resolveStrategy( Config config, LogProvider logProvider )
    {
        long refreshPeriodMillis = config.get( CausalClusteringSettings.cluster_topology_refresh ).toMillis();
        int pollingFrequencyWithinRefreshWindow = 2;
        int numberOfRetries =
                pollingFrequencyWithinRefreshWindow + 1; // we want to have more retries at the given frequency than there is time in a refresh period
        return new TopologyServiceMultiRetryStrategy( refreshPeriodMillis / pollingFrequencyWithinRefreshWindow, numberOfRetries, logProvider );
    }
}<|MERGE_RESOLUTION|>--- conflicted
+++ resolved
@@ -183,17 +183,11 @@
 
         HostnameResolver hostnameResolver = chooseResolver( config, logProvider, userLogProvider );
 
-<<<<<<< HEAD
         configureDiscoveryService( discoveryServiceFactory, dependencies, config, logProvider );
 
         TopologyService topologyService =
                 discoveryServiceFactory.topologyService( config, logProvider, platformModule.jobScheduler, myself,
-                        hostnameResolver, resolveStrategy( config ) );
-=======
-        TopologyService topologyService = discoveryServiceFactory.topologyService( config, clusterSslPolicy,
-                logProvider, platformModule.jobScheduler, myself,
                         hostnameResolver, resolveStrategy( config, logProvider ) );
->>>>>>> e4c2e966
 
         life.add( dependencies.satisfyDependency( topologyService ) );
 
