--- conflicted
+++ resolved
@@ -214,13 +214,8 @@
         long logThresholdMillis = config.get( CausalClusteringSettings.unknown_address_logging_throttle ).toMillis();
 
         final SenderService raftSender = new SenderService(
-<<<<<<< HEAD
                 new RaftChannelInitializer( new CoreReplicatedContentMarshal(), logProvider, monitors, pipelineHandlerAppender ),
-                logProvider, platformModule.monitors );
-=======
-                new RaftChannelInitializer( new CoreReplicatedContentMarshal(), logProvider, monitors, clusterSslPolicy ),
                 logProvider );
->>>>>>> 19f5950c
         life.add( raftSender );
 
         final MessageLogger<MemberId> messageLogger = createMessageLogger( config, life, identityModule.myself() );
