/*
 * Copyright (c) 2002-2018 "Neo Technology,"
 * Network Engine for Objects in Lund AB [http://neotechnology.com]
 *
 * This file is part of Neo4j.
 *
 * Neo4j is free software: you can redistribute it and/or modify
 * it under the terms of the GNU Affero General Public License as
 * published by the Free Software Foundation, either version 3 of the
 * License, or (at your option) any later version.
 *
 * This program is distributed in the hope that it will be useful,
 * but WITHOUT ANY WARRANTY; without even the implied warranty of
 * MERCHANTABILITY or FITNESS FOR A PARTICULAR PURPOSE.  See the
 * GNU Affero General Public License for more details.
 *
 * You should have received a copy of the GNU Affero General Public License
 * along with this program. If not, see <http://www.gnu.org/licenses/>.
 */
package org.neo4j.causalclustering.core;

import java.io.File;
import java.io.FileNotFoundException;
import java.io.FileOutputStream;
import java.io.IOException;
import java.io.PrintWriter;
import java.util.function.Predicate;
import java.util.function.Supplier;

import org.neo4j.causalclustering.ReplicationModule;
import org.neo4j.causalclustering.catchup.storecopy.LocalDatabase;
import org.neo4j.causalclustering.catchup.storecopy.StoreFiles;
import org.neo4j.causalclustering.core.consensus.ConsensusModule;
import org.neo4j.causalclustering.core.consensus.RaftMessages;
import org.neo4j.causalclustering.core.consensus.RaftProtocolClientInstaller;
import org.neo4j.causalclustering.core.consensus.roles.Role;
import org.neo4j.causalclustering.core.replication.ReplicationBenchmarkProcedure;
import org.neo4j.causalclustering.core.replication.Replicator;
import org.neo4j.causalclustering.core.server.CoreServerModule;
import org.neo4j.causalclustering.core.state.ClusterStateDirectory;
import org.neo4j.causalclustering.core.state.ClusterStateException;
import org.neo4j.causalclustering.core.state.ClusteringModule;
import org.neo4j.causalclustering.core.state.machines.CoreStateMachinesModule;
import org.neo4j.causalclustering.core.state.machines.id.FreeIdFilteredIdGeneratorFactory;
import org.neo4j.causalclustering.discovery.CoreTopologyService;
import org.neo4j.causalclustering.discovery.DiscoveryServiceFactory;
import org.neo4j.causalclustering.discovery.procedures.ClusterOverviewProcedure;
import org.neo4j.causalclustering.discovery.procedures.CoreRoleProcedure;
import org.neo4j.causalclustering.handlers.VoidPipelineWrapperFactory;
import org.neo4j.causalclustering.handlers.PipelineWrapper;
import org.neo4j.causalclustering.handlers.DuplexPipelineWrapperFactory;
import org.neo4j.causalclustering.identity.MemberId;
import org.neo4j.causalclustering.load_balancing.LoadBalancingPluginLoader;
import org.neo4j.causalclustering.load_balancing.LoadBalancingProcessor;
import org.neo4j.causalclustering.load_balancing.procedure.GetServersProcedureForMultiDC;
import org.neo4j.causalclustering.load_balancing.procedure.GetServersProcedureForSingleDC;
import org.neo4j.causalclustering.load_balancing.procedure.LegacyGetServersProcedure;
import org.neo4j.causalclustering.logging.BetterMessageLogger;
import org.neo4j.causalclustering.logging.MessageLogger;
import org.neo4j.causalclustering.logging.NullMessageLogger;
import org.neo4j.causalclustering.messaging.LoggingOutbound;
import org.neo4j.causalclustering.messaging.Outbound;
import org.neo4j.causalclustering.messaging.RaftOutbound;
import org.neo4j.causalclustering.messaging.SenderService;
import org.neo4j.causalclustering.protocol.NettyPipelineBuilderFactory;
import org.neo4j.causalclustering.protocol.ProtocolInstaller;
import org.neo4j.causalclustering.protocol.handshake.HandshakeClientInitializer;
import org.neo4j.causalclustering.protocol.Protocol;
import org.neo4j.causalclustering.protocol.ProtocolInstallerRepository;
import org.neo4j.causalclustering.protocol.handshake.ProtocolRepository;
import org.neo4j.com.storecopy.StoreUtil;
import org.neo4j.function.Predicates;
import org.neo4j.graphdb.DependencyResolver;
import org.neo4j.graphdb.factory.GraphDatabaseSettings;
import org.neo4j.internal.kernel.api.exceptions.KernelException;
import org.neo4j.io.fs.FileSystemAbstraction;
import org.neo4j.io.pagecache.PageCache;
import org.neo4j.kernel.DatabaseAvailability;
import org.neo4j.kernel.api.bolt.BoltConnectionTracker;
import org.neo4j.kernel.configuration.Config;
import org.neo4j.kernel.configuration.ssl.SslPolicyLoader;
import org.neo4j.kernel.enterprise.builtinprocs.EnterpriseBuiltInDbmsProcedures;
import org.neo4j.kernel.impl.api.SchemaWriteGuard;
import org.neo4j.kernel.impl.api.TransactionHeaderInformation;
import org.neo4j.kernel.impl.coreapi.CoreAPIAvailabilityGuard;
import org.neo4j.kernel.impl.enterprise.EnterpriseConstraintSemantics;
import org.neo4j.kernel.impl.enterprise.EnterpriseEditionModule;
import org.neo4j.kernel.impl.enterprise.StandardBoltConnectionTracker;
import org.neo4j.kernel.impl.enterprise.transaction.log.checkpoint.ConfigurableIOLimiter;
import org.neo4j.kernel.impl.factory.DatabaseInfo;
import org.neo4j.kernel.impl.factory.EditionModule;
import org.neo4j.kernel.impl.factory.PlatformModule;
import org.neo4j.kernel.impl.factory.StatementLocksFactorySelector;
import org.neo4j.kernel.impl.index.IndexConfigStore;
import org.neo4j.kernel.impl.logging.LogService;
import org.neo4j.kernel.impl.proc.Procedures;
import org.neo4j.kernel.impl.store.id.IdGeneratorFactory;
import org.neo4j.kernel.impl.store.id.IdReuseEligibility;
import org.neo4j.kernel.impl.transaction.TransactionHeaderInformationFactory;
import org.neo4j.kernel.impl.transaction.log.files.LogFiles;
import org.neo4j.kernel.impl.transaction.log.files.LogFilesBuilder;
import org.neo4j.kernel.impl.transaction.log.files.TransactionLogFiles;
import org.neo4j.kernel.impl.util.Dependencies;
import org.neo4j.kernel.internal.DatabaseHealth;
import org.neo4j.kernel.internal.DefaultKernelData;
import org.neo4j.kernel.internal.GraphDatabaseAPI;
import org.neo4j.kernel.internal.KernelData;
import org.neo4j.kernel.lifecycle.LifeSupport;
import org.neo4j.kernel.lifecycle.LifecycleStatus;
import org.neo4j.logging.LogProvider;
import org.neo4j.time.Clocks;
import org.neo4j.udc.UsageData;

import static java.util.Collections.singletonList;
import static org.neo4j.causalclustering.core.CausalClusteringSettings.raft_messages_log_path;

/**
 * This implementation of {@link org.neo4j.kernel.impl.factory.EditionModule} creates the implementations of services
 * that are specific to the Enterprise Core edition that provides a core cluster.
 */
public class EnterpriseCoreEditionModule extends EditionModule
{
    private final ConsensusModule consensusModule;
    private final ReplicationModule replicationModule;
    private final CoreTopologyService topologyService;
    protected final LogProvider logProvider;
    protected final Config config;
    private CoreStateMachinesModule coreStateMachinesModule;

    public enum RaftLogImplementation
    {
        IN_MEMORY, SEGMENTED
    }

    private LoadBalancingProcessor getLoadBalancingProcessor()
    {
        try
        {
            return LoadBalancingPluginLoader.load( topologyService, consensusModule.raftMachine(), logProvider, config );
        }
        catch ( Throwable e )
        {
            throw new RuntimeException( e );
        }
    }

    @Override
    public void registerEditionSpecificProcedures( Procedures procedures ) throws KernelException
    {
        procedures.registerProcedure( EnterpriseBuiltInDbmsProcedures.class, true );
        procedures.register( new LegacyGetServersProcedure( topologyService, consensusModule.raftMachine(), config, logProvider ) );

        if ( config.get( CausalClusteringSettings.multi_dc_license ) )
        {
            procedures.register( new GetServersProcedureForMultiDC( getLoadBalancingProcessor() ) );
        }
        else
        {
            procedures.register( new GetServersProcedureForSingleDC( topologyService, consensusModule.raftMachine(),
                    config, logProvider ) );
        }

        procedures.register( new ClusterOverviewProcedure( topologyService, consensusModule.raftMachine(), logProvider ) );
        procedures.register( new CoreRoleProcedure( consensusModule.raftMachine() ) );
        procedures.registerComponent( Replicator.class, x -> replicationModule.getReplicator(), true );
        procedures.registerProcedure( ReplicationBenchmarkProcedure.class );
    }

    EnterpriseCoreEditionModule( final PlatformModule platformModule,
            final DiscoveryServiceFactory discoveryServiceFactory )
    {
        final Dependencies dependencies = platformModule.dependencies;
        config = platformModule.config;
        final LogService logging = platformModule.logging;
        final FileSystemAbstraction fileSystem = platformModule.fileSystem;
        final File storeDir = platformModule.storeDir;
        final LifeSupport life = platformModule.life;

        final File dataDir = config.get( GraphDatabaseSettings.data_directory );
        final ClusterStateDirectory clusterStateDirectory = new ClusterStateDirectory( dataDir, storeDir, false );
        try
        {
            clusterStateDirectory.initialize( fileSystem );
        }
        catch ( ClusterStateException e )
        {
            throw new RuntimeException( e );
        }
        dependencies.satisfyDependency( clusterStateDirectory );

        eligibleForIdReuse = IdReuseEligibility.ALWAYS;

        logProvider = logging.getInternalLogProvider();
        final Supplier<DatabaseHealth> databaseHealthSupplier = dependencies.provideDependency( DatabaseHealth.class );

        watcherService = createFileSystemWatcherService( fileSystem, storeDir, logging,
                platformModule.jobScheduler, fileWatcherFileNameFilter() );
        dependencies.satisfyDependencies( watcherService );
        LogFiles logFiles = buildLocalDatabaseLogFiles( platformModule, fileSystem, storeDir );
        LocalDatabase localDatabase = new LocalDatabase( platformModule.storeDir,
                new StoreFiles( fileSystem, platformModule.pageCache ),
                logFiles,
                platformModule.dataSourceManager,
                databaseHealthSupplier,
                watcherService,
                platformModule.availabilityGuard,
                logProvider );

        IdentityModule identityModule = new IdentityModule( platformModule, clusterStateDirectory.get() );

        ClusteringModule clusteringModule = getClusteringModule( platformModule, discoveryServiceFactory,
                clusterStateDirectory, identityModule, dependencies );

        // We need to satisfy the dependency here to keep users of it, such as BoltKernelExtension, happy.
        dependencies.satisfyDependency( SslPolicyLoader.create( config, logProvider ) );

        PipelineWrapper clientPipelineWrapper = pipelineWrapperFactory().forClient( config, dependencies, logProvider );
        PipelineWrapper serverPipelineWrapper = pipelineWrapperFactory().forServer( config, dependencies, logProvider );

        NettyPipelineBuilderFactory clientPipelineBuilderFactory = new NettyPipelineBuilderFactory( clientPipelineWrapper );
        NettyPipelineBuilderFactory serverPipelineBuilderFactory = new NettyPipelineBuilderFactory( serverPipelineWrapper );

        topologyService = clusteringModule.topologyService();

        long logThresholdMillis = config.get( CausalClusteringSettings.unknown_address_logging_throttle ).toMillis();

<<<<<<< HEAD
        ProtocolRepository protocolRepository = new ProtocolRepository( Protocol.Protocols.values() );
        ProtocolInstallerRepository<ProtocolInstaller.Orientation.Client> protocolInstallerRepository =
                new ProtocolInstallerRepository<>( singletonList( new RaftProtocolClientInstaller( logProvider, clientPipelineBuilderFactory ) ) );
        HandshakeClientInitializer channelInitializer = new HandshakeClientInitializer( logProvider, protocolRepository, Protocol.Identifier.RAFT,
                protocolInstallerRepository, config, clientPipelineBuilderFactory );
        final SenderService raftSender = new SenderService( channelInitializer, logProvider, platformModule.monitors );
=======
        final SenderService raftSender = new SenderService(
                new RaftChannelInitializer( new CoreReplicatedContentMarshal(), logProvider, monitors, pipelineHandlerAppender ),
                logProvider );
>>>>>>> bb63ffe3
        life.add( raftSender );

        final MessageLogger<MemberId> messageLogger = createMessageLogger( config, life, identityModule.myself() );

        RaftOutbound raftOutbound = new RaftOutbound( topologyService, raftSender, clusteringModule.clusterIdentity(),
                logProvider, logThresholdMillis );
        Outbound<MemberId,RaftMessages.RaftMessage> loggingOutbound = new LoggingOutbound<>( raftOutbound,
                identityModule.myself(), messageLogger );

        consensusModule = new ConsensusModule( identityModule.myself(), platformModule, loggingOutbound,
                clusterStateDirectory.get(), topologyService );

        dependencies.satisfyDependency( consensusModule.raftMachine() );

        replicationModule = new ReplicationModule( identityModule.myself(), platformModule, config, consensusModule,
                loggingOutbound, clusterStateDirectory.get(), fileSystem, logProvider );

        coreStateMachinesModule = new CoreStateMachinesModule( identityModule.myself(),
                platformModule, clusterStateDirectory.get(), config, replicationModule.getReplicator(),
                consensusModule.raftMachine(), dependencies, localDatabase );

        this.idTypeConfigurationProvider = coreStateMachinesModule.idTypeConfigurationProvider;

        createIdComponents( platformModule, dependencies, coreStateMachinesModule.idGeneratorFactory );
        dependencies.satisfyDependency( idGeneratorFactory );
        dependencies.satisfyDependency( idController );

        this.labelTokenHolder = coreStateMachinesModule.labelTokenHolder;
        this.propertyKeyTokenHolder = coreStateMachinesModule.propertyKeyTokenHolder;
        this.relationshipTypeTokenHolder = coreStateMachinesModule.relationshipTypeTokenHolder;
        this.lockManager = coreStateMachinesModule.lockManager;
        this.commitProcessFactory = coreStateMachinesModule.commitProcessFactory;
        this.accessCapability = new LeaderCanWrite( consensusModule.raftMachine() );

        CoreServerModule coreServerModule = new CoreServerModule( identityModule, platformModule, consensusModule, coreStateMachinesModule, clusteringModule,
                replicationModule, localDatabase, databaseHealthSupplier, clusterStateDirectory.get(), serverPipelineWrapper, clientPipelineWrapper );

        new RaftServerModule( platformModule, consensusModule, identityModule, coreServerModule, localDatabase, serverPipelineBuilderFactory, messageLogger );

        editionInvariants( platformModule, dependencies, config, logging, life );

        dependencies.satisfyDependency( lockManager );

        life.add( coreServerModule.membershipWaiterLifecycle );
    }

    private LogFiles buildLocalDatabaseLogFiles( PlatformModule platformModule, FileSystemAbstraction fileSystem,
            File storeDir )
    {
        try
        {
            return LogFilesBuilder.activeFilesBuilder( storeDir, fileSystem, platformModule.pageCache ).withConfig( config ).build();
        }
        catch ( IOException e )
        {
            throw new RuntimeException( e );
        }
    }

    protected ClusteringModule getClusteringModule( PlatformModule platformModule,
                                                  DiscoveryServiceFactory discoveryServiceFactory,
                                                  ClusterStateDirectory clusterStateDirectory,
                                                  IdentityModule identityModule, Dependencies dependencies )
    {
        return new ClusteringModule( discoveryServiceFactory, identityModule.myself(),
                platformModule, clusterStateDirectory.get() );
    }

    protected DuplexPipelineWrapperFactory pipelineWrapperFactory()
    {
        return new VoidPipelineWrapperFactory();
    }

    @Override
    protected void createIdComponents( PlatformModule platformModule, Dependencies dependencies,
            IdGeneratorFactory editionIdGeneratorFactory )
    {
        super.createIdComponents( platformModule, dependencies, editionIdGeneratorFactory );
        this.idGeneratorFactory =
                new FreeIdFilteredIdGeneratorFactory( this.idGeneratorFactory, coreStateMachinesModule.freeIdCondition );
    }

    static Predicate<String> fileWatcherFileNameFilter()
    {
        return Predicates.any(
                fileName -> fileName.startsWith( TransactionLogFiles.DEFAULT_NAME ),
                fileName -> fileName.startsWith( IndexConfigStore.INDEX_DB_FILE_NAME ),
                filename -> filename.startsWith( StoreUtil.TEMP_COPY_DIRECTORY_NAME )
        );
    }

    private MessageLogger<MemberId> createMessageLogger( Config config, LifeSupport life, MemberId myself )
    {
        final MessageLogger<MemberId> messageLogger;
        if ( config.get( CausalClusteringSettings.raft_messages_log_enable ) )
        {
            File logFile = config.get( raft_messages_log_path );
            messageLogger = life.add( new BetterMessageLogger<>( myself, raftMessagesLog( logFile ), Clocks.systemClock() ) );
        }
        else
        {
            messageLogger = new NullMessageLogger<>();
        }
        return messageLogger;
    }

    private void editionInvariants( PlatformModule platformModule, Dependencies dependencies, Config config,
            LogService logging, LifeSupport life )
    {
        statementLocksFactory = new StatementLocksFactorySelector( lockManager, config, logging ).select();

        dependencies.satisfyDependency(
                createKernelData( platformModule.fileSystem, platformModule.pageCache, platformModule.storeDir,
                        config, platformModule.graphDatabaseFacade, life ) );

        ioLimiter = new ConfigurableIOLimiter( platformModule.config );

        headerInformationFactory = createHeaderInformationFactory();

        schemaWriteGuard = createSchemaWriteGuard();

        transactionStartTimeout = config.get( GraphDatabaseSettings.transaction_start_timeout ).toMillis();

        constraintSemantics = new EnterpriseConstraintSemantics();

        coreAPIAvailabilityGuard =
                new CoreAPIAvailabilityGuard( platformModule.availabilityGuard, transactionStartTimeout );

        registerRecovery( platformModule.databaseInfo, life, dependencies );

        publishEditionInfo( dependencies.resolveDependency( UsageData.class ), platformModule.databaseInfo, config );

        dependencies.satisfyDependency( createSessionTracker() );
    }

    public boolean isLeader()
    {
        return consensusModule.raftMachine().currentRole() == Role.LEADER;
    }

    private static PrintWriter raftMessagesLog( File logFile )
    {
        //noinspection ResultOfMethodCallIgnored
        logFile.getParentFile().mkdirs();
        try
        {

            return new PrintWriter( new FileOutputStream( logFile, true ) );
        }
        catch ( FileNotFoundException e )
        {
            throw new RuntimeException( e );
        }
    }

    private SchemaWriteGuard createSchemaWriteGuard()
    {
        return SchemaWriteGuard.ALLOW_ALL_WRITES;
    }

    private KernelData createKernelData( FileSystemAbstraction fileSystem, PageCache pageCache, File storeDir,
            Config config, GraphDatabaseAPI graphAPI, LifeSupport life )
    {
        DefaultKernelData kernelData = new DefaultKernelData( fileSystem, pageCache, storeDir, config, graphAPI );
        return life.add( kernelData );
    }

    private TransactionHeaderInformationFactory createHeaderInformationFactory()
    {
        return () -> new TransactionHeaderInformation( -1, -1, new byte[0] );
    }

    private void registerRecovery( final DatabaseInfo databaseInfo, LifeSupport life,
            final DependencyResolver dependencyResolver )
    {
        life.addLifecycleListener( ( instance, from, to ) ->
        {
            if ( instance instanceof DatabaseAvailability && LifecycleStatus.STARTED.equals( to ) )
            {
                doAfterRecoveryAndStartup( databaseInfo, dependencyResolver );
            }
        } );
    }

    @Override
    protected BoltConnectionTracker createSessionTracker()
    {
        return new StandardBoltConnectionTracker();
    }

    @Override
    public void setupSecurityModule( PlatformModule platformModule, Procedures procedures )
    {
        EnterpriseEditionModule.setupEnterpriseSecurityModule( platformModule, procedures );
    }
}<|MERGE_RESOLUTION|>--- conflicted
+++ resolved
@@ -224,18 +224,12 @@
 
         long logThresholdMillis = config.get( CausalClusteringSettings.unknown_address_logging_throttle ).toMillis();
 
-<<<<<<< HEAD
         ProtocolRepository protocolRepository = new ProtocolRepository( Protocol.Protocols.values() );
         ProtocolInstallerRepository<ProtocolInstaller.Orientation.Client> protocolInstallerRepository =
                 new ProtocolInstallerRepository<>( singletonList( new RaftProtocolClientInstaller( logProvider, clientPipelineBuilderFactory ) ) );
         HandshakeClientInitializer channelInitializer = new HandshakeClientInitializer( logProvider, protocolRepository, Protocol.Identifier.RAFT,
                 protocolInstallerRepository, config, clientPipelineBuilderFactory );
-        final SenderService raftSender = new SenderService( channelInitializer, logProvider, platformModule.monitors );
-=======
-        final SenderService raftSender = new SenderService(
-                new RaftChannelInitializer( new CoreReplicatedContentMarshal(), logProvider, monitors, pipelineHandlerAppender ),
-                logProvider );
->>>>>>> bb63ffe3
+        final SenderService raftSender = new SenderService( channelInitializer, logProvider );
         life.add( raftSender );
 
         final MessageLogger<MemberId> messageLogger = createMessageLogger( config, life, identityModule.myself() );
