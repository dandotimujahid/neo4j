--- conflicted
+++ resolved
@@ -51,7 +51,6 @@
 import org.neo4j.ssl.SslPolicy;
 
 import static com.hazelcast.spi.properties.GroupProperty.INITIAL_MIN_CLUSTER_SIZE;
-import static com.hazelcast.spi.properties.GroupProperty.LOGGING_TYPE;
 import static com.hazelcast.spi.properties.GroupProperty.MERGE_FIRST_RUN_DELAY_SECONDS;
 import static com.hazelcast.spi.properties.GroupProperty.MERGE_NEXT_RUN_DELAY_SECONDS;
 import static com.hazelcast.spi.properties.GroupProperty.OPERATION_CALL_TIMEOUT_MILLIS;
@@ -227,14 +226,11 @@
         c.setProperty( MERGE_FIRST_RUN_DELAY_SECONDS.getName(), String.valueOf( baseHazelcastTimeoutSeconds ) );
         c.setProperty( INITIAL_MIN_CLUSTER_SIZE.getName(),
                 String.valueOf( minimumClusterSizeThatCanTolerateOneFaultForExpectedClusterSize() ) );
-<<<<<<< HEAD
-=======
 
         if ( hazelcastAddress.isIPv6() )
         {
             c.setProperty( PREFER_IPv4_STACK.getName(), "false" );
         }
->>>>>>> 1ddd9481
 
         c.setNetworkConfig( networkConfig );
 
