/*
 * Copyright (c) 2002-2018 "Neo4j,"
 * Neo4j Sweden AB [http://neo4j.com]
 *
 * This file is part of Neo4j Enterprise Edition. The included source
 * code can be redistributed and/or modified under the terms of the
 * GNU AFFERO GENERAL PUBLIC LICENSE Version 3
 * (http://www.fsf.org/licensing/licenses/agpl-3.0.html) with the
 * Commons Clause, as found in the associated LICENSE.txt file.
 *
 * This program is distributed in the hope that it will be useful,
 * but WITHOUT ANY WARRANTY; without even the implied warranty of
 * MERCHANTABILITY or FITNESS FOR A PARTICULAR PURPOSE.  See the
 * GNU Affero General Public License for more details.
 *
 * Neo4j object code can be licensed independently from the source
 * under separate terms from the AGPL. Inquiries can be directed to:
 * licensing@neo4j.com
 *
 * More information is also available at:
 * https://neo4j.com/licensing/
 */
package org.neo4j.causalclustering.core.state;

import org.junit.Rule;
import org.junit.Test;
import org.junit.rules.RuleChain;

import java.io.File;
import java.io.IOException;
import java.util.Set;

import org.neo4j.causalclustering.core.replication.session.GlobalSessionTrackerState;
import org.neo4j.causalclustering.core.state.machines.id.IdAllocationState;
import org.neo4j.causalclustering.core.state.machines.locks.ReplicatedLockTokenState;
import org.neo4j.causalclustering.core.state.machines.tx.LastCommittedIndexFinder;
import org.neo4j.causalclustering.core.state.snapshot.CoreSnapshot;
import org.neo4j.causalclustering.core.state.snapshot.CoreStateType;
import org.neo4j.causalclustering.core.state.snapshot.RaftCoreState;
import org.neo4j.causalclustering.helpers.ClassicNeo4jStore;
import org.neo4j.causalclustering.identity.MemberId;
import org.neo4j.graphdb.factory.GraphDatabaseSettings;
import org.neo4j.io.fs.FileSystemAbstraction;
import org.neo4j.io.pagecache.PageCache;
import org.neo4j.kernel.configuration.Config;
import org.neo4j.kernel.impl.store.id.IdType;
import org.neo4j.kernel.impl.transaction.log.ReadOnlyTransactionIdStore;
import org.neo4j.kernel.impl.transaction.log.ReadOnlyTransactionStore;
import org.neo4j.kernel.monitoring.Monitors;
import org.neo4j.logging.AssertableLogProvider;
import org.neo4j.logging.NullLogProvider;
import org.neo4j.test.rule.PageCacheRule;
import org.neo4j.test.rule.TestDirectory;
import org.neo4j.test.rule.fs.DefaultFileSystemRule;

import static java.lang.Integer.parseInt;
import static java.util.UUID.randomUUID;
import static org.hamcrest.Matchers.allOf;
import static org.hamcrest.Matchers.greaterThanOrEqualTo;
import static org.hamcrest.Matchers.lessThanOrEqualTo;
import static org.junit.Assert.assertEquals;
import static org.junit.Assert.assertThat;
import static org.junit.Assert.fail;
import static org.neo4j.graphdb.factory.GraphDatabaseSettings.record_id_batch_size;
import static org.neo4j.helpers.collection.Iterators.asSet;

public class CoreBootstrapperIT
{
    private final TestDirectory testDirectory = TestDirectory.testDirectory();
    private final PageCacheRule pageCacheRule = new PageCacheRule();
    private final DefaultFileSystemRule fileSystemRule = new DefaultFileSystemRule();

    @Rule
    public RuleChain ruleChain = RuleChain.outerRule( pageCacheRule ).around( pageCacheRule ).around( testDirectory );

    @Test
    public void shouldSetAllCoreState() throws Exception
    {
        // given
        int nodeCount = 100;
        FileSystemAbstraction fileSystem = fileSystemRule.get();
        File classicNeo4jStore = ClassicNeo4jStore.builder( testDirectory.directory(), fileSystem ).amountOfNodes( nodeCount ).build().getStoreDir();

        PageCache pageCache = pageCacheRule.getPageCache( fileSystem );
        CoreBootstrapper bootstrapper =
                new CoreBootstrapper( classicNeo4jStore, pageCache, fileSystem, Config.defaults(), NullLogProvider.getInstance(), new Monitors() );
        bootstrapAndVerify( nodeCount, fileSystem, classicNeo4jStore, pageCache, Config.defaults(), bootstrapper );
    }

    @Test
    public void setAllCoreStateOnDatabaseWithCustomLogFilesLocation() throws Exception
    {
        // given
        int nodeCount = 100;
        FileSystemAbstraction fileSystem = fileSystemRule.get();
        String customTransactionLogsLocation = "transaction-logs";
        File classicNeo4jStore = ClassicNeo4jStore
                .builder( testDirectory.directory(), fileSystem )
                .amountOfNodes( nodeCount )
                .logicalLogsLocation( customTransactionLogsLocation )
                .build()
                .getStoreDir();

        PageCache pageCache = pageCacheRule.getPageCache( fileSystem );
        Config config = Config.defaults( GraphDatabaseSettings.logical_logs_location, customTransactionLogsLocation );
        CoreBootstrapper bootstrapper = new CoreBootstrapper( classicNeo4jStore, pageCache, fileSystem, config, NullLogProvider.getInstance(), new Monitors() );

        bootstrapAndVerify( nodeCount, fileSystem, classicNeo4jStore, pageCache, config, bootstrapper );
    }

    @Test
    public void shouldFailToBootstrapIfClusterIsInNeedOfRecovery() throws IOException
    {
        // given
        int nodeCount = 100;
        FileSystemAbstraction fileSystem = fileSystemRule.get();
        File storeInNeedOfRecovery =
                ClassicNeo4jStore.builder( testDirectory.directory(), fileSystem ).amountOfNodes( nodeCount ).needToRecover().build().getStoreDir();
        AssertableLogProvider assertableLogProvider = new AssertableLogProvider(  );

        PageCache pageCache = pageCacheRule.getPageCache( fileSystem );
<<<<<<< HEAD
        CoreBootstrapper bootstrapper =
                new CoreBootstrapper( storeInNeedOfRecovery, pageCache, fileSystem, Config.defaults(), NullLogProvider.getInstance(), new Monitors() );

        // when
        Set<MemberId> membership = asSet( randomMember(), randomMember(), randomMember() );
        try
        {
            bootstrapper.bootstrap( membership );
            fail();
        }
        catch ( IllegalStateException e )
        {
            assertEquals( e.getMessage(), "Cannot bootstrap. Recovery is required. Please ensure that the store being seeded comes from a cleanly shutdown " +
                    "instance of Neo4j or a Neo4j backup" );
        }
    }

    @Test
    public void shouldFailToBootstrapIfClusterIsInNeedOfRecoveryWithCustomLogicalLogsLocation() throws IOException
    {
        // given
        int nodeCount = 100;
        FileSystemAbstraction fileSystem = fileSystemRule.get();
        String customTransactionLogsLocation = "transaction-logs";
        File storeInNeedOfRecovery = ClassicNeo4jStore
                .builder( testDirectory.directory(), fileSystem )
                .amountOfNodes( nodeCount )
                .logicalLogsLocation( customTransactionLogsLocation )
                .needToRecover()
                .build()
                .getStoreDir();

        PageCache pageCache = pageCacheRule.getPageCache( fileSystem );
        Config config = Config.defaults( GraphDatabaseSettings.logical_logs_location, customTransactionLogsLocation );
        CoreBootstrapper bootstrapper =
                new CoreBootstrapper( storeInNeedOfRecovery, pageCache, fileSystem, config, NullLogProvider.getInstance(), new Monitors() );
=======
        CoreBootstrapper bootstrapper = new CoreBootstrapper( storeInNeedOfRecovery, pageCache, fileSystem, Config.defaults(), assertableLogProvider );
>>>>>>> 2ab34bcb

        // when
        Set<MemberId> membership = asSet( randomMember(), randomMember(), randomMember() );
        try
        {
            bootstrapper.bootstrap( membership );
            fail();
        }
        catch ( IllegalStateException e )
        {
            String errorMessage = "Cannot bootstrap. Recovery is required. Please ensure that the store being seeded comes from a cleanly shutdown " +
                    "instance of Neo4j or a Neo4j backup";
            assertEquals( e.getMessage(), errorMessage );
            assertableLogProvider.assertExactly( AssertableLogProvider.inLog( CoreBootstrapper.class ).error( errorMessage) );
        }
    }

    private void bootstrapAndVerify( long nodeCount, FileSystemAbstraction fileSystem, File classicNeo4jStore,
            PageCache pageCache, Config config, CoreBootstrapper bootstrapper ) throws IOException
    {
        // when
        Set<MemberId> membership = asSet( randomMember(), randomMember(), randomMember() );
        CoreSnapshot snapshot = bootstrapper.bootstrap( membership );

        // then
        int recordIdBatchSize = parseInt( record_id_batch_size.getDefaultValue() );
        assertThat( ((IdAllocationState) snapshot.get( CoreStateType.ID_ALLOCATION )).firstUnallocated( IdType.NODE ),
                allOf( greaterThanOrEqualTo( nodeCount ), lessThanOrEqualTo( nodeCount + recordIdBatchSize ) ) );

        /* Bootstrapped state is created in RAFT land at index -1 and term -1. */
        assertEquals( 0, snapshot.prevIndex() );
        assertEquals( 0, snapshot.prevTerm() );

        /* Lock is initially not taken. */
        assertEquals( new ReplicatedLockTokenState(), snapshot.get( CoreStateType.LOCK_TOKEN ) );

        /* Raft has the bootstrapped set of members initially. */
        assertEquals( membership, ((RaftCoreState) snapshot.get( CoreStateType.RAFT_CORE_STATE )).committed().members() );

        /* The session state is initially empty. */
        assertEquals( new GlobalSessionTrackerState(), snapshot.get( CoreStateType.SESSION_TRACKER ) );

        ReadOnlyTransactionStore transactionStore = new ReadOnlyTransactionStore( pageCache, fileSystem,
                classicNeo4jStore, config, new Monitors() );
        LastCommittedIndexFinder lastCommittedIndexFinder = new LastCommittedIndexFinder(
                new ReadOnlyTransactionIdStore( pageCache, classicNeo4jStore ),
                transactionStore, NullLogProvider.getInstance() );

        long lastCommittedIndex = lastCommittedIndexFinder.getLastCommittedIndex();
        assertEquals( -1, lastCommittedIndex );
    }

    private MemberId randomMember()
    {
        return new MemberId( randomUUID() );
    }
}<|MERGE_RESOLUTION|>--- conflicted
+++ resolved
@@ -119,9 +119,8 @@
         AssertableLogProvider assertableLogProvider = new AssertableLogProvider(  );
 
         PageCache pageCache = pageCacheRule.getPageCache( fileSystem );
-<<<<<<< HEAD
         CoreBootstrapper bootstrapper =
-                new CoreBootstrapper( storeInNeedOfRecovery, pageCache, fileSystem, Config.defaults(), NullLogProvider.getInstance(), new Monitors() );
+                new CoreBootstrapper( storeInNeedOfRecovery, pageCache, fileSystem, Config.defaults(), assertableLogProvider, new Monitors() );
 
         // when
         Set<MemberId> membership = asSet( randomMember(), randomMember(), randomMember() );
@@ -132,8 +131,10 @@
         }
         catch ( IllegalStateException e )
         {
-            assertEquals( e.getMessage(), "Cannot bootstrap. Recovery is required. Please ensure that the store being seeded comes from a cleanly shutdown " +
-                    "instance of Neo4j or a Neo4j backup" );
+            String errorMessage = "Cannot bootstrap. Recovery is required. Please ensure that the store being seeded comes from a cleanly shutdown " +
+                    "instance of Neo4j or a Neo4j backup";
+            assertEquals( e.getMessage(), errorMessage );
+            assertableLogProvider.assertExactly( AssertableLogProvider.inLog( CoreBootstrapper.class ).error( errorMessage) );
         }
     }
 
@@ -151,14 +152,12 @@
                 .needToRecover()
                 .build()
                 .getStoreDir();
+        AssertableLogProvider assertableLogProvider = new AssertableLogProvider(  );
 
         PageCache pageCache = pageCacheRule.getPageCache( fileSystem );
         Config config = Config.defaults( GraphDatabaseSettings.logical_logs_location, customTransactionLogsLocation );
         CoreBootstrapper bootstrapper =
-                new CoreBootstrapper( storeInNeedOfRecovery, pageCache, fileSystem, config, NullLogProvider.getInstance(), new Monitors() );
-=======
-        CoreBootstrapper bootstrapper = new CoreBootstrapper( storeInNeedOfRecovery, pageCache, fileSystem, Config.defaults(), assertableLogProvider );
->>>>>>> 2ab34bcb
+                new CoreBootstrapper( storeInNeedOfRecovery, pageCache, fileSystem, config, assertableLogProvider, new Monitors() );
 
         // when
         Set<MemberId> membership = asSet( randomMember(), randomMember(), randomMember() );
