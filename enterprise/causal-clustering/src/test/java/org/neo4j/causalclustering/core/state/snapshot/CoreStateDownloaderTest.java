/*
 * Copyright (c) 2002-2017 "Neo Technology,"
 * Network Engine for Objects in Lund AB [http://neotechnology.com]
 *
 * This file is part of Neo4j.
 *
 * Neo4j is free software: you can redistribute it and/or modify
 * it under the terms of the GNU Affero General Public License as
 * published by the Free Software Foundation, either version 3 of the
 * License, or (at your option) any later version.
 *
 * This program is distributed in the hope that it will be useful,
 * but WITHOUT ANY WARRANTY; without even the implied warranty of
 * MERCHANTABILITY or FITNESS FOR A PARTICULAR PURPOSE.  See the
 * GNU Affero General Public License for more details.
 *
 * You should have received a copy of the GNU Affero General Public License
 * along with this program. If not, see <http://www.gnu.org/licenses/>.
 */
package org.neo4j.causalclustering.core.state.snapshot;

import org.junit.Before;
import org.junit.Test;

import java.io.File;
import java.io.IOException;
import java.util.Optional;
import java.util.UUID;

import org.neo4j.causalclustering.catchup.CatchUpClient;
import org.neo4j.causalclustering.catchup.storecopy.LocalDatabase;
import org.neo4j.causalclustering.catchup.storecopy.RemoteStore;
import org.neo4j.causalclustering.catchup.storecopy.StoreCopyFailedException;
import org.neo4j.causalclustering.catchup.storecopy.StoreCopyProcess;
import org.neo4j.causalclustering.core.state.CoreSnapshotService;
import org.neo4j.causalclustering.core.state.machines.CoreStateMachines;
import org.neo4j.causalclustering.discovery.TopologyService;
import org.neo4j.causalclustering.identity.MemberId;
import org.neo4j.causalclustering.identity.StoreId;
import org.neo4j.helpers.AdvertisedSocketAddress;
import org.neo4j.kernel.lifecycle.Lifecycle;
import org.neo4j.logging.NullLogProvider;

import static org.junit.Assert.fail;
import static org.mockito.Matchers.any;
import static org.mockito.Mockito.mock;
import static org.mockito.Mockito.never;
import static org.mockito.Mockito.verify;
import static org.mockito.Mockito.when;
import static org.neo4j.causalclustering.catchup.CatchupResult.E_TRANSACTION_PRUNED;
import static org.neo4j.causalclustering.catchup.CatchupResult.SUCCESS_END_OF_STREAM;

public class CoreStateDownloaderTest
{
    private final LocalDatabase localDatabase = mock( LocalDatabase.class );
    private final Lifecycle startStopLife = mock( Lifecycle.class );
    private final RemoteStore remoteStore = mock( RemoteStore.class );
    private final CatchUpClient catchUpClient = mock( CatchUpClient.class );
    private final StoreCopyProcess storeCopyProcess = mock( StoreCopyProcess.class );
    private CoreSnapshotService snaptshotService = mock( CoreSnapshotService.class );
    private TopologyService topologyService = mock( TopologyService.class );

    private final CoreStateMachines coreStateMachines = mock( CoreStateMachines.class );

    private final NullLogProvider logProvider = NullLogProvider.getInstance();

    private final MemberId remoteMember = new MemberId( UUID.randomUUID() );
    private final AdvertisedSocketAddress remoteAddress = new AdvertisedSocketAddress( "remoteAddress", 1234 );
    private final StoreId storeId = new StoreId( 1, 2, 3, 4 );
    private final File storeDir = new File( "graph.db" );

    private final CoreStateDownloader downloader =
<<<<<<< HEAD
            new CoreStateDownloader( localDatabase, startStopLife, remoteStore, catchUpClient, logProvider, storeCopyProcess, coreStateMachines,
                    snaptshotService, applicationProcess, topologyService );
=======
            new CoreStateDownloader( localDatabase, startStopLife, remoteStore, catchUpClient, logProvider,
                    storeCopyProcess, coreStateMachines, snaptshotService, topologyService );
>>>>>>> 4b09b8fa

    @Before
    public void commonMocking() throws IOException
    {
        when( localDatabase.storeId() ).thenReturn( storeId );
        when( localDatabase.storeDir() ).thenReturn( storeDir );
        when( topologyService.findCatchupAddress( remoteMember ) ).thenReturn( Optional.of( remoteAddress ) );
    }

    @Test
    public void shouldDownloadCompleteStoreWhenEmpty() throws Throwable
    {
        // given
        StoreId remoteStoreId = new StoreId( 5, 6, 7, 8 );
        when( remoteStore.getStoreId( remoteAddress ) ).thenReturn( remoteStoreId );
        when( localDatabase.isEmpty() ).thenReturn( true );

        // when
        downloader.downloadSnapshot( remoteMember );

        // then
        verify( remoteStore, never() ).tryCatchingUp( any(), any(), any() );
        verify( storeCopyProcess ).replaceWithStoreFrom( remoteAddress, remoteStoreId );
    }

    @Test
    public void shouldStopDatabaseDuringDownload() throws Throwable
    {
        // given
        when( localDatabase.isEmpty() ).thenReturn( true );

        // when
        downloader.downloadSnapshot( remoteMember );

        // then
        verify( startStopLife ).stop();
        verify( localDatabase ).stopForStoreCopy();
        verify( localDatabase ).start();
        verify( startStopLife ).start();
    }

    @Test
    public void shouldNotOverwriteNonEmptyMismatchingStore() throws Exception
    {
        // given
        when( localDatabase.isEmpty() ).thenReturn( false );
        StoreId remoteStoreId = new StoreId( 5, 6, 7, 8 );
        when( remoteStore.getStoreId( remoteAddress ) ).thenReturn( remoteStoreId );

        // when
        try
        {
            downloader.downloadSnapshot( remoteMember );
            fail();
        }
        catch ( StoreCopyFailedException e )
        {
            // expected
        }

        // then
        verify( remoteStore, never() ).copy( any(), any(), any() );
        verify( remoteStore, never() ).tryCatchingUp( any(), any(), any() );
    }

    @Test
    public void shouldCatchupIfPossible() throws Exception
    {
        // given
        when( localDatabase.isEmpty() ).thenReturn( false );
        when( remoteStore.getStoreId( remoteAddress ) ).thenReturn( storeId );
        when( remoteStore.tryCatchingUp( remoteAddress, storeId, storeDir ) ).thenReturn( SUCCESS_END_OF_STREAM );

        // when
        downloader.downloadSnapshot( remoteMember );

        // then
        verify( remoteStore ).tryCatchingUp( remoteAddress, storeId, storeDir );
        verify( remoteStore, never() ).copy( any(), any(), any() );
    }

    @Test
    public void shouldDownloadWholeStoreIfCannotCatchUp() throws Exception
    {
        // given
        when( localDatabase.isEmpty() ).thenReturn( false );
        when( remoteStore.getStoreId( remoteAddress ) ).thenReturn( storeId );
        when( remoteStore.tryCatchingUp( remoteAddress, storeId, storeDir ) ).thenReturn( E_TRANSACTION_PRUNED );

        // when
        downloader.downloadSnapshot( remoteMember );

        // then
        verify( remoteStore ).tryCatchingUp( remoteAddress, storeId, storeDir );
        verify( storeCopyProcess ).replaceWithStoreFrom( remoteAddress, storeId );
    }
}<|MERGE_RESOLUTION|>--- conflicted
+++ resolved
@@ -70,13 +70,8 @@
     private final File storeDir = new File( "graph.db" );
 
     private final CoreStateDownloader downloader =
-<<<<<<< HEAD
             new CoreStateDownloader( localDatabase, startStopLife, remoteStore, catchUpClient, logProvider, storeCopyProcess, coreStateMachines,
-                    snaptshotService, applicationProcess, topologyService );
-=======
-            new CoreStateDownloader( localDatabase, startStopLife, remoteStore, catchUpClient, logProvider,
-                    storeCopyProcess, coreStateMachines, snaptshotService, topologyService );
->>>>>>> 4b09b8fa
+                    snaptshotService, topologyService );
 
     @Before
     public void commonMocking() throws IOException
