--- conflicted
+++ resolved
@@ -45,7 +45,6 @@
 import org.neo4j.server.webadmin.rest.MasterInfoService;
 
 import static java.util.Arrays.asList;
-
 import static org.neo4j.helpers.collection.Iterables.mix;
 import static org.neo4j.server.database.LifecycleManagingDatabase.lifecycleManagingDatabase;
 
@@ -75,13 +74,8 @@
 
     protected static Database.Factory createDbFactory( Config config )
     {
-<<<<<<< HEAD
-        final String mode = config.get( ServerInternalSettings.legacy_db_mode ).toUpperCase();
+        final String mode = config.get( EnterpriseServerSettings.mode ).toUpperCase();
         return mode.equals( HA ) ? lifecycleManagingDatabase( ENTERPRISE_FACTORY ) : lifecycleManagingDatabase( COMMUNITY_FACTORY );
-=======
-        final String mode = config.get( EnterpriseServerSettings.mode ).toUpperCase();
-        return mode.equals( HA ) ? lifecycleManagingDatabase( HA_FACTORY ) : lifecycleManagingDatabase( EMBEDDED );
->>>>>>> c10ef229
     }
 
     @Override
