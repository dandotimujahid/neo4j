--- conflicted
+++ resolved
@@ -27,11 +27,6 @@
 
 Apache Software License, Version 2.0
   ConcurrentLinkedHashMap
-<<<<<<< HEAD
-  Jackson
-  JTA 1.1
-=======
->>>>>>> 1932e47e
   Lucene Core
   opencsv
   parboiled-core
