<<<<<<< HEAD
2.1.4
-----
o Command line tool no longer expects "-from" argument, but "-host" and "-port" instead

2.0.2
=======
1.9.9
>>>>>>> 011e608f
-----
o Backup script now exits with error if consistency check after full backup reveals errors

1.9.7/2.0.2
-----------
o Backup no longer differentiates between full and incremental backup, instead automatically chooses the best option
  to use. This also handles cases where a backup is very old and can no longer be incrementally backed up.
  OnlineBackup#incremental(..) and OnlineBackup.full(..) are now deprecated, and will be removed in the next major
  release (3.0.0).
o Fixes issue with backup client shutting down the network connection before 
  the backup complete

2.0.1
-----
o HA backup instances now are logged as backup instead of "-1"

2.0.0-RC1
---------
o BREAKING CHANGE: Removed deprecated org.neo4j.backup.check.ConsistencyCheck main class. This is replaced by
  org.neo4j.consistency.ConsistencyCheckTool.

1.9.4 (2013-09-19)
------------------
o Backup tool and command line utility now exit with status 1 in case the
  target store has mismatching store ID with the source.

1.9.RC2 (2013-04-30)
--------------------
o Reverts default backup port to 6362

1.9.RC1 (2013-04-15)
--------------------
o -full and -incremental backup flags are deprecated, type of backup is
  automatically determined by the contents of the target directory

1.9.M05 (2013-03-05)
--------------------
o Backup server now binds by default to 127.0.0.1

1.9.M04 (2013-01-17)
--------------------
o online_backup_port is now depracated in favour of online_backup_server, works with a port range
o online backup is now enabled by default if possible
o Improved error reporting for backup tool

1.9.M01 (2012-10-23)
--------------------
o Consistency check extracted into its own module (consistency-check).
o BackupTool extended to accept tuning parameters for consistency check.

1.7 (2012-04-18)
----------------
o Improvements to shell script messages and documentation

1.7.M01 (2012-03-12)
--------------------
o Added the ability to log diffs of all transactions seen by a VerifyingTransactionInterceptor.
o Now full and incremental backup fetches and writes to disk the latest transaction if not present,
  allowing for an HA cluster to bootstrap itself.

1.6 (2012-01-20)
---------------
o Backup rotates messages.log with the timestamp of the backup operation

1.6.M03 (2012-01-12)
--------------------
o Support for multiple HA clusters in one ZK cluster. Cluster selection is done with -ha.cluster_name.

1.6.M02 (2011-12-16)
--------------------
o Added progress indicator to backups
o More checks regarding properties in the incremental consistency checker.

1.5.M02 (2011-10-10)
--------------------
o Fixed a windows-specific issue for long-running backups in that the active logical log was locked by the backup. Solved by rotating before backup.

1.5.M01
-------

1.4
---

1.3 GA
------
o Removed dependency on HA. Now it is expected that resolving the master of a ZooKeeper cluster is the responsibility of the HA component, providing it as a @Service.
o Removed the -from-ha argument, since it is not needed
o Switched from explicit backup target implementation specification (ha or simple for the time being) to a URI format.

1.3.M03 (2011-02-25)
--------------------
o Initial release.<|MERGE_RESOLUTION|>--- conflicted
+++ resolved
@@ -1,12 +1,8 @@
-<<<<<<< HEAD
 2.1.4
 -----
 o Command line tool no longer expects "-from" argument, but "-host" and "-port" instead
 
-2.0.2
-=======
 1.9.9
->>>>>>> 011e608f
 -----
 o Backup script now exits with error if consistency check after full backup reveals errors
 
