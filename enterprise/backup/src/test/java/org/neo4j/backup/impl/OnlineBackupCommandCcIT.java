--- conflicted
+++ resolved
@@ -41,11 +41,8 @@
 import java.util.Map;
 import java.util.concurrent.ExecutionException;
 import java.util.concurrent.atomic.AtomicBoolean;
-<<<<<<< HEAD
+import java.util.function.IntFunction;
 import java.util.stream.LongStream;
-=======
-import java.util.function.IntFunction;
->>>>>>> cb7b8867
 
 import org.neo4j.causalclustering.ClusterHelper;
 import org.neo4j.causalclustering.core.CausalClusteringSettings;
@@ -53,10 +50,7 @@
 import org.neo4j.causalclustering.core.consensus.roles.Role;
 import org.neo4j.causalclustering.discovery.Cluster;
 import org.neo4j.causalclustering.discovery.CoreClusterMember;
-<<<<<<< HEAD
-=======
 import org.neo4j.causalclustering.discovery.DiscoveryServiceFactory;
->>>>>>> cb7b8867
 import org.neo4j.causalclustering.discovery.IpFamily;
 import org.neo4j.causalclustering.discovery.SharedDiscoveryServiceFactory;
 import org.neo4j.causalclustering.helpers.CausalClusteringTestHelpers;
@@ -82,11 +76,8 @@
 import static java.util.stream.Collectors.joining;
 import static org.junit.Assert.assertEquals;
 import static org.junit.Assert.assertFalse;
-<<<<<<< HEAD
 import static org.junit.Assert.assertNotEquals;
-=======
 import static org.junit.Assert.assertNotNull;
->>>>>>> cb7b8867
 import static org.junit.Assert.assertTrue;
 import static org.neo4j.kernel.impl.enterprise.configuration.OnlineBackupSettings.online_backup_server;
 
@@ -247,7 +238,6 @@
     }
 
     @Test
-<<<<<<< HEAD
     public void onlyTheLatestTransactionIsKeptAfterIncrementalBackup() throws Exception
     {
         // given database exists with data
@@ -333,7 +323,9 @@
                 "--cc-report-dir=" + backupStoreDir,
                 "--backup-dir=" + backupStoreDir,
                 "--name=" + databaseName );
-=======
+    }
+
+    @Test
     public void ipv6Enabled() throws Exception
     {
         // given
@@ -346,32 +338,31 @@
             String backupName = "backup_" + recordFormat;
 
             // when full backup
-            assertEquals( 0, runBackupToolFromSameJvmToGetExitCode(
+            assertEquals( 0, runBackupToolFromOtherJvmToGetExitCode(
                     "--from", customAddress,
                     "--protocol=catchup",
-                    "--cc-report-dir=" + backupDir,
-                    "--backup-dir=" + backupDir,
+                    "--cc-report-dir=" + backupStoreDir,
+                    "--backup-dir=" + backupStoreDir,
                     "--name=" + backupName ) );
 
             // and
             createSomeData( cluster );
 
             // and incremental backup
-            assertEquals( 0, runBackupToolFromSameJvmToGetExitCode(
+            assertEquals( 0, runBackupToolFromOtherJvmToGetExitCode(
                     "--from", customAddress,
                     "--protocol=catchup",
-                    "--cc-report-dir=" + backupDir,
-                    "--backup-dir=" + backupDir,
+                    "--cc-report-dir=" + backupStoreDir,
+                    "--backup-dir=" + backupStoreDir,
                     "--name=" + backupName ) );
 
             // then
-            assertEquals( DbRepresentation.of( clusterDatabase( cluster ) ), getBackupDbRepresentation( backupName, backupDir ) );
+            assertEquals( DbRepresentation.of( clusterDatabase( cluster ) ), getBackupDbRepresentation( backupName, backupStoreDir ) );
         }
         finally
         {
             cluster.shutdown();
         }
->>>>>>> cb7b8867
     }
 
     static PrintStream wrapWithNormalOutput( PrintStream normalOutput, PrintStream nullAbleOutput )
@@ -447,7 +438,25 @@
         return cluster;
     }
 
-<<<<<<< HEAD
+    private Cluster startIpv6Cluster() throws ExecutionException, InterruptedException
+    {
+        DiscoveryServiceFactory discoveryServiceFactory = new SharedDiscoveryServiceFactory();
+        File parentDir = testDirectory.directory( "ipv6_cluster" );
+        Map<String,String> coreParams = new HashMap<>();
+        coreParams.put( GraphDatabaseSettings.record_format.name(), recordFormat );
+        Map<String,IntFunction<String>> instanceCoreParams = new HashMap<>();
+
+        Map<String,String> readReplicaParams = new HashMap<>();
+        readReplicaParams.put( GraphDatabaseSettings.record_format.name(), recordFormat );
+        Map<String,IntFunction<String>> instanceReadReplicaParams = new HashMap<>();
+
+        Cluster cluster = new Cluster( parentDir, 3, 3, discoveryServiceFactory, coreParams, instanceCoreParams, readReplicaParams, instanceReadReplicaParams,
+                recordFormat, IpFamily.IPV6, false );
+        cluster.start();
+        createSomeData( cluster );
+        return cluster;
+    }
+
     private Cluster startCluster2( String recordFormat ) throws ExecutionException, InterruptedException
     {
         Map<String,String> sharedParams = new HashMap<>(  );
@@ -456,28 +465,11 @@
                 new Cluster( testDirectory.directory( "cluster-b_" + recordFormat ), 3, 0, new SharedDiscoveryServiceFactory(), sharedParams, emptyMap(),
                 sharedParams, emptyMap(),
                 recordFormat, IpFamily.IPV4, false );
-=======
-    private Cluster startIpv6Cluster() throws ExecutionException, InterruptedException
-    {
-        DiscoveryServiceFactory discoveryServiceFactory = new SharedDiscoveryServiceFactory();
-        File parentDir = testDirectory.directory( "ipv6_cluster" );
-        Map<String,String> coreParams = new HashMap<>();
-        coreParams.put( GraphDatabaseSettings.record_format.name(), recordFormat );
-        Map<String,IntFunction<String>> instanceCoreParams = new HashMap<>();
-
-        Map<String,String> readReplicaParams = new HashMap<>();
-        readReplicaParams.put( GraphDatabaseSettings.record_format.name(), recordFormat );
-        Map<String,IntFunction<String>> instanceReadReplicaParams = new HashMap<>();
-
-        Cluster cluster = new Cluster( parentDir, 3, 3, discoveryServiceFactory, coreParams, instanceCoreParams, readReplicaParams, instanceReadReplicaParams,
-                recordFormat, IpFamily.IPV6, false );
->>>>>>> cb7b8867
         cluster.start();
         createSomeData( cluster );
         return cluster;
     }
 
-<<<<<<< HEAD
     private static void transactions1M( Cluster cluster ) throws Exception
     {
         int numberOfTransactions = 500;
@@ -496,9 +488,6 @@
     }
 
     public static void createSomeData( Cluster cluster )
-=======
-    public static DbRepresentation createSomeData( Cluster cluster )
->>>>>>> cb7b8867
     {
         try
         {
