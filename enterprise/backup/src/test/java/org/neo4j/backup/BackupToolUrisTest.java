--- conflicted
+++ resolved
@@ -41,7 +41,6 @@
 import static org.mockito.Mockito.verify;
 import static org.mockito.Mockito.verifyZeroInteractions;
 
-import static org.neo4j.backup.BackupTool.ToolFailureException;
 
 @RunWith(Enclosed.class)
 public class BackupToolUrisTest
@@ -98,11 +97,8 @@
                     eq( "/var/backup/graph" ),
                     eq( true ),
                     any( Config.class ),
-<<<<<<< HEAD
-                    eq( BackupClient.BIG_READ_TIMEOUT )
-=======
+                    eq( BackupClient.BIG_READ_TIMEOUT ),
                     eq( false )
->>>>>>> f8d321f9
             );
         }
     }
@@ -146,7 +142,7 @@
                 newBackupTool().run( args );
                 fail( "Should exit abnormally for '" + uri + "'" );
             }
-            catch ( ToolFailureException e )
+            catch ( BackupTool.ToolFailureException e )
             {
                 // Then
                 assertThat( e.getMessage(), equalTo( BackupTool.WRONG_FROM_ADDRESS_SYNTAX ) );
@@ -205,11 +201,8 @@
                     eq( "/var/backup/graph" ),
                     eq( true ),
                     any( Config.class ),
-<<<<<<< HEAD
-                    eq( BackupClient.BIG_READ_TIMEOUT )
-=======
+                    eq( BackupClient.BIG_READ_TIMEOUT ),
                     eq( false )
->>>>>>> f8d321f9
             );
         }
     }
