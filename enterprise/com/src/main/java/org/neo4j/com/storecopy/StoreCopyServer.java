--- conflicted
+++ resolved
@@ -152,31 +152,20 @@
     {
         try
         {
-<<<<<<< HEAD
+            String storeCopyIdentifier = Thread.currentThread().getName();
             ThrowingAction<IOException> checkPointAction = () -> {
-                monitor.startTryCheckPoint();
+                monitor.startTryCheckPoint( storeCopyIdentifier );
                 checkPointer.tryCheckPoint( new SimpleTriggerInfo( triggerName ) );
-                monitor.finishTryCheckPoint();
+                monitor.finishTryCheckPoint( storeCopyIdentifier );
             };
 
             // Copy the store files
             long lastAppliedTransaction;
             try ( Resource lock = mutex.storeCopy( checkPointAction );
                     ResourceIterator<StoreFileMetadata> files = dataSource.listStoreFiles( includeLogs ) )
-=======
-            String storeCopyIdentifier = Thread.currentThread().getName();
-            monitor.startTryCheckPoint( storeCopyIdentifier );
-            long lastAppliedTransaction = checkPointer.tryCheckPoint( new SimpleTriggerInfo( triggerName ) );
-            monitor.finishTryCheckPoint( storeCopyIdentifier );
-            ByteBuffer temporaryBuffer = ByteBuffer.allocateDirect( (int) ByteUnit.mebiBytes( 1 ) );
-
-            // Copy the store files
-            monitor.startStreamingStoreFiles( storeCopyIdentifier );
-            try ( ResourceIterator<StoreFileMetadata> files = dataSource.listStoreFiles( includeLogs ) )
->>>>>>> 432d8305
             {
                 lastAppliedTransaction = checkPointer.lastCheckPointedTransactionId();
-                monitor.startStreamingStoreFiles();
+                monitor.startStreamingStoreFiles( storeCopyIdentifier );
                 ByteBuffer temporaryBuffer = ByteBuffer.allocateDirect( (int) ByteUnit.mebiBytes( 1 ) );
                 while ( files.hasNext() )
                 {
@@ -190,22 +179,12 @@
                     final Optional<PagedFile> optionalPagedFile = pageCache.getExistingMapping( file );
                     if ( optionalPagedFile.isPresent() )
                     {
-<<<<<<< HEAD
                         try ( PagedFile pagedFile = optionalPagedFile.get() )
-=======
-                        PagedFile pagedFile = optionalPagedFile.get();
-                        long fileSize = pagedFile.fileSize();
-                        try ( ReadableByteChannel fileChannel = pagedFile.openReadableByteChannel() )
-                        {
-                            doWrite( writer, temporaryBuffer, file, recordSize, fileChannel, fileSize, storeCopyIdentifier );
-                        }
-                        finally
->>>>>>> 432d8305
                         {
                             long fileSize = pagedFile.fileSize();
                             try ( ReadableByteChannel fileChannel = pagedFile.openReadableByteChannel() )
                             {
-                                doWrite( writer, temporaryBuffer, file, recordSize, fileChannel, fileSize );
+                                doWrite( writer, temporaryBuffer, file, recordSize, fileChannel, fileSize, storeCopyIdentifier );
                             }
                         }
                     }
