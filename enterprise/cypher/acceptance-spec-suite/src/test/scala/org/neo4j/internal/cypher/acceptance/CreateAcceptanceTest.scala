/*
 * Copyright (c) 2002-2018 "Neo4j,"
 * Neo4j Sweden AB [http://neo4j.com]
 *
 * This file is part of Neo4j Enterprise Edition. The included source
 * code can be redistributed and/or modified under the terms of the
 * GNU AFFERO GENERAL PUBLIC LICENSE Version 3
 * (http://www.fsf.org/licensing/licenses/agpl-3.0.html) with the
 * Commons Clause, as found in the associated LICENSE.txt file.
 *
 * This program is distributed in the hope that it will be useful,
 * but WITHOUT ANY WARRANTY; without even the implied warranty of
 * MERCHANTABILITY or FITNESS FOR A PARTICULAR PURPOSE.  See the
 * GNU Affero General Public License for more details.
 *
 * Neo4j object code can be licensed independently from the source
 * under separate terms from the AGPL. Inquiries can be directed to:
 * licensing@neo4j.com
 *
 * More information is also available at:
 * https://neo4j.com/licensing/
 */
package org.neo4j.internal.cypher.acceptance

import org.neo4j.cypher.internal.runtime.CreateTempFileTestSupport
import org.neo4j.cypher.{ExecutionEngineFunSuite, QueryStatisticsTestSupport}
<<<<<<< HEAD
import org.neo4j.internal.cypher.acceptance.CypherComparisonSupport._

import scala.concurrent.duration._
import scala.concurrent.{Await, Future}
import scala.concurrent.ExecutionContext.Implicits.global
=======
import org.neo4j.graphdb.factory.GraphDatabaseSettings
import org.neo4j.internal.cypher.acceptance.CypherComparisonSupport.{Configs, TestConfiguration}
>>>>>>> 0b6adcf4

class CreateAcceptanceTest extends ExecutionEngineFunSuite with QueryStatisticsTestSupport with CypherComparisonSupport
  with CreateTempFileTestSupport {

  private val BIG_TIMEOUT = 15 minutes
  private val BIG_N = 1000
  private val BIG_CREATE_CONFIGS =
    TestConfiguration(Versions.Default, Planners.Default, Runtimes(Runtimes.Interpreted, Runtimes.Slotted)) +
    TestConfiguration(Versions.V3_4, Planners.Default, Runtimes(Runtimes.Interpreted))

  test("handle big CREATE clause") {
    var query = "CREATE (x)"
    for (i <- 1 to BIG_N) {
      query += s" ,(a$i)-[:R]->(b$i)"
    }

    val futureResult = Future(executeWith(BIG_CREATE_CONFIGS, query, executeExpectedFailures = false))
    val result = Await.result(futureResult, BIG_TIMEOUT)
    assertStats(result, nodesCreated = BIG_N * 2 + 1, relationshipsCreated = BIG_N)
  }

  test("handle many CREATE clauses") {
    var query = "CREATE (x)"
    for (i <- 1 to BIG_N) {
      query += s" CREATE (a$i)-[:R]->(b$i)"
    }

    val futureResult = Future(executeWith(BIG_CREATE_CONFIGS, query, executeExpectedFailures = false))
    val result = Await.result(futureResult, BIG_TIMEOUT)
    assertStats(result, nodesCreated = BIG_N * 2 + 1, relationshipsCreated = BIG_N)
  }

  test("PROFILE big CREATE clause") {
    var query = "PROFILE CREATE (x)"
    for (i <- 1 to BIG_N) {
      query += s" ,(a$i)-[:R]->(b$i)"
    }

    val futureResult = Future(executeWith(BIG_CREATE_CONFIGS, query, executeExpectedFailures = false))
    val result = Await.result(futureResult, BIG_TIMEOUT)
    assertStats(result, nodesCreated = BIG_N * 2 + 1, relationshipsCreated = BIG_N)

    val planDescription = Await.result(Future(result.executionPlanDescription()), BIG_TIMEOUT)
    val creates = planDescription.find("Create")
    creates.size should equal(1)
    val expectedTotalDbHits: Long = BIG_N * 3
    creates.head.totalDbHits.get should be > expectedTotalDbHits
  }

  test("PROFILE many CREATE clauses") {
    var query = "PROFILE CREATE (x)"
    for (i <- 1 to BIG_N) {
      query += s" CREATE (a$i)-[:R]->(b$i)"
    }

    val futureResult = Future(executeWith(BIG_CREATE_CONFIGS, query, executeExpectedFailures = false))
    val result = Await.result(futureResult, BIG_TIMEOUT)
    assertStats(result, nodesCreated = BIG_N * 2 + 1, relationshipsCreated = BIG_N)

    val planDescription = Await.result(Future(result.executionPlanDescription()), BIG_TIMEOUT)
    val creates = planDescription.find("Create")
    creates.size should equal(1)
    val expectedTotalDbHits: Long = BIG_N * 3
    creates.head.totalDbHits.get should be > expectedTotalDbHits
  }

  test("handle null value in property map from parameter for create node") {
    val query = "CREATE (a {props}) RETURN a.foo, a.bar"

    val result = executeWith(Configs.Interpreted - Configs.Version2_3, query, params = Map("props" -> Map("foo" -> null, "bar" -> "baz")))

    result.toSet should equal(Set(Map("a.foo" -> null, "a.bar" -> "baz")))
    assertStats(result, nodesCreated = 1, propertiesWritten = 1)
  }

  test("handle null value in property map from parameter for create node with SET") {
    createNode(("foo", 42), ("bar", "fu"))
    val query = "MATCH (a) SET a = {props} RETURN a.foo, a.bar"

    val result = executeWith(Configs.UpdateConf, query, params = Map("props" -> Map("foo" -> null, "bar" -> "baz")))

    result.toSet should equal(Set(Map("a.foo" -> null, "a.bar" -> "baz")))
    assertStats(result, propertiesWritten = 2)
  }

  test("handle null value in property map from parameter for create relationship") {
    val query = "CREATE (a)-[r:REL {props}]->() RETURN r.foo, r.bar"

    val result = executeWith(Configs.UpdateConf, query, params = Map("props" -> Map("foo" -> null, "bar" -> "baz")))

    result.toSet should equal(Set(Map("r.foo" -> null, "r.bar" -> "baz")))
    assertStats(result, nodesCreated = 2, relationshipsCreated = 1, propertiesWritten = 1)
  }

  test("handle null value in property map from parameter") {
    val query = "CREATE (a {props})-[r:REL {props}]->() RETURN a.foo, a.bar, r.foo, r.bar"

    val result = executeWith(Configs.Interpreted - Configs.Version2_3, query, params = Map("props" -> Map("foo" -> null, "bar" -> "baz")))

    result.toSet should equal(Set(Map("a.foo" -> null, "a.bar" -> "baz", "r.foo" -> null, "r.bar" -> "baz")))
    assertStats(result, nodesCreated = 2, relationshipsCreated = 1, propertiesWritten = 2)
  }

  //Not TCK material
  test("should have bound node recognized after projection with WITH + LOAD CSV") {
    val url = createCSVTempFileURL(writer => writer.println("Foo"))

    val query = s"CREATE (a) WITH a LOAD CSV FROM '$url' AS line CREATE (b) CREATE (a)<-[:T]-(b)"

    val result = executeWith(Configs.UpdateConf, query)

    assertStats(result, nodesCreated = 2, relationshipsCreated = 1)
  }

  //Not TCK material
  test("should have bound node recognized after projection with WITH + CALL") {
    val query = "CREATE (a:L) WITH a CALL db.labels() YIELD label CREATE (b) CREATE (a)<-[:T]-(b)"

    val result = executeWith(Configs.UpdateConf - Configs.AllRulePlanners, query)

    assertStats(result, nodesCreated = 2, relationshipsCreated = 1, labelsAdded = 1)
  }

  //Not TCK material
  test("should have bound node recognized after projection with WITH + FOREACH") {
    val query = "CREATE (a) WITH a FOREACH (i in [] | SET a.prop = 1) CREATE (b) CREATE (a)<-[:T]-(b)"

    val result = executeWith(Configs.UpdateConf, query)

    assertStats(result, nodesCreated = 2, relationshipsCreated = 1)
  }

  //Not TCK material
  test("should handle pathological create query") {

    val amount = 200

    val query = "CREATE" + List.fill(amount)("(:Bar)-[:FOO]->(:Baz)").mkString(", ")

    val result = executeWith(Configs.UpdateConf, query)

    assertStats(result, nodesCreated = 2 * amount, relationshipsCreated = amount, labelsAdded = 2 * amount)

    // Should not get StackOverflowException
    result.executionPlanDescription()
  }

  test("should create nodes with label and property with slotted runtime") {
    //TODO: Remove this test once we can create relationships in slotted runtime
    val createdNumber = 1

    val query = "CREATE" + List.fill(createdNumber)("(:Bar{prop: 1})").mkString(", ")

    val result = executeWith(Configs.UpdateConf, query)

    assertStats(result, nodesCreated = createdNumber, labelsAdded = createdNumber, propertiesWritten = createdNumber)

    // Should not get StackOverflowException
    result.executionPlanDescription()
  }

  //Not TCK material
  // This test exposed a bug in the slotted runtime where it could mix up long slots with ref slots
  test("should not accidentally create relationship between the wrong nodes") {
    val a = createLabeledNode("A")
    val b = createLabeledNode("B")

    val query =
      """
        |MATCH (a:A), (b:B)
        |WITH a, b as x
        |CREATE (x)-[r:T]->(x)
        |WITH r
        |MATCH (:B)-[:T]->(:B)
        |RETURN count(*) as c
      """.stripMargin

    val result = graph.execute(query)

    assert(result.hasNext)
    result.next.get("c") shouldEqual(1)
  }

  // No CLG decision on this AFAIK, so not TCK material
  test("should throw on CREATE relationship if start-point is missing") {
    graph.execute("CREATE (a), (b)")

    val config = Configs.AbsolutelyAll - Configs.Compiled - Configs.OldAndRule

    failWithError(config, """MATCH (a), (b)
                            |WHERE id(a)=0 AND id(b)=1
                            |OPTIONAL MATCH (b)-[:LINK_TO]->(c)
                            |CREATE (b)-[:LINK_TO]->(a)
                            |CREATE (c)-[r:MISSING_C]->(a)""".stripMargin,
      errorType = List(s"Failed to create relationship `r`, node `c` is missing. If you prefer to simply ignore rows " +
                       s"where a relationship node is missing, set 'cypher.lenient_create_relationship = true' in neo4j.conf"))
  }

  // No CLG decision on this AFAIK, so not TCK material
  test("should throw on CREATE relationship if end-point is missing") {
    graph.execute("CREATE (a), (b)")

    val config = Configs.AbsolutelyAll - Configs.Compiled - Configs.OldAndRule

    failWithError(config, """MATCH (a), (b)
                            |WHERE id(a)=0 AND id(b)=1
                            |OPTIONAL MATCH (b)-[:LINK_TO]->(c)
                            |CREATE (b)-[:LINK_TO]->(a)
                            |CREATE (a)-[r:MISSING_C]->(c)""".stripMargin,
      errorType = List(s"Failed to create relationship `r`, node `c` is missing. If you prefer to simply ignore rows " +
        s"where a relationship node is missing, set 'cypher.lenient_create_relationship = true' in neo4j.conf"))
  }
}<|MERGE_RESOLUTION|>--- conflicted
+++ resolved
@@ -24,16 +24,12 @@
 
 import org.neo4j.cypher.internal.runtime.CreateTempFileTestSupport
 import org.neo4j.cypher.{ExecutionEngineFunSuite, QueryStatisticsTestSupport}
-<<<<<<< HEAD
 import org.neo4j.internal.cypher.acceptance.CypherComparisonSupport._
 
 import scala.concurrent.duration._
 import scala.concurrent.{Await, Future}
 import scala.concurrent.ExecutionContext.Implicits.global
-=======
-import org.neo4j.graphdb.factory.GraphDatabaseSettings
 import org.neo4j.internal.cypher.acceptance.CypherComparisonSupport.{Configs, TestConfiguration}
->>>>>>> 0b6adcf4
 
 class CreateAcceptanceTest extends ExecutionEngineFunSuite with QueryStatisticsTestSupport with CypherComparisonSupport
   with CreateTempFileTestSupport {
@@ -217,33 +213,37 @@
     result.next.get("c") shouldEqual(1)
   }
 
+  val MISSING_NODE_ERRORS = List("Failed to create relationship `r`, node `c` is missing. If you prefer to simply ignore rows " +
+                                 "where a relationship node is missing, set 'cypher.lenient_create_relationship = true' in neo4j.conf",
+                                 "Expected to find a node, but found instead: null",
+                                 "Expected to find a node at c but found nothing Some(null)",
+                                 "Other node is null")
+
   // No CLG decision on this AFAIK, so not TCK material
   test("should throw on CREATE relationship if start-point is missing") {
     graph.execute("CREATE (a), (b)")
 
-    val config = Configs.AbsolutelyAll - Configs.Compiled - Configs.OldAndRule
+    val config = Configs.AbsolutelyAll - Configs.Compiled - Configs.Cost2_3
 
     failWithError(config, """MATCH (a), (b)
                             |WHERE id(a)=0 AND id(b)=1
                             |OPTIONAL MATCH (b)-[:LINK_TO]->(c)
                             |CREATE (b)-[:LINK_TO]->(a)
                             |CREATE (c)-[r:MISSING_C]->(a)""".stripMargin,
-      errorType = List(s"Failed to create relationship `r`, node `c` is missing. If you prefer to simply ignore rows " +
-                       s"where a relationship node is missing, set 'cypher.lenient_create_relationship = true' in neo4j.conf"))
+      errorType = MISSING_NODE_ERRORS)
   }
 
   // No CLG decision on this AFAIK, so not TCK material
   test("should throw on CREATE relationship if end-point is missing") {
     graph.execute("CREATE (a), (b)")
 
-    val config = Configs.AbsolutelyAll - Configs.Compiled - Configs.OldAndRule
+    val config = Configs.AbsolutelyAll - Configs.Compiled - Configs.Cost2_3
 
     failWithError(config, """MATCH (a), (b)
                             |WHERE id(a)=0 AND id(b)=1
                             |OPTIONAL MATCH (b)-[:LINK_TO]->(c)
                             |CREATE (b)-[:LINK_TO]->(a)
                             |CREATE (a)-[r:MISSING_C]->(c)""".stripMargin,
-      errorType = List(s"Failed to create relationship `r`, node `c` is missing. If you prefer to simply ignore rows " +
-        s"where a relationship node is missing, set 'cypher.lenient_create_relationship = true' in neo4j.conf"))
+      errorType = MISSING_NODE_ERRORS)
   }
 }