/*
 * Copyright (c) 2002-2017 "Neo Technology,"
 * Network Engine for Objects in Lund AB [http://neotechnology.com]
 *
 * This file is part of Neo4j.
 *
 * Neo4j is free software: you can redistribute it and/or modify
 * it under the terms of the GNU Affero General Public License as
 * published by the Free Software Foundation, either version 3 of the
 * License, or (at your option) any later version.
 *
 * This program is distributed in the hope that it will be useful,
 * but WITHOUT ANY WARRANTY; without even the implied warranty of
 * MERCHANTABILITY or FITNESS FOR A PARTICULAR PURPOSE.  See the
 * GNU Affero General Public License for more details.
 *
 * You should have received a copy of the GNU Affero General Public License
 * along with this program. If not, see <http://www.gnu.org/licenses/>.
 */
package org.neo4j.internal.cypher.acceptance

import org.neo4j.cypher._
import org.neo4j.cypher.internal.RewindableExecutionResult
import org.neo4j.cypher.internal.compiler.v3_1.{CartesianPoint => CartesianPointv3_1, GeographicPoint => GeographicPointv3_1}
import org.neo4j.cypher.internal.javacompat.GraphDatabaseCypherService
import org.neo4j.cypher.internal.runtime.planDescription.InternalPlanDescription
import org.neo4j.cypher.internal.runtime.planDescription.InternalPlanDescription.Arguments.{Planner => IPDPlanner, Runtime => IPDRuntime, Version => IPDVersion}
import org.neo4j.cypher.internal.runtime.{CRS, CartesianPoint, GeographicPoint, InternalExecutionResult}
import org.neo4j.cypher.internal.util.v3_4.Eagerly
import org.neo4j.cypher.internal.util.v3_4.test_helpers.CypherTestSupport
import org.neo4j.graphdb.Result
import org.neo4j.graphdb.config.Setting
import org.neo4j.graphdb.factory.GraphDatabaseSettings
import org.neo4j.test.TestEnterpriseGraphDatabaseFactory
import org.scalatest.Assertions
import org.scalatest.matchers.{MatchResult, Matcher}

import scala.collection.JavaConverters._
import scala.util.{Failure, Success, Try}

trait CypherComparisonSupport extends CypherTestSupport {
  self: ExecutionEngineFunSuite =>

  import CypherComparisonSupport._

  override def databaseConfig(): collection.Map[Setting[_], String] = {
    Map(GraphDatabaseSettings.cypher_hints_error -> "true")
  }

  override protected def createGraphDatabase(config: collection.Map[Setting[_], String] = databaseConfig()): GraphDatabaseCypherService = {
    new GraphDatabaseCypherService(new TestEnterpriseGraphDatabaseFactory().newImpermanentDatabase(config.asJava))
  }

  /**
    * Get rid of Arrays and java.util.Map to make it easier to compare results by equality.
    */
  implicit class RichInternalExecutionResults(res: InternalExecutionResult) {
    def toComparableResultWithOptions(replaceNaNs: Boolean): Seq[Map[String, Any]] = res.toList.toComparableSeq(replaceNaNs)

    def toComparableResult: Seq[Map[String, Any]] = res.toList.toComparableSeq(replaceNaNs = false)
  }

  implicit class RichMapSeq(res: Seq[Map[String, Any]]) {

    import scala.collection.JavaConverters._

    object NanReplacement

    def toComparableSeq(replaceNaNs: Boolean): Seq[Map[String, Any]] = {
      def convert(v: Any): Any = v match {
        case p: GeographicPointv3_1 => GeographicPoint(p.longitude, p.latitude, CRS(p.crs.name, p.crs.code, p.crs.url))
        case p: CartesianPointv3_1 => CartesianPoint(p.x, p.y, CRS(p.crs.name, p.crs.code, p.crs.url))
        case a: Array[_] => a.toList.map(convert)
        case m: Map[_, _] =>
          Eagerly.immutableMapValues(m, convert)
        case m: java.util.Map[_, _] =>
          Eagerly.immutableMapValues(m.asScala, convert)
        case l: java.util.List[_] => l.asScala.map(convert)
        case d: java.lang.Double if replaceNaNs && java.lang.Double.isNaN(d) => NanReplacement
        case m => m
      }

      res.map((map: Map[String, Any]) => map.map {
        case (k, v) => k -> convert(v)
      })
    }
  }

  override protected def initTest() {
    super.initTest()
    self.kernelMonitors.addMonitorListener(newPlannerMonitor)
    self.kernelMonitors.addMonitorListener(newRuntimeMonitor)
  }

  protected def failWithError(expectedSpecificFailureFrom: TestConfiguration, query: String, message: Seq[String], params: (String, Any)*):
  Unit = {
    for (thisScenario <- Configs.AbsolutelyAll.scenarios) {
      thisScenario.prepare()
      val expectedToFailWithSpecificMessage = expectedSpecificFailureFrom.containsScenario(thisScenario)

      val tryResult: Try[InternalExecutionResult] = Try(innerExecute(s"CYPHER ${thisScenario.preparserOptions} $query", params.toMap))
      tryResult match {
        case (Success(_)) =>
          if (expectedToFailWithSpecificMessage) {
            fail("Unexpectedly Succeeded in " + thisScenario.name)
          }
        // It was not expected to fail with the specified error message, do nothing
        case Failure(e: CypherException) =>
          if (expectedToFailWithSpecificMessage) {
            if (e.getMessage == null || !message.exists(e.getMessage.contains(_))) {
              fail("Correctly failed in " + thisScenario.name + " but instead of one of the given messages, the error message was '" + e.getMessage + "'")
            }
          } else {
            if (message.exists(e.getMessage.contains(_))) {
              fail("Unexpectedly (but correctly!) failed in " + thisScenario.name + " with the correct message. Did you forget to add this config?")
            }
            // It failed like expected, and we did not specify any message for this config
          }
        case Failure(e: Throwable) => {
          if (expectedToFailWithSpecificMessage) {
            if (e.getMessage == null || !message.exists(e.getMessage.contains(_))) {
              fail(s"Unexpected exception in ${thisScenario.name} with error message " + e.getMessage, e)
            }
          }
        }
      }
    }
  }

  protected def executeWith(expectSucceed: TestConfiguration,
                            query: String,
                            expectedDifferentResults: TestConfiguration = Configs.Empty,
                            planComparisonStrategy: PlanComparisonStrategy = DoNotComparePlans,
                            resultAssertionInTx: Option[(InternalExecutionResult) => Unit] = None,
                            executeBefore: () => Unit = () => {},
                            params: Map[String, Any] = Map.empty): InternalExecutionResult = {
    val compareResults = expectSucceed - expectedDifferentResults
    val baseScenario =
      if (expectSucceed.scenarios.nonEmpty) extractBaseScenario(expectSucceed, compareResults)
      else TestScenario(Versions.Default, Planners.Default, Runtimes.Interpreted)

    val positiveResults = (Configs.AbsolutelyAll.scenarios - baseScenario).flatMap {
      thisScenario =>
        executeScenario(thisScenario, query, expectSucceed.containsScenario(thisScenario), executeBefore, params, resultAssertionInTx)
    }

    baseScenario.prepare()
    executeBefore()
    val baseResult = innerExecute(s"CYPHER ${baseScenario.preparserOptions} $query", params)
    baseScenario.checkResultForSuccess(query, baseResult)

    positiveResults.foreach {
      case (scenario, result) =>
        planComparisonStrategy.compare(expectSucceed, scenario, result)

        if (compareResults.containsScenario(scenario)) {
          assertResultsSame(result, baseResult, query, s"${scenario.name} returned different results than ${baseScenario.name}")
        } else {
          assertResultsNotSame(result, baseResult, query, s"Unexpectedly (but correctly!)\n${scenario.name} returned same results as ${baseScenario.name}")
        }
    }

    baseResult
  }

  private def extractBaseScenario(expectSucceed: TestConfiguration, compareResults: TestConfiguration): TestScenario = {
    val scenariosToChooseFrom = if (compareResults.scenarios.isEmpty) expectSucceed else compareResults

    if (scenariosToChooseFrom.scenarios.isEmpty) {
      fail("At least one scenario must be expected to succeed, be comparable with plan and result")
    }
    val preferredScenario = TestScenario(Versions.Default, Planners.Default, Runtimes.Interpreted)
    if (scenariosToChooseFrom.containsScenario(preferredScenario))
      preferredScenario
    else
      scenariosToChooseFrom.scenarios.head
  }

  private def executeScenario(scenario: TestScenario,
                              query: String,
                              expectedToSucceed: Boolean,
                              executeBefore: () => Unit,
                              params: Map[String, Any],
                              resultAssertionInTx: Option[(InternalExecutionResult) => Unit]) = {
    scenario.prepare()
    val tryResult =
      graph.rollback(
        {
          executeBefore()
          val tryRes = Try(innerExecute(s"CYPHER ${scenario.preparserOptions} $query", params))
          if (expectedToSucceed && resultAssertionInTx.isDefined) {
            tryRes match {
              case Success(thisResult) =>
                withClue(s"result in transaction for ${scenario.name}\n") {
                  resultAssertionInTx.get.apply(thisResult)
                }
              case Failure(_) =>
              // No need to do anythinge: will be handled by match below
            }
          }
          tryRes
        })

    if (expectedToSucceed) {
      tryResult match {
        case Success(thisResult) =>
          scenario.checkResultForSuccess(query, thisResult)
          Some(scenario -> thisResult)
        case Failure(e) =>
          fail(s"Expected to succeed in ${scenario.name} but got exception", e)
      }
    } else {
      scenario.checkResultForFailure(query, tryResult)
      None
    }
  }

  @deprecated("Rewrite to use executeWith instead")
  protected def assertResultsSameDeprecated(result1: InternalExecutionResult, result2: InternalExecutionResult, queryText: String, errorMsg: String, replaceNaNs: Boolean = false): Unit =
    assertResultsSame(result1, result2, queryText, errorMsg, replaceNaNs)

  private def assertResultsSame(result1: InternalExecutionResult, result2: InternalExecutionResult, queryText: String, errorMsg: String, replaceNaNs: Boolean = false): Unit = {
    withClue(errorMsg) {
      if (queryText.toLowerCase contains "order by") {
        result1.toComparableResultWithOptions(replaceNaNs) should contain theSameElementsInOrderAs result2.toComparableResultWithOptions(replaceNaNs)
      } else {
        result1.toComparableResultWithOptions(replaceNaNs) should contain theSameElementsAs result2.toComparableResultWithOptions(replaceNaNs)
      }
    }
  }

  private def assertResultsNotSame(result1: InternalExecutionResult, result2: InternalExecutionResult, queryText: String, errorMsg: String, replaceNaNs: Boolean = false): Unit = {
    withClue(errorMsg) {
      if (queryText.toLowerCase contains "order by") {
        result1.toComparableResultWithOptions(replaceNaNs) shouldNot contain theSameElementsInOrderAs result2.toComparableResultWithOptions(replaceNaNs)
      } else {
        result1.toComparableResultWithOptions(replaceNaNs) shouldNot contain theSameElementsAs result2.toComparableResultWithOptions(replaceNaNs)
      }
    }
  }

  // Should this really be deprecated? We have real use cases where we want to get the InternalExecutionResult
  // But do NOT want comparison support, for example see the query statistics support used in CompositeNodeKeyAcceptanceTests
  @deprecated("Rewrite to use executeWith instead")
  protected def innerExecuteDeprecated(queryText: String, params: Map[String, Any]): InternalExecutionResult =
  innerExecute(queryText, params)

  private def innerExecute(queryText: String, params: Map[String, Any]): InternalExecutionResult = {
    val innerResult: Result = eengine.execute(queryText, params, graph.transactionalContext(query = queryText -> params))
    RewindableExecutionResult(innerResult)
  }

  def evaluateTo(expected: Seq[Map[String, Any]]): Matcher[InternalExecutionResult] = new Matcher[InternalExecutionResult] {
    override def apply(actual: InternalExecutionResult): MatchResult = {
      MatchResult(
        matches = actual.toComparableResult == expected.toComparableSeq(replaceNaNs = false),
        rawFailureMessage = s"Results differ: ${actual.toComparableResult} did not equal to $expected",
        rawNegatedFailureMessage = s"Results are equal")
    }
  }
}

/**
  * Will run a query across versions and configurations, making sure they all agree on the results and/or errors.
  *
  * For every query tested using `testWith`, the query will be run against all configurations. Every configuration
  * is expected to either succeed or fail. When new features are added that enable queries in new configurations,
  * acceptance tests will start failing because now a configuration is succeeding that was not successful before.
  *
  * This is expected and useful - it let's us know how a change impacts how many acceptance tests now start
  * succeeding where they weren't earlier.
  */
object CypherComparisonSupport {

  val newPlannerMonitor = NewPlannerMonitor

  val newRuntimeMonitor = new NewRuntimeMonitor

  case class Versions(versions: Version*) {
    def +(other: Version): Versions = {
      val newVersions = if (!versions.contains(other)) versions :+ other else versions
      Versions(newVersions: _*)
    }
  }

  object Versions {
    val orderedVersions: Seq[Version] = Seq(V2_3, V3_1, V3_2, V3_3, v3_4)

    implicit def versionToVersions(version: Version): Versions = Versions(version)

    val oldest = orderedVersions.head
    val latest = orderedVersions.last
    val all = Versions(orderedVersions: _*)

    object V2_3 extends Version("2.3")

    object V3_1 extends Version("3.1")

    object V3_2 extends Version("3.2")

    object V3_3 extends Version("3.3")

    object v3_4 extends Version("3.4")

    object Default extends Version("") {
<<<<<<< HEAD
      override val acceptedVersionNames = Set("2.3", "3.1", "3.2", "3.3", "3.4").map("CYPHER " + _)
=======
      override val acceptedVersionNames = Set("2.3", "3.1", "3.2", "3.3").map("CYPHER " + _)
>>>>>>> 011a14ed
    }

  }

  case class Version(name: String) {
    // inclusive
    def ->(other: Version): Versions = {
      val fromIndex = Versions.orderedVersions.indexOf(this)
      val toIndex = Versions.orderedVersions.indexOf(other) + 1
      Versions(Versions.orderedVersions.slice(fromIndex, toIndex): _*)
    }

    val acceptedVersionNames: Set[String] = Set("CYPHER " + name)

  }


  case class Planners(planners: Planner*)

  object Planners {

    val all = Planners(Cost, Rule)

    implicit def plannerToPlanners(planner: Planner): Planners = Planners(planner)

    object Cost extends Planner(Set("COST", "IDP"), "planner=cost")

    object Rule extends Planner(Set("RULE"), "planner=rule")

    object Default extends Planner(Set("COST", "IDP", "RULE", "PROCEDURE"), "")

  }

  case class Planner(acceptedPlannerNames: Set[String], preparserOption: String)


  case class Runtimes(runtimes: Runtime*)

  object Runtimes {

    // Default behaves different from specifying a specific runtime - thus it's included
    val all = Runtimes(CompiledBytecode, CompiledSource, Slotted, Interpreted, ProcedureOrSchema, Default)

    implicit def runtimeToRuntimes(runtime: Runtime): Runtimes = Runtimes(runtime)

    object CompiledSource extends Runtime(Set("COMPILED"), "runtime=compiled debug=generate_java_source")

    object CompiledBytecode extends Runtime(Set("COMPILED"), "runtime=compiled")

    object Slotted extends Runtime(Set("SLOTTED"), "runtime=slotted")

    object Interpreted extends Runtime(Set("INTERPRETED"), "runtime=interpreted")

    object ProcedureOrSchema extends Runtime(Set("PROCEDURE"), "")

    object Default extends Runtime(Set("COMPILED", "SLOTTED", "INTERPRETED", "PROCEDURE"), "")

    object Morsel extends Runtime(Set("MORSEL"), "runtime=morsel")

  }

  case class Runtime(acceptedRuntimeNames: Set[String], preparserOption: String)


  sealed trait PlanComparisonStrategy extends Assertions {
    def compare(expectSucceed: TestConfiguration, scenario: TestScenario, result: InternalExecutionResult): Unit
  }

  case object DoNotComparePlans extends PlanComparisonStrategy {
    override def compare(expectSucceed: TestConfiguration, scenario: TestScenario, result: InternalExecutionResult): Unit = {}
  }

  case class ComparePlansWithPredicate(predicate: (InternalPlanDescription) => Boolean,
                                       expectPlansToFailPredicate: TestConfiguration = TestConfiguration.empty,
                                       predicateFailureMessage: String = "") extends PlanComparisonStrategy {
    override def compare(expectSucceed: TestConfiguration, scenario: TestScenario, result: InternalExecutionResult): Unit = {
      val comparePlans = expectSucceed - expectPlansToFailPredicate
      if (comparePlans.containsScenario(scenario)) {
        if (!predicate(result.executionPlanDescription())) {
          fail(s"plan for ${scenario.name} did not fulfill predicate.\n$predicateFailureMessage\n${result.executionPlanString()}")
        }
      } else {
        if (predicate(result.executionPlanDescription())) {
          fail(s"plan for ${scenario.name} did unexpectedly fulfill predicate\n$predicateFailureMessage\n${result.executionPlanString()}")
        }
      }
    }
  }

  case class ComparePlansWithAssertion(assertion: (InternalPlanDescription) => Unit,
                                       expectPlansToFail: TestConfiguration = TestConfiguration.empty) extends PlanComparisonStrategy {
    override def compare(expectSucceed: TestConfiguration, scenario: TestScenario, result: InternalExecutionResult): Unit = {
      val comparePlans = expectSucceed - expectPlansToFail
      if (comparePlans.containsScenario(scenario)) {
        withClue(s"plan for ${scenario.name}\n") {
          assertion(result.executionPlanDescription())
        }
      } else {
        val tryResult = Try(assertion(result.executionPlanDescription()))
        tryResult match {
          case Success(_) =>
            fail(s"plan for ${scenario.name} did unexpectedly succeed \n${result.executionPlanString()}")
          case Failure(_) =>
          // Expected to fail
        }
      }
    }
  }

  /**
    * A single scenario, which can be composed to configurations.
    */
  case class TestScenario(version: Version, planner: Planner, runtime: Runtime) extends Assertions {

    def name: String = {
      val versionName = if (version == Versions.Default) "<default version>" else version.name
      val plannerName = if (planner == Planners.Default) "<default planner>" else planner.preparserOption
      val runtimeName = runtime match {
        case Runtimes.Default => "<default runtime>"
        case Runtimes.ProcedureOrSchema => "<procedure or schema runtime>"
        case _ => runtime.preparserOption
      }
      s"${versionName} ${plannerName} ${runtimeName}"
    }

    def preparserOptions: String = s"${version.name} ${planner.preparserOption} ${runtime.preparserOption}"

    def prepare(): Unit = newRuntimeMonitor.clear()

    def checkResultForSuccess(query: String, internalExecutionResult: InternalExecutionResult): Unit = {
      val (reportedRuntime: String, reportedPlanner: String, reportedVersion: String) = extractConfiguration(internalExecutionResult)
      // Rule planner only exists in 3.1 and earlier
      val rulePlannerFallback = Planners.Rule.acceptedPlannerNames.contains(reportedPlanner) && Versions.V3_1.acceptedVersionNames.contains(reportedVersion)

      if (!runtime.acceptedRuntimeNames.contains(reportedRuntime))
        fail(s"did not use ${runtime.acceptedRuntimeNames} runtime - instead $reportedRuntime was used. Scenario $name")
      if (!planner.acceptedPlannerNames.contains(reportedPlanner))
        fail(s"did not use ${planner.acceptedPlannerNames} planner - instead $reportedPlanner was used. Scenario $name")
      if (!(version.acceptedVersionNames.contains(reportedVersion) || rulePlannerFallback))
        fail(s"did not use ${version.acceptedVersionNames} version - instead $reportedVersion was used. Scenario $name")
    }

    def checkResultForFailure(query: String, internalExecutionResult: Try[InternalExecutionResult]): Unit = {
      internalExecutionResult match {
        case Failure(_) => // not unexpected
        case Success(result) =>
          val (reportedRuntimeName: String, reportedPlannerName: String, reportedVersionName: String) = extractConfiguration(result)

          if (runtime.acceptedRuntimeNames.contains(reportedRuntimeName)
            && planner.acceptedPlannerNames.contains(reportedPlannerName)
            && version.acceptedVersionNames.contains(reportedVersionName)) {
            fail(s"Unexpectedly succeeded using $name for query $query, with $reportedVersionName and $reportedRuntimeName runtime and $reportedPlannerName planner.")
          }
      }
    }

    private def extractConfiguration(result: InternalExecutionResult): (String, String, String) = {
      val arguments = result.executionPlanDescription().arguments
      val reportedRuntime = arguments.collectFirst {
        case IPDRuntime(reportedRuntime) => reportedRuntime
      }
      val reportedPlanner = arguments.collectFirst {
        case IPDPlanner(reportedPlanner) => reportedPlanner
      }
      val reportedVersion = arguments.collectFirst {
        case IPDVersion(reportedVersion) => reportedVersion
      }

      // Neo4j versions 3.2 and earlier do not accurately report when they used procedure runtime/planner,
      // in executionPlanDescription. In those versions, a missing runtime/planner is assumed to mean procedure
      val versionsWithUnreportedProcedureUsage = (Versions.V2_3 -> Versions.V3_2) + Versions.Default
      val (reportedRuntimeName, reportedPlannerName, reportedVersionName) =
        if (versionsWithUnreportedProcedureUsage.versions.contains(version))
          (reportedRuntime.getOrElse("PROCEDURE"), reportedPlanner.getOrElse("PROCEDURE"), reportedVersion.getOrElse("NONE"))
        else
          (reportedRuntime.get, reportedPlanner.get, reportedVersion.get)
      (reportedRuntimeName, reportedPlannerName, reportedVersionName)
    }

    def +(other: TestConfiguration): TestConfiguration = other + this
  }

  /**
    * A set of scenarios.
    */
  case class TestConfiguration(scenarios: Set[TestScenario]) {

    def +(other: TestConfiguration): TestConfiguration = TestConfiguration(scenarios ++ other.scenarios)

    def -(other: TestConfiguration): TestConfiguration = TestConfiguration(scenarios -- other.scenarios)

    def containsScenario(scenario: TestScenario): Boolean = this.scenarios.contains(scenario)
  }

  object TestConfiguration {
    def apply(scenarios: TestScenario*): TestConfiguration = {
      TestConfiguration(scenarios.toSet)
    }

    def apply(versions: Versions, planners: Planners, runtimes: Runtimes): TestConfiguration = {
      val scenarios = for (v <- versions.versions;
                           p <- planners.planners;
                           r <- runtimes.runtimes)
        yield TestScenario(v, p, r)
      TestConfiguration(scenarios.toSet)
    }

    def empty: TestConfiguration = {
      TestConfiguration(Nil: _*)
    }

    implicit def scenarioToTestConfiguration(scenario: TestScenario): TestConfiguration = TestConfiguration(scenario)
  }

  object Configs {

    def Compiled: TestConfiguration = TestConfiguration(Versions.v3_4, Planners.Cost, Runtimes(Runtimes.CompiledSource, Runtimes.CompiledBytecode))

    def Morsel: TestConfiguration = TestConfiguration(Versions.Default, Planners.Default, Runtimes(Runtimes.Morsel))

    def Interpreted: TestConfiguration =
      TestConfiguration(Versions.Default, Planners.Default, Runtimes(Runtimes.Interpreted, Runtimes.Slotted)) +
        TestConfiguration(Versions.V2_3 -> Versions.V3_1, Planners.all, Runtimes.Default) +
        TestScenario(Versions.Default, Planners.Rule, Runtimes.Default)

    def CommunityInterpreted: TestConfiguration =
      TestScenario(Versions.Default, Planners.Default, Runtimes.Interpreted) +
        TestConfiguration(Versions.V2_3 -> Versions.V3_1, Planners.all, Runtimes.Default) +
        TestScenario(Versions.Default, Planners.Rule, Runtimes.Default)

    def SlottedInterpreted: TestConfiguration = TestScenario(Versions.Default, Planners.Default, Runtimes.Slotted)

    def DefaultInterpreted: TestConfiguration = TestScenario(Versions.Default, Planners.Default, Runtimes.Interpreted)

    def Cost2_3: TestConfiguration = TestScenario(Versions.V2_3, Planners.Cost, Runtimes.Default)

    def Cost3_1: TestConfiguration = TestScenario(Versions.V3_1, Planners.Cost, Runtimes.Default)

    def Cost3_3: TestConfiguration = TestScenario(Versions.v3_4, Planners.Cost, Runtimes.Default)

    def Rule2_3: TestConfiguration = TestScenario(Versions.V2_3, Planners.Rule, Runtimes.Default)

    def Rule3_1: TestConfiguration = TestScenario(Versions.V3_1, Planners.Rule, Runtimes.Default)

    def CurrentRulePlanner: TestConfiguration = TestScenario(Versions.latest, Planners.Rule, Runtimes.Default)

    def Version2_3: TestConfiguration = TestConfiguration(Versions.V2_3, Planners.all, Runtimes.Default)

    def Version3_1: TestConfiguration = TestConfiguration(Versions.V3_1, Planners.all, Runtimes.Default)

    def Version3_2: TestConfiguration = TestConfiguration(Versions.V3_2, Planners.Cost, Runtimes(Runtimes.CompiledSource, Runtimes.CompiledBytecode)) +
      TestConfiguration(Versions.V3_2, Planners.Cost, Runtimes(Runtimes.Interpreted, Runtimes.Slotted))

    def Version3_4: TestConfiguration =
      TestConfiguration(Versions.v3_4, Planners.Cost, Runtimes(Runtimes.CompiledSource, Runtimes.CompiledBytecode)) +
        TestConfiguration(Versions.Default, Planners.Default, Runtimes(Runtimes.Interpreted, Runtimes.Slotted)) +
        TestScenario(Versions.Default, Planners.Rule, Runtimes.Default)

    def AllRulePlanners: TestConfiguration = TestConfiguration(Versions(Versions.V2_3, Versions.V3_1, Versions.Default), Planners.Rule, Runtimes.Default)

    def Cost: TestConfiguration =
      TestConfiguration(Versions.v3_4, Planners.Cost, Runtimes(Runtimes.CompiledSource, Runtimes.CompiledBytecode)) +
        TestConfiguration(Versions(Versions.V2_3, Versions.V3_1, Versions.Default), Planners.Cost, Runtimes.Default)

    def BackwardsCompatibility: TestConfiguration = TestConfiguration(Versions.V2_3 -> Versions.V3_1, Planners.all, Runtimes.Default)

    def Procs: TestConfiguration = TestScenario(Versions.Default, Planners.Default, Runtimes.ProcedureOrSchema)

    /*
    If you are unsure what you need, this is a good start. It's not really all scenarios, but this is testing all
    interesting scenarios.
     */
    def All: TestConfiguration =
      TestConfiguration(Versions.v3_4, Planners.Cost, Runtimes(Runtimes.CompiledSource, Runtimes.CompiledBytecode)) +
        TestConfiguration(Versions.Default, Planners.Default, Runtimes(Runtimes.Interpreted, Runtimes.Slotted)) +
        TestConfiguration(Versions.V2_3 -> Versions.V3_1, Planners.all, Runtimes.Default) +
        TestScenario(Versions.Default, Planners.Rule, Runtimes.Default)

    def AllExceptSlotted: TestConfiguration =
      TestConfiguration(Versions.v3_4, Planners.Cost, Runtimes(Runtimes.CompiledSource, Runtimes.CompiledBytecode)) +
        TestConfiguration(Versions.Default, Planners.Default, Runtimes.Interpreted) +
        TestConfiguration(Versions.V2_3 -> Versions.V3_1, Planners.all, Runtimes.Default) +
        TestScenario(Versions.Default, Planners.Rule, Runtimes.Default)

    def AbsolutelyAll: TestConfiguration =
      TestConfiguration(Versions.v3_4, Planners.Cost, Runtimes(Runtimes.CompiledSource, Runtimes.CompiledBytecode)) +
        TestConfiguration(Versions.Default, Planners.Default, Runtimes(Runtimes.Interpreted, Runtimes.Slotted,
                                                                       Runtimes.ProcedureOrSchema, Runtimes.Morsel)) +
        TestConfiguration(Versions.V2_3 -> Versions.V3_1, Planners.all, Runtimes.Default) +
        TestScenario(Versions.Default, Planners.Rule, Runtimes.Default)

    def Empty: TestConfiguration = TestConfiguration.empty

  }

}<|MERGE_RESOLUTION|>--- conflicted
+++ resolved
@@ -195,7 +195,7 @@
                   resultAssertionInTx.get.apply(thisResult)
                 }
               case Failure(_) =>
-              // No need to do anythinge: will be handled by match below
+              // No need to do anything: will be handled by match below
             }
           }
           tryRes
@@ -243,7 +243,7 @@
   // But do NOT want comparison support, for example see the query statistics support used in CompositeNodeKeyAcceptanceTests
   @deprecated("Rewrite to use executeWith instead")
   protected def innerExecuteDeprecated(queryText: String, params: Map[String, Any]): InternalExecutionResult =
-  innerExecute(queryText, params)
+    innerExecute(queryText, params)
 
   private def innerExecute(queryText: String, params: Map[String, Any]): InternalExecutionResult = {
     val innerResult: Result = eengine.execute(queryText, params, graph.transactionalContext(query = queryText -> params))
@@ -303,11 +303,7 @@
     object v3_4 extends Version("3.4")
 
     object Default extends Version("") {
-<<<<<<< HEAD
       override val acceptedVersionNames = Set("2.3", "3.1", "3.2", "3.3", "3.4").map("CYPHER " + _)
-=======
-      override val acceptedVersionNames = Set("2.3", "3.1", "3.2", "3.3").map("CYPHER " + _)
->>>>>>> 011a14ed
     }
 
   }
