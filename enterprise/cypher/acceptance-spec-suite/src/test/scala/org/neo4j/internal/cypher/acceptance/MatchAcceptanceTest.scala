--- conflicted
+++ resolved
@@ -281,12 +281,7 @@
         |MATCH paths = (n)-[*..1]-(m)
         |RETURN paths""".stripMargin
 
-<<<<<<< HEAD
     val result = executeWith(Configs.Interpreted, query,
-      //      expectedDifferentPlans = Configs.AbsolutelyAll,
-=======
-    val result = executeWith(Configs.CommunityInterpreted, query,
->>>>>>> 86de2a3f
       params = Map("0" -> node1.getId, "1" -> node2.getId))
     graph.inTx(
       result.toSet should equal(
@@ -294,19 +289,6 @@
     )
   }
 
-<<<<<<< HEAD
-  // -- End of shortest path
-
-  // Not TCK material -- filter()
-  test("length on filter") {
-    val q = "match (n) optional match (n)-[r]->(m) return length(filter(x in collect(r) WHERE x <> null)) as cn"
-
-    executeWith(Configs.Interpreted, q)
-      .toList should equal(List(Map("cn" -> 0)))
-  }
-
-=======
->>>>>>> 86de2a3f
   // Not TCK material -- index hints
 
   test("should be able to use index hints") {
