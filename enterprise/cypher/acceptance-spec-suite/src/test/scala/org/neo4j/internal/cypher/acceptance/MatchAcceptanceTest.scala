--- conflicted
+++ resolved
@@ -889,7 +889,6 @@
     result.toList should equal(List(Map("req.eid" -> null, "y.eid" -> null)))
   }
 
-<<<<<<< HEAD
   test("Problem with index seek gh #10387") {
     graph.createIndex("ROLE", "id")
     graph.createIndex("REALM", "id")
@@ -931,10 +930,12 @@
     val result = executeWith(configuration, query, params = Map("position" -> "2", "folderId" -> 0, "videoId" -> 0))
 
     result.toList should equal(List.empty)
-=======
+  }
+
   test("Reduce and concat gh #10978") {
-    val result = executeWithAllPlannersAndCompatibilityMode("RETURN REDUCE(s = 0, p in [5,8,2,9] + [1,2] | s + p) as num")
+
+    // Fixed in 3.2.10
+    val result = executeWith(Configs.CommunityInterpreted - Configs.Version3_2, "RETURN REDUCE(s = 0, p in [5,8,2,9] + [1,2] | s + p) as num")
     result.toList should be(List(Map("num" -> 27)))
->>>>>>> 306a8e6f
   }
 }