--- conflicted
+++ resolved
@@ -781,18 +781,6 @@
     result.toList should equal(List(Map("size" -> 8)))
   }
 
-<<<<<<< HEAD
-  /**
-    * Append variable to keys and transform value arrays to lists
-    */
-  private def asResult(data: Map[String, Any], id: String) =
-    data.map {
-      case (k, v) => (s"$id.$k", v)
-    }.mapValues {
-      case v: Array[_] => v.toList
-      case v => v
-    }
-=======
   test("Should handle multiple labels") {
     val n1 = createLabeledNode("A", "B", "C")
     val n2 = createLabeledNode("A", "B")
@@ -802,7 +790,7 @@
     createLabeledNode("B")
     createLabeledNode("C")
 
-    val result = executeWithAllPlannersAndRuntimesAndCompatibilityMode("MATCH (a) WHERE a:A:B RETURN a")
+    val result = executeWith(Configs.All, "MATCH (a) WHERE a:A:B RETURN a")
 
     // Then
     result.toList should equal(List(Map("a" -> n1), Map("a" -> n2)))
@@ -817,7 +805,9 @@
     createLabeledNode("B")
     createLabeledNode("C")
 
-    val result = executeWithAllPlannersAndCompatibilityMode("MATCH (a) WHERE a:A:B OR a:A:C RETURN a")
+    // TODO: This bug exists in 3.2, and so when the next release of 3.2 is made, that fix will be available here too
+    // and the following line needs to be edited by deleting ` - Configs.Cost3_2`
+    val result = executeWith(Configs.Interpreted - Configs.Cost3_2, "MATCH (a) WHERE a:A:B OR a:A:C RETURN a")
 
     // Then
     result.toList should equal(List(Map("a" -> n1), Map("a" -> n2), Map("a" -> n3)))
@@ -832,7 +822,7 @@
     createLabeledNode("B")
     createLabeledNode("C")
 
-    val result = executeWithAllPlannersAndCompatibilityMode("MATCH (a) WHERE (a:A AND a:B) OR (a:A AND a:C) RETURN a")
+    val result = executeWith(Configs.Interpreted, "MATCH (a) WHERE (a:A AND a:B) OR (a:A AND a:C) RETURN a")
 
     // Then
     result.toList should equal(List(Map("a" -> n1), Map("a" -> n2), Map("a" -> n3)))
@@ -847,10 +837,9 @@
     createLabeledNode("B")
     createLabeledNode("C")
 
-    val result = executeWithAllPlannersAndRuntimesAndCompatibilityMode("MATCH (a) WHERE a:A:B AND a:A:C RETURN a")
+    val result = executeWith(Configs.All, "MATCH (a) WHERE a:A:B AND a:A:C RETURN a")
 
     // Then
     result.toList should equal(List(Map("a" -> n)))
   }
->>>>>>> e05ade06
 }