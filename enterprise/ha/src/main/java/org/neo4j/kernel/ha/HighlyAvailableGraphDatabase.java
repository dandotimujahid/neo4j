/**
 * Copyright (c) 2002-2014 "Neo Technology,"
 * Network Engine for Objects in Lund AB [http://neotechnology.com]
 *
 * This file is part of Neo4j.
 *
 * Neo4j is free software: you can redistribute it and/or modify
 * it under the terms of the GNU Affero General Public License as
 * published by the Free Software Foundation, either version 3 of the
 * License, or (at your option) any later version.
 *
 * This program is distributed in the hope that it will be useful,
 * but WITHOUT ANY WARRANTY; without even the implied warranty of
 * MERCHANTABILITY or FITNESS FOR A PARTICULAR PURPOSE.  See the
 * GNU Affero General Public License for more details.
 *
 * You should have received a copy of the GNU Affero General Public License
 * along with this program. If not, see <http://www.gnu.org/licenses/>.
 */
package org.neo4j.kernel.ha;

import java.lang.reflect.Proxy;
import java.net.URI;
import java.util.Arrays;
import java.util.Map;

import org.jboss.netty.logging.InternalLoggerFactory;

import org.neo4j.cluster.ClusterSettings;
import org.neo4j.cluster.InstanceId;
import org.neo4j.cluster.client.ClusterClient;
import org.neo4j.cluster.logging.NettyLoggerFactory;
import org.neo4j.cluster.member.ClusterMemberAvailability;
import org.neo4j.cluster.member.ClusterMemberEvents;
import org.neo4j.cluster.member.paxos.MemberIsAvailable;
import org.neo4j.cluster.member.paxos.PaxosClusterMemberAvailability;
import org.neo4j.cluster.member.paxos.PaxosClusterMemberEvents;
import org.neo4j.cluster.protocol.atomicbroadcast.ObjectStreamFactory;
import org.neo4j.cluster.protocol.cluster.ClusterConfiguration;
import org.neo4j.cluster.protocol.cluster.ClusterListener;
import org.neo4j.cluster.protocol.election.ElectionCredentialsProvider;
import org.neo4j.cluster.protocol.election.NotElectableElectionCredentialsProvider;
import org.neo4j.com.monitor.RequestMonitor;
import org.neo4j.com.storecopy.TransactionCommittingResponseUnpacker;
import org.neo4j.graphdb.DependencyResolver;
import org.neo4j.graphdb.TransactionFailureException;
import org.neo4j.graphdb.factory.GraphDatabaseSettings;
import org.neo4j.graphdb.index.IndexManager;
import org.neo4j.helpers.Factory;
import org.neo4j.helpers.NamedThreadFactory;
import org.neo4j.helpers.Predicate;
import org.neo4j.helpers.Provider;
import org.neo4j.kernel.DatabaseAvailability;
import org.neo4j.kernel.GraphDatabaseDependencies;
import org.neo4j.kernel.IdGeneratorFactory;
import org.neo4j.kernel.InternalAbstractGraphDatabase;
import org.neo4j.kernel.KernelData;
import org.neo4j.kernel.api.KernelAPI;
import org.neo4j.kernel.api.exceptions.InvalidTransactionTypeKernelException;
import org.neo4j.kernel.extension.KernelExtensionFactory;
import org.neo4j.kernel.ha.cluster.DefaultElectionCredentialsProvider;
import org.neo4j.kernel.ha.cluster.HANewSnapshotFunction;
import org.neo4j.kernel.ha.cluster.HighAvailabilityMemberChangeEvent;
import org.neo4j.kernel.ha.cluster.HighAvailabilityMemberContext;
import org.neo4j.kernel.ha.cluster.HighAvailabilityMemberListener;
import org.neo4j.kernel.ha.cluster.HighAvailabilityMemberState;
import org.neo4j.kernel.ha.cluster.HighAvailabilityMemberStateMachine;
import org.neo4j.kernel.ha.cluster.HighAvailabilityModeSwitcher;
import org.neo4j.kernel.ha.cluster.SimpleHighAvailabilityMemberContext;
import org.neo4j.kernel.ha.cluster.SwitchToMaster;
import org.neo4j.kernel.ha.cluster.SwitchToSlave;
import org.neo4j.kernel.ha.cluster.member.ClusterMembers;
import org.neo4j.kernel.ha.cluster.member.HighAvailabilitySlaves;
import org.neo4j.kernel.ha.com.RequestContextFactory;
import org.neo4j.kernel.ha.com.master.DefaultSlaveFactory;
import org.neo4j.kernel.ha.com.master.Master;
import org.neo4j.kernel.ha.com.master.MasterImpl;
import org.neo4j.kernel.ha.com.master.MasterServer;
import org.neo4j.kernel.ha.com.master.SlaveFactory;
import org.neo4j.kernel.ha.com.master.Slaves;
import org.neo4j.kernel.ha.com.slave.SlaveServer;
import org.neo4j.kernel.ha.id.HaIdGeneratorFactory;
import org.neo4j.kernel.ha.lock.LockManagerModeSwitcher;
import org.neo4j.kernel.ha.management.ClusterDatabaseInfoProvider;
import org.neo4j.kernel.ha.management.HighlyAvailableKernelData;
import org.neo4j.kernel.ha.transaction.CommitPusher;
import org.neo4j.kernel.ha.transaction.OnDiskLastTxIdGetter;
import org.neo4j.kernel.ha.transaction.TransactionPropagator;
import org.neo4j.kernel.impl.api.TransactionCommitProcess;
import org.neo4j.kernel.impl.api.TransactionHeaderInformation;
import org.neo4j.kernel.impl.api.TransactionRepresentationCommitProcess;
import org.neo4j.kernel.impl.api.TransactionRepresentationStoreApplier;
import org.neo4j.kernel.impl.cache.CacheProvider;
import org.neo4j.kernel.impl.core.Caches;
import org.neo4j.kernel.impl.core.TokenCreator;
import org.neo4j.kernel.impl.locking.Locks;
import org.neo4j.kernel.impl.nioneo.store.NeoStore;
<<<<<<< HEAD
import org.neo4j.kernel.impl.nioneo.xa.CommitProcessFactory;
import org.neo4j.kernel.impl.nioneo.xa.NeoStoreInjectedTransactionValidator;
import org.neo4j.kernel.impl.transaction.KernelHealth;
import org.neo4j.kernel.impl.transaction.xaframework.LogicalTransactionStore;
import org.neo4j.kernel.impl.transaction.xaframework.TransactionHeaderInformationFactory;
=======
import org.neo4j.kernel.impl.storemigration.UpgradeConfiguration;
import org.neo4j.kernel.impl.storemigration.UpgradeNotAllowedByDatabaseModeException;
import org.neo4j.kernel.impl.transaction.RemoteTxHook;
import org.neo4j.kernel.impl.transaction.TransactionStateFactory;
import org.neo4j.kernel.impl.transaction.TxManager;
import org.neo4j.kernel.impl.transaction.XaDataSourceManager;
import org.neo4j.kernel.impl.transaction.xaframework.ForceMode;
import org.neo4j.kernel.impl.transaction.xaframework.LogEntry;
import org.neo4j.kernel.impl.transaction.xaframework.TransactionInterceptorProvider;
import org.neo4j.kernel.impl.transaction.xaframework.TxIdGenerator;
>>>>>>> 816f76de
import org.neo4j.kernel.lifecycle.LifeSupport;
import org.neo4j.kernel.lifecycle.Lifecycle;
import org.neo4j.kernel.lifecycle.LifecycleAdapter;
import org.neo4j.kernel.logging.LogbackWeakDependency;
import org.neo4j.kernel.logging.Logging;
import org.neo4j.kernel.monitoring.ByteCounterMonitor;

<<<<<<< HEAD
import static org.neo4j.helpers.collection.Iterables.iterable;
=======
import static org.neo4j.helpers.collection.Iterables.option;
import static org.neo4j.kernel.ha.DelegateInvocationHandler.snapshot;
import static org.neo4j.kernel.impl.transaction.XidImpl.DEFAULT_SEED;
import static org.neo4j.kernel.impl.transaction.XidImpl.getNewGlobalId;
>>>>>>> 816f76de
import static org.neo4j.kernel.logging.LogbackWeakDependency.DEFAULT_TO_CLASSIC;
import static org.neo4j.kernel.logging.LogbackWeakDependency.NEW_LOGGER_CONTEXT;

public class HighlyAvailableGraphDatabase extends InternalAbstractGraphDatabase
{
    private RequestContextFactory requestContextFactory;
    private Slaves slaves;
    private ClusterMembers members;
    private DelegateInvocationHandler<Master> masterDelegateInvocationHandler;
    private HighAvailabilityMemberStateMachine memberStateMachine;
    private UpdatePuller updatePuller;
    private LastUpdateTime lastUpdateTime;
    private ClusterClient clusterClient;
    private ClusterMemberEvents clusterEvents;
    private ClusterMemberAvailability clusterMemberAvailability;
    private long stateSwitchTimeoutMillis;

    private final LifeSupport paxosLife = new LifeSupport();

<<<<<<< HEAD
    private DelegateInvocationHandler clusterEventsDelegateInvocationHandler;
    private DelegateInvocationHandler memberContextDelegateInvocationHandler;
    private DelegateInvocationHandler clusterMemberAvailabilityDelegateInvocationHandler;
    private HighAvailabilityModeSwitcher highAvailabilityModeSwitcher;
    private DefaultSlaveFactory slaveFactory;
    private TransactionCommittingResponseUnpacker unpacker;
    private Provider<KernelAPI> kernelProvider;

    private final org.neo4j.kernel.impl.util.Dependencies dependencies = new org.neo4j.kernel.impl.util.Dependencies( new Provider<DependencyResolver>()
    {
        @Override
        public DependencyResolver instance()
        {
            return HighlyAvailableGraphDatabase.this.dependencyResolver;
        }
    } );

=======
>>>>>>> 816f76de
    public HighlyAvailableGraphDatabase( String storeDir, Map<String, String> params,
                                         Iterable<KernelExtensionFactory<?>> kernelExtensions,
                                         Iterable<CacheProvider> cacheProviders )
    {
        this( storeDir, params, new GraphDatabaseDependencies( null,
<<<<<<< HEAD
                Arrays.<Class<?>>asList( GraphDatabaseSettings.class, ClusterSettings.class, HaSettings.class ),
                kernelExtensions, cacheProviders ) );
=======
                Arrays.asList( GraphDatabaseSettings.class, ClusterSettings.class, HaSettings.class ),
                kernelExtensions, cacheProviders, txInterceptorProviders ) );
>>>>>>> 816f76de
    }

    public HighlyAvailableGraphDatabase( String storeDir, Map<String, String> params, Dependencies dependencies )
    {
        super( storeDir, params, dependencies );
        run();
    }

    @Override
    protected void create()
    {
        life.add( new BranchedDataMigrator( storeDir ) );
        masterDelegateInvocationHandler = new DelegateInvocationHandler<>( Master.class );
        Master master = (Master) Proxy.newProxyInstance( Master.class.getClassLoader(), new Class[]{Master.class},
                masterDelegateInvocationHandler );
        final int serverId = config.get( ClusterSettings.server_id ).toIntegerIndex();
        requestContextFactory = dependencies.satisfyDependency(new RequestContextFactory( serverId, getDependencyResolver() ));

        this.unpacker = dependencies.satisfyDependency(new TransactionCommittingResponseUnpacker( dependencyResolver, serverId ));

        kernelProvider = new Provider<KernelAPI>()
        {
            @Override
            public KernelAPI instance()
            {
                return neoDataSource.getKernel();
            }
        };

        super.create();

        life.add( requestContextFactory );

        life.add( unpacker );

        kernelEventHandlers.registerKernelEventHandler( new HaKernelPanicHandler( availabilityGuard, logging,
                masterDelegateInvocationHandler ) );
        dependencies.satisfyDependency( life.add( updatePuller = new UpdatePuller( memberStateMachine, master,
                requestContextFactory,
                availabilityGuard, lastUpdateTime, config, jobScheduler, msgLog, unpacker ) ) );

        stateSwitchTimeoutMillis = config.get( HaSettings.state_switch_timeout );

        life.add( paxosLife );

        life.add( new DatabaseAvailability( availabilityGuard, transactionMonitor ) );

        life.add( new StartupWaiter() );

        diagnosticsManager.appendProvider( new HighAvailabilityDiagnostics( memberStateMachine, clusterClient ) );
    }

    @Override
    protected UpgradeConfiguration createUpgradeConfiguration()
    {
        return new HAUpgradeConfiguration();
    }

    @Override
    protected void createDatabaseAvailability()
    {
        // Skip this, it's done manually in create() to ensure it is as late as possible
    }

    public void start()
    {
        life.start();
    }

    public void stop()
    {
        life.stop();
    }

    @Override
    public org.neo4j.graphdb.Transaction beginTx()
    {
        availabilityGuard.checkAvailability( stateSwitchTimeoutMillis, TransactionFailureException.class );
        return super.beginTx();
    }

    @Override
    public IndexManager index()
    {
        availabilityGuard.checkAvailability( stateSwitchTimeoutMillis, TransactionFailureException.class );
        return super.index();
    }

    @Override
    protected Logging createLogging()
    {
        Logging loggingService = life.add( LogbackWeakDependency.tryLoadLogbackService( config, NEW_LOGGER_CONTEXT,
                DEFAULT_TO_CLASSIC ) );

        // Set Netty logger
        InternalLoggerFactory.setDefaultFactory( new NettyLoggerFactory( loggingService ) );

        return loggingService;
    }

    @Override
    protected void createTxHook()
    {
        DelegateInvocationHandler<ClusterMemberEvents> clusterEventsDelegateInvocationHandler =
                new DelegateInvocationHandler<>( ClusterMemberEvents.class );
        DelegateInvocationHandler<HighAvailabilityMemberContext> memberContextDelegateInvocationHandler =
                new DelegateInvocationHandler<>( HighAvailabilityMemberContext.class );
        DelegateInvocationHandler<ClusterMemberAvailability> clusterMemberAvailabilityDelegateInvocationHandler =
                new DelegateInvocationHandler<>( ClusterMemberAvailability.class );

<<<<<<< HEAD
        clusterEvents = dependencies.satisfyDependency( (ClusterMemberEvents) Proxy.newProxyInstance(
                ClusterMemberEvents.class.getClassLoader(),
                new Class[]{ClusterMemberEvents.class, Lifecycle.class}, clusterEventsDelegateInvocationHandler ) );
        memberContext = (HighAvailabilityMemberContext) Proxy.newProxyInstance(
=======
        clusterEvents = (ClusterMemberEvents) Proxy.newProxyInstance( ClusterMemberEvents.class.getClassLoader(),
                new Class[]{ClusterMemberEvents.class, Lifecycle.class}, clusterEventsDelegateInvocationHandler );
        HighAvailabilityMemberContext memberContext = (HighAvailabilityMemberContext) Proxy.newProxyInstance(
>>>>>>> 816f76de
                HighAvailabilityMemberContext.class.getClassLoader(),
                new Class[]{HighAvailabilityMemberContext.class}, memberContextDelegateInvocationHandler );
        clusterMemberAvailability = dependencies.satisfyDependency((ClusterMemberAvailability) Proxy.newProxyInstance(
                ClusterMemberAvailability.class.getClassLoader(),
                new Class[]{ClusterMemberAvailability.class}, clusterMemberAvailabilityDelegateInvocationHandler ));

        ElectionCredentialsProvider electionCredentialsProvider = config.get( HaSettings.slave_only ) ?
                new NotElectableElectionCredentialsProvider() :
                new DefaultElectionCredentialsProvider( config.get( ClusterSettings.server_id ),
                        new OnDiskLastTxIdGetter( this ),
                        new HighAvailabilityMemberInfoProvider()
                {
                    @Override
                    public HighAvailabilityMemberState getHighAvailabilityMemberState()
                    {
                        return memberStateMachine.getCurrentState();
                    }
                }
                );


        ObjectStreamFactory objectStreamFactory = new ObjectStreamFactory();


        clusterClient = dependencies.satisfyDependency( new ClusterClient( monitors, ClusterClient.adapt( config ), logging,
                electionCredentialsProvider,
                objectStreamFactory, objectStreamFactory ));
        PaxosClusterMemberEvents localClusterEvents = new PaxosClusterMemberEvents( clusterClient, clusterClient,
                clusterClient, clusterClient, logging, new Predicate<PaxosClusterMemberEvents.ClusterMembersSnapshot>()
        {
            @Override
            public boolean accept( PaxosClusterMemberEvents.ClusterMembersSnapshot item )
            {
                for ( MemberIsAvailable member : item.getCurrentAvailableMembers() )
                {
                    if ( member.getRoleUri().getScheme().equals( "ha" ) )
                    {
                        if ( HighAvailabilityModeSwitcher.getServerId( member.getRoleUri() ).equals(
                                config.get( ClusterSettings.server_id ) ) )
                        {
                            msgLog.error( String.format( "Instance %s has the same serverId as ours (%s) - will not " +
                                            "join this cluster",
                                    member.getRoleUri(), config.get( ClusterSettings.server_id ).toIntegerIndex()
                            ) );
                            return true;
                        }
                    }
                }
                return true;
            }
        }, new HANewSnapshotFunction(), objectStreamFactory, objectStreamFactory,
                monitors.newMonitor(NamedThreadFactory.Monitor.class )
        );

        // Force a reelection after we enter the cluster
        // and when that election is finished refresh the snapshot
        clusterClient.addClusterListener( new ClusterListener.Adapter()
        {
            boolean hasRequestedElection = true; // This ensures that the election result is (at least) from our
            // request or thereafter

            @Override
            public void enteredCluster( ClusterConfiguration clusterConfiguration )
            {
                clusterClient.performRoleElections();
            }

            @Override
            public void elected( String role, InstanceId instanceId, URI electedMember )
            {
                if ( hasRequestedElection && role.equals( ClusterConfiguration.COORDINATOR ) )
                {
                    clusterClient.removeClusterListener( this );
                }
            }
        } );

        HighAvailabilityMemberContext localMemberContext = new SimpleHighAvailabilityMemberContext( clusterClient
                .getServerId(), config.get( HaSettings.slave_only ) );
        PaxosClusterMemberAvailability localClusterMemberAvailability = new PaxosClusterMemberAvailability(
                clusterClient.getServerId(), clusterClient, clusterClient, logging, objectStreamFactory,
                objectStreamFactory );

        memberContextDelegateInvocationHandler.setDelegate( localMemberContext );
        clusterEventsDelegateInvocationHandler.setDelegate( localClusterEvents );
        clusterMemberAvailabilityDelegateInvocationHandler.setDelegate( localClusterMemberAvailability );

        members = dependencies.satisfyDependency(new ClusterMembers( clusterClient, clusterClient, clusterEvents,
                config.get( ClusterSettings.server_id ) ));
        memberStateMachine = new HighAvailabilityMemberStateMachine( memberContext, availabilityGuard, members,
                clusterEvents,
                clusterClient, logging.getMessagesLog( HighAvailabilityMemberStateMachine.class ) );

        HighAvailabilityConsoleLogger highAvailabilityConsoleLogger = new HighAvailabilityConsoleLogger( logging
                .getConsoleLog( HighAvailabilityConsoleLogger.class ), config.get( ClusterSettings
                .server_id ) );
        availabilityGuard.addListener( highAvailabilityConsoleLogger );
        clusterEvents.addClusterMemberListener( highAvailabilityConsoleLogger );
        clusterClient.addClusterListener( highAvailabilityConsoleLogger );

        paxosLife.add( clusterClient );
        paxosLife.add( memberStateMachine );
        paxosLife.add( clusterEvents );
        paxosLife.add( localClusterMemberAvailability );

    }

    @Override
    public void assertSchemaWritesAllowed() throws InvalidTransactionTypeKernelException
    {
        if ( !isMaster() )
        {
            throw new InvalidTransactionTypeKernelException(
                    "Modifying the database schema can only be done on the master server, " +
                            "this server is a slave. Please issue schema modification commands directly to the master."
            );
        }
    }

    @Override
    protected TransactionHeaderInformationFactory createHeaderInformationFactory()
    {
        return new TransactionHeaderInformationFactory()
        {
            @Override
            public TransactionHeaderInformation create()
            {
                return new TransactionHeaderInformation( memberContext.getElectedMasterId().toIntegerIndex(),
                        memberContext.getMyId().toIntegerIndex(), new byte[0] );
            }
        };
    }

    @Override
    protected CommitProcessFactory getCommitProcessFactory()
    {
        final DelegateInvocationHandler<TransactionCommitProcess> commitProcessDelegate =
                new DelegateInvocationHandler<>( TransactionCommitProcess.class );

        slaves = dependencies.satisfyDependency( life.add( new HighAvailabilitySlaves( members, clusterClient,
                this.slaveFactory = dependencies.satisfyDependency( new DefaultSlaveFactory( logging, monitors,
                        config.get( HaSettings.com_chunk_size ).intValue() ) ) ) ) );

        final TransactionPropagator pusher = life.add (new TransactionPropagator( TransactionPropagator.from( config ),
                msgLog, slaves, new CommitPusher( jobScheduler ) ) );

        return new CommitProcessFactory()
        {
            @Override
            public TransactionCommitProcess create( LogicalTransactionStore logicalTransactionStore, KernelHealth
                    kernelHealth, NeoStore neoStore, TransactionRepresentationStoreApplier storeApplier, NeoStoreInjectedTransactionValidator validator, boolean recovery )
            {
                TransactionRepresentationCommitProcess inner = (TransactionRepresentationCommitProcess)
                        defaultCommitProcessFactory.create( logicalTransactionStore, kernelHealth, neoStore,
                                storeApplier, validator, recovery );
                new CommitProcessSwitcher( pusher, master, commitProcessDelegate, requestContextFactory,
                        memberStateMachine, unpacker, logicalTransactionStore, kernelHealth, neoStore, storeApplier,
                        validator, transactionMonitor, inner );

                return (TransactionCommitProcess) Proxy.newProxyInstance( TransactionCommitProcess.class.getClassLoader(),
                        new Class[]{ TransactionCommitProcess.class }, commitProcessDelegate );
            }
        };
    }

    @Override
    protected IdGeneratorFactory createIdGeneratorFactory()
    {
        idGeneratorFactory = new HaIdGeneratorFactory( masterDelegateInvocationHandler, logging,
                requestContextFactory );
<<<<<<< HEAD
        SwitchToSlave switchToSlaveInstance = new SwitchToSlave( logging.getConsoleLog(
                HighAvailabilityModeSwitcher.class ), config, getDependencyResolver(),
                (HaIdGeneratorFactory) idGeneratorFactory,
                logging, masterDelegateInvocationHandler, clusterMemberAvailability, requestContextFactory,
                kernelExtensions.listFactories(), monitors.newMonitor( ByteCounterMonitor.class, SlaveServer.class ),
                monitors.newMonitor( RequestMonitor.class, SlaveServer.class )
        );

        SwitchToMaster switchToMasterInstance = new SwitchToMaster( logging, msgLog, this,
                (HaIdGeneratorFactory) idGeneratorFactory, config, dependencies.provideDependency( SlaveFactory.class ),
                masterDelegateInvocationHandler, clusterMemberAvailability, dataSourceManager,
                monitors.newMonitor( ByteCounterMonitor.class, MasterServer.class ), monitors.newMonitor( RequestMonitor.class, MasterServer.class ),
                monitors.newMonitor( MasterImpl.Monitor.class, MasterImpl.class ));

        highAvailabilityModeSwitcher =
                new HighAvailabilityModeSwitcher( switchToSlaveInstance, switchToMasterInstance,
                        clusterClient, clusterMemberAvailability,
                        logging.getMessagesLog( HighAvailabilityModeSwitcher.class ) );
=======
        HighAvailabilityModeSwitcher highAvailabilityModeSwitcher = new HighAvailabilityModeSwitcher( new
                SwitchToSlave( logging.getConsoleLog(
                HighAvailabilityModeSwitcher.class ), config, getDependencyResolver(),
                (HaIdGeneratorFactory) idGeneratorFactory,
                logging, masterDelegateInvocationHandler, clusterMemberAvailability, requestContextFactory,
                updateableSchemaState, monitors, kernelExtensions.listFactories()
        ),
                new SwitchToMaster( logging, msgLog, this,
                        (HaIdGeneratorFactory) idGeneratorFactory, config, getDependencyResolver(),
                        masterDelegateInvocationHandler, clusterMemberAvailability, monitors ),
                clusterClient, clusterMemberAvailability,
                getDependencyResolver(),
                logging
        );
>>>>>>> 816f76de

        clusterClient.addBindingListener( highAvailabilityModeSwitcher );
        memberStateMachine.addHighAvailabilityMemberListener( highAvailabilityModeSwitcher );

        /*
         * We always need the mode switcher and we need it to restart on switchover.
         */
        paxosLife.add( highAvailabilityModeSwitcher );

        /*
         * We don't really switch to master here. We just need to initialize the idGenerator so the initial store
         * can be started (if required). In any case, the rest of the database is in pending state, so nothing will
         * happen until events start arriving and that will set us to the proper state anyway.
         */
        ((HaIdGeneratorFactory) idGeneratorFactory).switchToMaster();

        return idGeneratorFactory;
    }

    @Override
    protected Locks createLockManager()
    {
        DelegateInvocationHandler<Locks> lockManagerDelegate = new DelegateInvocationHandler<>( Locks.class );
        Locks lockManager =
                (Locks) Proxy.newProxyInstance( Locks.class.getClassLoader(),
                        new Class[]{Locks.class}, lockManagerDelegate );
        new LockManagerModeSwitcher( memberStateMachine, lockManagerDelegate, masterDelegateInvocationHandler,
                requestContextFactory, availabilityGuard, config, unpacker, new Factory<Locks>()
        {
            @Override
            public Locks newInstance()
            {
                return HighlyAvailableGraphDatabase.super.createLockManager();
            }
        } );
        return lockManager;
    }

    @Override
    protected TokenCreator createRelationshipTypeCreator()
    {
        DelegateInvocationHandler<TokenCreator> relationshipTypeCreatorDelegate =
                new DelegateInvocationHandler<>( TokenCreator.class );
        TokenCreator relationshipTypeCreator =
                (TokenCreator) Proxy.newProxyInstance( TokenCreator.class.getClassLoader(),
                        new Class[]{TokenCreator.class}, relationshipTypeCreatorDelegate );



        new RelationshipTypeCreatorModeSwitcher( memberStateMachine, relationshipTypeCreatorDelegate,
                masterDelegateInvocationHandler, requestContextFactory, kernelProvider, idGeneratorFactory, unpacker );
        return relationshipTypeCreator;
    }

    @Override
    protected TokenCreator createPropertyKeyCreator()
    {
        DelegateInvocationHandler<TokenCreator> propertyKeyCreatorDelegate =
                new DelegateInvocationHandler<>( TokenCreator.class );
        TokenCreator propertyTokenCreator =
                (TokenCreator) Proxy.newProxyInstance( TokenCreator.class.getClassLoader(),
                        new Class[]{TokenCreator.class}, propertyKeyCreatorDelegate );
        new PropertyKeyCreatorModeSwitcher( memberStateMachine, propertyKeyCreatorDelegate,
                masterDelegateInvocationHandler, requestContextFactory, kernelProvider, idGeneratorFactory, unpacker );
        return propertyTokenCreator;
    }

    @Override
    protected TokenCreator createLabelIdCreator()
    {
        DelegateInvocationHandler<TokenCreator> labelIdCreatorDelegate =
                new DelegateInvocationHandler<>( TokenCreator.class );
        TokenCreator labelIdCreator =
                (TokenCreator) Proxy.newProxyInstance( TokenCreator.class.getClassLoader(),
                        new Class[]{TokenCreator.class}, labelIdCreatorDelegate );
        new LabelTokenCreatorModeSwitcher( memberStateMachine, labelIdCreatorDelegate,
                masterDelegateInvocationHandler, requestContextFactory,  kernelProvider, idGeneratorFactory, unpacker );
        return labelIdCreator;
    }

    @Override
    protected Caches createCaches()
    {
        return new HaCaches( logging.getMessagesLog( Caches.class ), monitors );
    }

    @Override
    protected KernelData createKernelData()
    {
        this.lastUpdateTime = new LastUpdateTime();
        OnDiskLastTxIdGetter txIdGetter = new OnDiskLastTxIdGetter( this );
        ClusterDatabaseInfoProvider databaseInfo = new ClusterDatabaseInfoProvider(
                members, txIdGetter, lastUpdateTime );
        return new HighlyAvailableKernelData( this, members, databaseInfo );
    }

    @Override
    protected void registerRecovery()
    {
        memberStateMachine.addHighAvailabilityMemberListener( new HighAvailabilityMemberListener()
        {
            @Override
            public void masterIsElected( HighAvailabilityMemberChangeEvent event )
            {
            }

            @Override
            public void masterIsAvailable( HighAvailabilityMemberChangeEvent event )
            {
                if ( event.getOldState().equals( HighAvailabilityMemberState.TO_MASTER ) && event.getNewState().equals(
                        HighAvailabilityMemberState.MASTER ) )
                {
                    doAfterRecoveryAndStartup( true );
                }
            }

            @Override
            public void slaveIsAvailable( HighAvailabilityMemberChangeEvent event )
            {
                if ( event.getOldState().equals( HighAvailabilityMemberState.TO_SLAVE ) && event.getNewState().equals(
                        HighAvailabilityMemberState.SLAVE ) )
                {
                    doAfterRecoveryAndStartup( false );
                }
            }

            @Override
            public void instanceStops( HighAvailabilityMemberChangeEvent event )
            {
            }

            private void doAfterRecoveryAndStartup( boolean isMaster )
            {
                try
                {
                    HighlyAvailableGraphDatabase.this.doAfterRecoveryAndStartup( isMaster );
                }
                catch ( Throwable throwable )
                {
                    msgLog.error( "Post recovery error", throwable );
                    try
                    {
                        memberStateMachine.stop();
                    }
                    catch ( Throwable throwable1 )
                    {
                        msgLog.warn( "Could not stop", throwable1 );
                    }
                    try
                    {
                        memberStateMachine.start();
                    }
                    catch ( Throwable throwable1 )
                    {
                        msgLog.warn( "Could not start", throwable1 );
                    }
                }
            }
        } );
    }

    @Override
    public String toString()
    {
        return getClass().getSimpleName() + "[" + storeDir + "]";
    }

    public String getInstanceState()
    {
        return memberStateMachine.getCurrentState().name();
    }

    public String role()
    {
        return members.getSelf().getHARole();
    }

    public boolean isMaster()
    {
        return memberStateMachine.getCurrentState() == HighAvailabilityMemberState.MASTER;
    }

    @Override
    public DependencyResolver getDependencyResolver()
    {
        return dependencies;
    }

    /**
     * At end of startup, wait for instance to become either master or slave.
     * <p/>
     * This helps users who expect to be able to access the instance after
     * the constructor is run.
     */
    private class StartupWaiter extends LifecycleAdapter
    {
        @Override
        public void start() throws Throwable
        {
            availabilityGuard.isAvailable( stateSwitchTimeoutMillis );
        }
    }

    private static final class HAUpgradeConfiguration implements UpgradeConfiguration
    {
        @Override
        public void checkConfigurationAllowsAutomaticUpgrade()
        {
            throw new UpgradeNotAllowedByDatabaseModeException();
        }
    }
}<|MERGE_RESOLUTION|>--- conflicted
+++ resolved
@@ -95,24 +95,13 @@
 import org.neo4j.kernel.impl.core.TokenCreator;
 import org.neo4j.kernel.impl.locking.Locks;
 import org.neo4j.kernel.impl.nioneo.store.NeoStore;
-<<<<<<< HEAD
 import org.neo4j.kernel.impl.nioneo.xa.CommitProcessFactory;
 import org.neo4j.kernel.impl.nioneo.xa.NeoStoreInjectedTransactionValidator;
+import org.neo4j.kernel.impl.storemigration.UpgradeConfiguration;
+import org.neo4j.kernel.impl.storemigration.UpgradeNotAllowedByDatabaseModeException;
 import org.neo4j.kernel.impl.transaction.KernelHealth;
 import org.neo4j.kernel.impl.transaction.xaframework.LogicalTransactionStore;
 import org.neo4j.kernel.impl.transaction.xaframework.TransactionHeaderInformationFactory;
-=======
-import org.neo4j.kernel.impl.storemigration.UpgradeConfiguration;
-import org.neo4j.kernel.impl.storemigration.UpgradeNotAllowedByDatabaseModeException;
-import org.neo4j.kernel.impl.transaction.RemoteTxHook;
-import org.neo4j.kernel.impl.transaction.TransactionStateFactory;
-import org.neo4j.kernel.impl.transaction.TxManager;
-import org.neo4j.kernel.impl.transaction.XaDataSourceManager;
-import org.neo4j.kernel.impl.transaction.xaframework.ForceMode;
-import org.neo4j.kernel.impl.transaction.xaframework.LogEntry;
-import org.neo4j.kernel.impl.transaction.xaframework.TransactionInterceptorProvider;
-import org.neo4j.kernel.impl.transaction.xaframework.TxIdGenerator;
->>>>>>> 816f76de
 import org.neo4j.kernel.lifecycle.LifeSupport;
 import org.neo4j.kernel.lifecycle.Lifecycle;
 import org.neo4j.kernel.lifecycle.LifecycleAdapter;
@@ -120,14 +109,6 @@
 import org.neo4j.kernel.logging.Logging;
 import org.neo4j.kernel.monitoring.ByteCounterMonitor;
 
-<<<<<<< HEAD
-import static org.neo4j.helpers.collection.Iterables.iterable;
-=======
-import static org.neo4j.helpers.collection.Iterables.option;
-import static org.neo4j.kernel.ha.DelegateInvocationHandler.snapshot;
-import static org.neo4j.kernel.impl.transaction.XidImpl.DEFAULT_SEED;
-import static org.neo4j.kernel.impl.transaction.XidImpl.getNewGlobalId;
->>>>>>> 816f76de
 import static org.neo4j.kernel.logging.LogbackWeakDependency.DEFAULT_TO_CLASSIC;
 import static org.neo4j.kernel.logging.LogbackWeakDependency.NEW_LOGGER_CONTEXT;
 
@@ -137,9 +118,11 @@
     private Slaves slaves;
     private ClusterMembers members;
     private DelegateInvocationHandler<Master> masterDelegateInvocationHandler;
+    private Master master;
     private HighAvailabilityMemberStateMachine memberStateMachine;
     private UpdatePuller updatePuller;
     private LastUpdateTime lastUpdateTime;
+    private HighAvailabilityMemberContext memberContext;
     private ClusterClient clusterClient;
     private ClusterMemberEvents clusterEvents;
     private ClusterMemberAvailability clusterMemberAvailability;
@@ -147,11 +130,6 @@
 
     private final LifeSupport paxosLife = new LifeSupport();
 
-<<<<<<< HEAD
-    private DelegateInvocationHandler clusterEventsDelegateInvocationHandler;
-    private DelegateInvocationHandler memberContextDelegateInvocationHandler;
-    private DelegateInvocationHandler clusterMemberAvailabilityDelegateInvocationHandler;
-    private HighAvailabilityModeSwitcher highAvailabilityModeSwitcher;
     private DefaultSlaveFactory slaveFactory;
     private TransactionCommittingResponseUnpacker unpacker;
     private Provider<KernelAPI> kernelProvider;
@@ -165,20 +143,14 @@
         }
     } );
 
-=======
->>>>>>> 816f76de
     public HighlyAvailableGraphDatabase( String storeDir, Map<String, String> params,
                                          Iterable<KernelExtensionFactory<?>> kernelExtensions,
                                          Iterable<CacheProvider> cacheProviders )
     {
-        this( storeDir, params, new GraphDatabaseDependencies( null,
-<<<<<<< HEAD
-                Arrays.<Class<?>>asList( GraphDatabaseSettings.class, ClusterSettings.class, HaSettings.class ),
-                kernelExtensions, cacheProviders ) );
-=======
-                Arrays.asList( GraphDatabaseSettings.class, ClusterSettings.class, HaSettings.class ),
-                kernelExtensions, cacheProviders, txInterceptorProviders ) );
->>>>>>> 816f76de
+        this( storeDir, params,
+                new GraphDatabaseDependencies( null,
+                        Arrays.asList( GraphDatabaseSettings.class, ClusterSettings.class, HaSettings.class ),
+                        kernelExtensions, cacheProviders ) );
     }
 
     public HighlyAvailableGraphDatabase( String storeDir, Map<String, String> params, Dependencies dependencies )
@@ -192,7 +164,7 @@
     {
         life.add( new BranchedDataMigrator( storeDir ) );
         masterDelegateInvocationHandler = new DelegateInvocationHandler<>( Master.class );
-        Master master = (Master) Proxy.newProxyInstance( Master.class.getClassLoader(), new Class[]{Master.class},
+        master = (Master) Proxy.newProxyInstance( Master.class.getClassLoader(), new Class[]{Master.class},
                 masterDelegateInvocationHandler );
         final int serverId = config.get( ClusterSettings.server_id ).toIntegerIndex();
         requestContextFactory = dependencies.satisfyDependency(new RequestContextFactory( serverId, getDependencyResolver() ));
@@ -289,16 +261,10 @@
         DelegateInvocationHandler<ClusterMemberAvailability> clusterMemberAvailabilityDelegateInvocationHandler =
                 new DelegateInvocationHandler<>( ClusterMemberAvailability.class );
 
-<<<<<<< HEAD
         clusterEvents = dependencies.satisfyDependency( (ClusterMemberEvents) Proxy.newProxyInstance(
                 ClusterMemberEvents.class.getClassLoader(),
                 new Class[]{ClusterMemberEvents.class, Lifecycle.class}, clusterEventsDelegateInvocationHandler ) );
         memberContext = (HighAvailabilityMemberContext) Proxy.newProxyInstance(
-=======
-        clusterEvents = (ClusterMemberEvents) Proxy.newProxyInstance( ClusterMemberEvents.class.getClassLoader(),
-                new Class[]{ClusterMemberEvents.class, Lifecycle.class}, clusterEventsDelegateInvocationHandler );
-        HighAvailabilityMemberContext memberContext = (HighAvailabilityMemberContext) Proxy.newProxyInstance(
->>>>>>> 816f76de
                 HighAvailabilityMemberContext.class.getClassLoader(),
                 new Class[]{HighAvailabilityMemberContext.class}, memberContextDelegateInvocationHandler );
         clusterMemberAvailability = dependencies.satisfyDependency((ClusterMemberAvailability) Proxy.newProxyInstance(
@@ -469,7 +435,6 @@
     {
         idGeneratorFactory = new HaIdGeneratorFactory( masterDelegateInvocationHandler, logging,
                 requestContextFactory );
-<<<<<<< HEAD
         SwitchToSlave switchToSlaveInstance = new SwitchToSlave( logging.getConsoleLog(
                 HighAvailabilityModeSwitcher.class ), config, getDependencyResolver(),
                 (HaIdGeneratorFactory) idGeneratorFactory,
@@ -484,26 +449,9 @@
                 monitors.newMonitor( ByteCounterMonitor.class, MasterServer.class ), monitors.newMonitor( RequestMonitor.class, MasterServer.class ),
                 monitors.newMonitor( MasterImpl.Monitor.class, MasterImpl.class ));
 
-        highAvailabilityModeSwitcher =
+        HighAvailabilityModeSwitcher highAvailabilityModeSwitcher =
                 new HighAvailabilityModeSwitcher( switchToSlaveInstance, switchToMasterInstance,
-                        clusterClient, clusterMemberAvailability,
-                        logging.getMessagesLog( HighAvailabilityModeSwitcher.class ) );
-=======
-        HighAvailabilityModeSwitcher highAvailabilityModeSwitcher = new HighAvailabilityModeSwitcher( new
-                SwitchToSlave( logging.getConsoleLog(
-                HighAvailabilityModeSwitcher.class ), config, getDependencyResolver(),
-                (HaIdGeneratorFactory) idGeneratorFactory,
-                logging, masterDelegateInvocationHandler, clusterMemberAvailability, requestContextFactory,
-                updateableSchemaState, monitors, kernelExtensions.listFactories()
-        ),
-                new SwitchToMaster( logging, msgLog, this,
-                        (HaIdGeneratorFactory) idGeneratorFactory, config, getDependencyResolver(),
-                        masterDelegateInvocationHandler, clusterMemberAvailability, monitors ),
-                clusterClient, clusterMemberAvailability,
-                getDependencyResolver(),
-                logging
-        );
->>>>>>> 816f76de
+                        clusterClient, clusterMemberAvailability, getDependencyResolver(), logging );
 
         clusterClient.addBindingListener( highAvailabilityModeSwitcher );
         memberStateMachine.addHighAvailabilityMemberListener( highAvailabilityModeSwitcher );
