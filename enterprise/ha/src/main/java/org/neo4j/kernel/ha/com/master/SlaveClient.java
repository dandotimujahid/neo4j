--- conflicted
+++ resolved
@@ -52,20 +52,13 @@
 {
     private final InstanceId machineId;
 
-<<<<<<< HEAD
-    public SlaveClient( InstanceId machineId, String hostNameOrIp, int port, LogProvider logProvider,
+    public SlaveClient( InstanceId machineId, String destinationHostNameOrIp, int destinationPort,
+                        String originHostNameOrIp, LogProvider logProvider,
                         StoreId storeId, int maxConcurrentChannels, int chunkSize,
                         ByteCounterMonitor byteCounterMonitor, RequestMonitor requestMonitor )
     {
-        super( hostNameOrIp, port, logProvider, storeId, Protocol.DEFAULT_FRAME_LENGTH,
-=======
-    public SlaveClient( InstanceId machineId, String destinationHostNameOrIp, int destinationPort,
-            String originHostNameOrIp, Logging logging, StoreId storeId, int maxConcurrentChannels, int chunkSize,
-            ByteCounterMonitor byteCounterMonitor, RequestMonitor requestMonitor )
-    {
-        super( destinationHostNameOrIp, destinationPort, originHostNameOrIp, logging, storeId,
+        super( destinationHostNameOrIp, destinationPort, originHostNameOrIp, logProvider, storeId,
                 Protocol.DEFAULT_FRAME_LENGTH,
->>>>>>> cc0ba94b
                 new ProtocolVersion( SlaveServer.APPLICATION_PROTOCOL_VERSION, INTERNAL_PROTOCOL_VERSION ),
                 HaSettings.read_timeout.apply( Functions.<String,String>nullFunction() ), maxConcurrentChannels,
                 chunkSize, NO_OP_RESPONSE_UNPACKER, byteCounterMonitor, requestMonitor );
