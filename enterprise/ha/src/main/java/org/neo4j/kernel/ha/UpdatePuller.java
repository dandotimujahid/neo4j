--- conflicted
+++ resolved
@@ -19,38 +19,6 @@
  */
 package org.neo4j.kernel.ha;
 
-<<<<<<< HEAD
-import java.util.concurrent.atomic.AtomicInteger;
-import java.util.concurrent.locks.LockSupport;
-
-import org.neo4j.cluster.InstanceId;
-import org.neo4j.com.ComException;
-import org.neo4j.com.RequestContext;
-import org.neo4j.com.Response;
-import org.neo4j.com.TransactionObligationResponse;
-import org.neo4j.com.TransactionStream;
-import org.neo4j.com.storecopy.TransactionCommittingResponseUnpacker;
-import org.neo4j.com.storecopy.TransactionObligationFulfiller;
-import org.neo4j.helpers.Pair;
-import org.neo4j.kernel.ha.cluster.HighAvailabilityMemberChangeEvent;
-import org.neo4j.kernel.ha.cluster.HighAvailabilityMemberListener;
-import org.neo4j.kernel.ha.cluster.HighAvailabilityMemberState;
-import org.neo4j.kernel.ha.cluster.HighAvailabilityMemberStateMachine;
-import org.neo4j.kernel.ha.com.RequestContextFactory;
-import org.neo4j.kernel.ha.com.master.InvalidEpochException;
-import org.neo4j.kernel.ha.com.master.Master;
-import org.neo4j.kernel.ha.com.master.MasterImpl;
-import org.neo4j.kernel.ha.com.slave.InvalidEpochExceptionHandler;
-import org.neo4j.kernel.ha.com.slave.MasterClient;
-import org.neo4j.kernel.impl.transaction.log.TransactionIdStore;
-import org.neo4j.kernel.impl.util.CappedOperation;
-import org.neo4j.kernel.lifecycle.Lifecycle;
-import org.neo4j.logging.Log;
-import org.neo4j.logging.LogProvider;
-
-import static java.lang.System.currentTimeMillis;
-=======
->>>>>>> 42992420
 
 /**
  * Puller of transactions updates from a different store. Pulls for updates and applies them into a current store.
@@ -64,128 +32,13 @@
  */
 public interface UpdatePuller
 {
-<<<<<<< HEAD
-    public static final Condition NEXT_TICKET = new Condition()
-    {
-        @Override
-        public boolean evaluate( int currentTicket, int targetTicket )
-        {
-            return currentTicket >= targetTicket;
-        }
-    };
-
-    private volatile boolean halted;
-    private volatile boolean paused = true;
-    private final AtomicInteger targetTicket = new AtomicInteger(), currentTicket = new AtomicInteger();
-    private final RequestContextFactory requestContextFactory;
-    private final Master master;
-    private final Log log;
-    private final CappedOperation<Pair<String, ? extends Exception>> cappedLogger;
-    private final LastUpdateTime lastUpdateTime;
-    private final PauseListener listener;
-    private final HighAvailabilityMemberStateMachine memberStateMachine;
-    private final InstanceId instanceId;
-    private final InvalidEpochExceptionHandler invalidEpochHandler;
-    private Thread me;
-
-    public UpdatePuller( HighAvailabilityMemberStateMachine memberStateMachine,
-                         RequestContextFactory requestContextFactory, Master master, LastUpdateTime lastUpdateTime,
-                         LogProvider logProvider, InstanceId instanceId, InvalidEpochExceptionHandler invalidEpochHandler )
-    {
-        this.memberStateMachine = memberStateMachine;
-        this.requestContextFactory = requestContextFactory;
-        this.master = master;
-        this.lastUpdateTime = lastUpdateTime;
-        this.instanceId = instanceId;
-        this.invalidEpochHandler = invalidEpochHandler;
-        this.log = logProvider.getLog( getClass() );
-        this.cappedLogger = new CappedOperation<Pair<String, ? extends Exception>>(
-                CappedOperation.count( 10 ) )
-        {
-            @Override
-            protected void triggered( Pair<String, ? extends Exception> event )
-            {
-                log.warn( event.first(), event.other() );
-            }
-        };
-        this.listener = new PauseListener();
-    }
-
-    @Override
-    public void run()
-    {
-        while ( !halted )
-        {
-            if ( !paused )
-            {
-                int round = targetTicket.get();
-                if ( currentTicket.get() < round )
-                {
-                    doPullUpdates();
-                    currentTicket.set( round );
-                    continue;
-                }
-            }
-
-            LockSupport.parkNanos( 100_000_000 );
-        }
-    }
-
-    @Override
-    public void init() throws Throwable
-    {
-        // TODO Don't do this. This is just to satisfy LockSupport park/unpark
-        // And we cannot have this class extend Thread since there's a naming clash with Lifecycle for stop()
-        me = new Thread( this, "UpdatePuller@" + instanceId );
-        me.start();
-    }
-
-    @Override
-    public synchronized void start()
-    {
-        memberStateMachine.addHighAvailabilityMemberListener( listener );
-    }
-
-    @Override
-    public void stop()
-    {
-        pause();
-        memberStateMachine.removeHighAvailabilityMemberListener( listener );
-    }
-
-    @Override
-    public void shutdown() throws Throwable
-    {
-        halted = true;
-        while ( me.getState() != Thread.State.TERMINATED )
-        {
-            Thread.sleep( 1 );
-            Thread.yield();
-        }
-    }
-
-    public synchronized void pause()
-    {
-        paused = true;
-    }
-
-    public synchronized void unpause()
-    {
-        if ( paused )
-        {
-            paused = false;
-            LockSupport.unpark( me );
-        }
-    }
-=======
-
     /**
      * Pull all available updates.
      *
      * @throws InterruptedException in case if interrupted while waiting for updates
      */
     void pullUpdates() throws InterruptedException;
->>>>>>> 42992420
+
 
     /**
      * Try to pull all updates
@@ -221,10 +74,6 @@
         @Override
         public void pullUpdates() throws InterruptedException
         {
-<<<<<<< HEAD
-            log.error( "Pull updates by " + this + " failed", e );
-=======
->>>>>>> 42992420
         }
 
         @Override
