--- conflicted
+++ resolved
@@ -57,13 +57,6 @@
 import org.neo4j.io.fs.FileSystemAbstraction;
 import org.neo4j.io.pagecache.PageCache;
 import org.neo4j.kernel.AvailabilityGuard;
-<<<<<<< HEAD
-=======
-import org.neo4j.kernel.GraphDatabaseAPI;
-import org.neo4j.kernel.IdGeneratorFactory;
-import org.neo4j.kernel.IdReuseEligibility;
-import org.neo4j.kernel.KernelData;
->>>>>>> 485ab85a
 import org.neo4j.kernel.NeoStoreDataSource;
 import org.neo4j.kernel.api.KernelAPI;
 import org.neo4j.kernel.api.exceptions.InvalidTransactionTypeKernelException;
@@ -509,43 +502,35 @@
 
         constraintSemantics = new EnterpriseConstraintSemantics();
 
-<<<<<<< HEAD
         coreAPIAvailabilityGuard = new CoreAPIAvailabilityGuard( platformModule.availabilityGuard, transactionStartTimeout );
-=======
+
         // Only buffer ids for reuse when we're the master. This is mostly an optimization since
         // when in slave role the ids are thrown away anyway.
-        eligibleForIdReuse = new IdReuseEligibility()
-        {
-            @Override
-            public boolean isEligible()
-            {
-                switch ( members.getCurrentMemberRole() )
-                {
-                case HighAvailabilityModeSwitcher.SLAVE:
-                    // If we're slave right now then just release them because the id generators in slave mode
-                    // will throw them away anyway, no need to keep them in memory. The architecture around
-                    // how buffering is done isn't a 100% fit for HA since the wrapping if IdGeneratorFactory
-                    // where the buffering takes place is done in a place which is oblivious to HA and roles
-                    // which means that buffering will always take place. For now we'll have to live with
-                    // always buffering and only just release them as soon as possible when slave.
-                    return true;
-                case HighAvailabilityModeSwitcher.MASTER:
-                    // If we're master then we have to keep these ids around during the configured safe zone time
-                    // so that slaves have a chance to read consistently as well (slaves will know and compensate
-                    // for falling outside of safe zone). Let's keep this separate from SLAVE since they
-                    // have different reasons for doing what they do.
-                    return true;
-                default:
-                    // If we're anything other than slave, i.e. also pending then retain the ids since we're
-                    // not quite sure what state we're in at the moment and we clear the id buffers anyway
-                    // during state switch.
-                    return false;
-                }
+        eligibleForIdReuse = () ->
+        {
+            switch ( members.getCurrentMemberRole() )
+            {
+            case HighAvailabilityModeSwitcher.SLAVE:
+                // If we're slave right now then just release them because the id generators in slave mode
+                // will throw them away anyway, no need to keep them in memory. The architecture around
+                // how buffering is done isn't a 100% fit for HA since the wrapping if IdGeneratorFactory
+                // where the buffering takes place is done in a place which is oblivious to HA and roles
+                // which means that buffering will always take place. For now we'll have to live with
+                // always buffering and only just release them as soon as possible when slave.
+                return true;
+            case HighAvailabilityModeSwitcher.MASTER:
+                // If we're master then we have to keep these ids around during the configured safe zone time
+                // so that slaves have a chance to read consistently as well (slaves will know and compensate
+                // for falling outside of safe zone). Let's keep this separate from SLAVE since they
+                // have different reasons for doing what they do.
+                return true;
+            default:
+                // If we're anything other than slave, i.e. also pending then retain the ids since we're
+                // not quite sure what state we're in at the moment and we clear the id buffers anyway
+                // during state switch.
+                return false;
             }
         };
-
-        registerRecovery( config.get( GraphDatabaseFacadeFactory.Configuration.editionName ), dependencies, logging );
->>>>>>> 485ab85a
 
         registerRecovery( platformModule.databaseInfo, dependencies, logging );
 
