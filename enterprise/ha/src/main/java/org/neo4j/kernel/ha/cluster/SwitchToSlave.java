/*
 * Copyright (c) 2002-2016 "Neo Technology,"
 * Network Engine for Objects in Lund AB [http://neotechnology.com]
 *
 * This file is part of Neo4j.
 *
 * Neo4j is free software: you can redistribute it and/or modify
 * it under the terms of the GNU Affero General Public License as
 * published by the Free Software Foundation, either version 3 of the
 * License, or (at your option) any later version.
 *
 * This program is distributed in the hope that it will be useful,
 * but WITHOUT ANY WARRANTY; without even the implied warranty of
 * MERCHANTABILITY or FITNESS FOR A PARTICULAR PURPOSE.  See the
 * GNU Affero General Public License for more details.
 *
 * You should have received a copy of the GNU Affero General Public License
 * along with this program. If not, see <http://www.gnu.org/licenses/>.
 */
package org.neo4j.kernel.ha.cluster;

import java.io.File;
import java.io.IOException;
import java.net.URI;
import java.time.Clock;
import java.util.function.Function;
import java.util.function.Supplier;

import org.neo4j.backup.OnlineBackupKernelExtension;
import org.neo4j.cluster.ClusterSettings;
import org.neo4j.cluster.InstanceId;
import org.neo4j.cluster.member.ClusterMemberAvailability;
import org.neo4j.com.RequestContext;
import org.neo4j.com.Response;
import org.neo4j.com.Server;
import org.neo4j.com.ServerUtil;
import org.neo4j.com.storecopy.MoveToDir;
import org.neo4j.com.storecopy.PostStoreCopyOperation;
import org.neo4j.com.storecopy.StoreCopyClient;
import org.neo4j.com.storecopy.StoreWriter;
import org.neo4j.com.storecopy.TransactionCommittingResponseUnpacker;
import org.neo4j.com.storecopy.TransactionObligationFulfiller;
import org.neo4j.graphdb.DependencyResolver;
import org.neo4j.helpers.CancellationRequest;
import org.neo4j.io.pagecache.PageCache;
import org.neo4j.kernel.NeoStoreDataSource;
import org.neo4j.kernel.configuration.Config;
import org.neo4j.kernel.ha.BranchedDataException;
import org.neo4j.kernel.ha.DelegateInvocationHandler;
import org.neo4j.kernel.ha.HaSettings;
import org.neo4j.kernel.ha.PullerFactory;
import org.neo4j.kernel.ha.StoreOutOfDateException;
import org.neo4j.kernel.ha.UpdatePuller;
import org.neo4j.kernel.ha.UpdatePullerScheduler;
import org.neo4j.kernel.ha.cluster.member.ClusterMember;
import org.neo4j.kernel.ha.cluster.member.ClusterMembers;
import org.neo4j.kernel.ha.cluster.modeswitch.HighAvailabilityModeSwitcher;
import org.neo4j.kernel.ha.com.RequestContextFactory;
import org.neo4j.kernel.ha.com.master.HandshakeResult;
import org.neo4j.kernel.ha.com.master.Master;
import org.neo4j.kernel.ha.com.master.Slave;
import org.neo4j.kernel.ha.com.slave.MasterClient;
import org.neo4j.kernel.ha.com.slave.MasterClientResolver;
import org.neo4j.kernel.ha.com.slave.SlaveImpl;
import org.neo4j.kernel.ha.com.slave.SlaveServer;
import org.neo4j.kernel.ha.id.HaIdGeneratorFactory;
import org.neo4j.kernel.ha.store.UnableToCopyStoreFromOldMasterException;
import org.neo4j.kernel.impl.index.IndexConfigStore;
import org.neo4j.kernel.impl.logging.LogService;
import org.neo4j.kernel.impl.store.MismatchingStoreIdException;
import org.neo4j.kernel.impl.store.StoreId;
import org.neo4j.kernel.impl.store.TransactionId;
import org.neo4j.kernel.impl.transaction.TransactionStats;
import org.neo4j.kernel.impl.transaction.log.MissingLogDataException;
import org.neo4j.kernel.impl.transaction.log.TransactionIdStore;
import org.neo4j.kernel.impl.transaction.state.DataSourceManager;
import org.neo4j.kernel.ha.store.StoreUtil;
import org.neo4j.kernel.internal.StoreLockerLifecycleAdapter;
import org.neo4j.kernel.lifecycle.LifeSupport;
import org.neo4j.kernel.lifecycle.Lifecycle;
import org.neo4j.kernel.monitoring.Monitors;
import org.neo4j.logging.Log;
import org.neo4j.time.Clocks;

import static java.util.concurrent.TimeUnit.MILLISECONDS;
import static java.util.concurrent.locks.LockSupport.parkNanos;
<<<<<<< HEAD
=======

import static org.neo4j.helpers.Clock.SYSTEM_CLOCK;
>>>>>>> 844933cd
import static org.neo4j.helpers.collection.Iterables.filter;
import static org.neo4j.helpers.collection.Iterables.firstOrNull;
import static org.neo4j.kernel.ha.cluster.member.ClusterMembers.hasInstanceId;
import static org.neo4j.kernel.ha.cluster.modeswitch.HighAvailabilityModeSwitcher.getServerId;
import static org.neo4j.kernel.impl.store.NeoStores.isStorePresent;
import static org.neo4j.kernel.impl.transaction.log.TransactionIdStore.BASE_TX_ID;

public abstract class SwitchToSlave
{
    // TODO solve this with lifecycle instance grouping or something
    @SuppressWarnings( "unchecked" )
    static final Class<? extends Lifecycle>[] SERVICES_TO_RESTART_FOR_STORE_COPY = new Class[]{
            StoreLockerLifecycleAdapter.class,
            DataSourceManager.class,
            RequestContextFactory.class,
            TransactionCommittingResponseUnpacker.class,
            IndexConfigStore.class,
            OnlineBackupKernelExtension.class,
    };
    protected final StoreCopyClient storeCopyClient;
    private final Function<Slave,SlaveServer> slaveServerFactory;
    protected final UpdatePuller updatePuller;
    protected final Monitors monitors;
    final Log userLog;
    final Log msgLog;
    protected final Config config;
    protected final DependencyResolver resolver;
    private final HaIdGeneratorFactory idGeneratorFactory;
    private final DelegateInvocationHandler<Master> masterDelegateHandler;
    private final ClusterMemberAvailability clusterMemberAvailability;
    protected final RequestContextFactory requestContextFactory;
    private final MasterClientResolver masterClientResolver;
    private final PullerFactory updatePullerFactory;
    protected final Monitor monitor;
    protected final File storeDir;
    protected final PageCache pageCache;

    private final Supplier<NeoStoreDataSource> neoDataSourceSupplier;
    private final Supplier<TransactionIdStore> transactionIdStoreSupplier;
    private final TransactionStats transactionCounters;

    SwitchToSlave( HaIdGeneratorFactory idGeneratorFactory, DependencyResolver resolver, Monitors monitors,
                   RequestContextFactory requestContextFactory, DelegateInvocationHandler<Master>
                           masterDelegateHandler, ClusterMemberAvailability clusterMemberAvailability,
                   MasterClientResolver masterClientResolver, Monitor monitor, PullerFactory pullerFactory,
                   UpdatePuller updatePuller, Function<Slave, SlaveServer> slaveServerFactory, Config config,
                   LogService logService, PageCache pageCache, File storeDir,
                   Supplier<TransactionIdStore> transactionIdStoreSupplier, TransactionStats
                           transactionCounters, Supplier<NeoStoreDataSource> neoDataSourceSupplier, StoreCopyClient storeCopyClient )
    {
        this.idGeneratorFactory = idGeneratorFactory;
        this.resolver = resolver;
        this.monitors = monitors;
        this.requestContextFactory = requestContextFactory;
        this.masterDelegateHandler = masterDelegateHandler;
        this.clusterMemberAvailability = clusterMemberAvailability;
        this.masterClientResolver = masterClientResolver;
        this.userLog = logService.getUserLog( getClass() );
        this.msgLog = logService.getInternalLog( getClass() );
        this.monitor = monitor;
        this.updatePullerFactory = pullerFactory;
        this.updatePuller = updatePuller;
        this.slaveServerFactory = slaveServerFactory;
        this.config = config;
        this.pageCache = pageCache;
        this.storeDir = storeDir;
        this.transactionIdStoreSupplier = transactionIdStoreSupplier;
        this.transactionCounters = transactionCounters;
        this.neoDataSourceSupplier = neoDataSourceSupplier;
        this.storeCopyClient = storeCopyClient;
    }

    /**
     * Performs a switch to the slave state. Starts the communication endpoints, switches components to the slave state
     * and ensures that the current database is appropriate for this cluster. It also broadcasts the appropriate
     * Slave Is Available event
     *
     * @param haCommunicationLife The LifeSupport instance to register the network facilities required for
     *                            communication with the rest of the cluster
     * @param me The URI this instance must bind to
     * @param masterUri The URI of the master for which this instance must become slave to
     * @param cancellationRequest A handle for gracefully aborting the switch
     * @return The URI that was broadcasted as the slave endpoint or null if the task was cancelled
     * @throws Throwable
     */
    public URI switchToSlave( LifeSupport haCommunicationLife, URI me, URI masterUri,
                              CancellationRequest cancellationRequest ) throws Throwable
    {
        URI slaveUri;
        boolean success = false;

        monitor.switchToSlaveStarted();

        // Wait a short while for current transactions to stop first, just to be nice.
        // We can't wait forever since switching to our designated role is quite important.
        Clock clock = Clocks.systemClock();
        long deadline = clock.millis() + config.get( HaSettings.internal_state_switch_timeout );
        while ( transactionCounters.getNumberOfActiveTransactions() > 0 && clock.millis() < deadline )
        {
            parkNanos( MILLISECONDS.toNanos( 10 ) );
        }

        try
        {
            InstanceId myId = config.get( ClusterSettings.server_id );

            userLog.info( "ServerId %s, moving to slave for master %s", myId, masterUri );

            assert masterUri != null; // since we are here it must already have been set from outside

            idGeneratorFactory.switchToSlave();

            copyStoreFromMasterIfNeeded( masterUri, me, cancellationRequest );

            /*
             * The following check is mandatory, since the store copy can be cancelled and if it was actually
             * happening then we can't continue, as there is no store in place
             */
            if ( cancellationRequest.cancellationRequested() )
            {
                msgLog.info( "Switch to slave cancelled during store copy if no local store is present." );
                return null;
            }

            /*
             * We get here either with a fresh store from the master copy above so we need to
             * start the ds or we already had a store, so we have already started the ds. Either way,
             * make sure it's there.
             */
            NeoStoreDataSource neoDataSource = neoDataSourceSupplier.get();
            neoDataSource.afterModeSwitch();
            StoreId myStoreId = neoDataSource.getStoreId();

            boolean consistencyChecksExecutedSuccessfully = executeConsistencyChecks(
                    transactionIdStoreSupplier.get(), masterUri, me, myStoreId, cancellationRequest );

            if ( !consistencyChecksExecutedSuccessfully )
            {
                msgLog.info( "Switch to slave cancelled due to consistency check failure." );
                return null;
            }

            if ( cancellationRequest.cancellationRequested() )
            {
                msgLog.info( "Switch to slave cancelled after consistency checks." );
                return null;
            }

            // no exception were thrown and we can proceed
            slaveUri = startHaCommunication( haCommunicationLife, neoDataSource, me, masterUri, myStoreId, cancellationRequest );
            if ( slaveUri == null )
            {
                msgLog.info( "Switch to slave unable to connect." );
                return null;
            }

            success = true;
            userLog.info( "ServerId %s, successfully moved to slave for master %s", myId, masterUri );
        }
        finally
        {
            monitor.switchToSlaveCompleted( success );
        }

        return slaveUri;
    }

    void checkMyStoreIdAndMastersStoreId( StoreId myStoreId, URI masterUri, DependencyResolver resolver )
    {
        ClusterMembers clusterMembers = resolver.resolveDependency( ClusterMembers.class );
        InstanceId serverId = HighAvailabilityModeSwitcher.getServerId( masterUri );
        Iterable<ClusterMember> members = clusterMembers.getMembers();
        ClusterMember master = firstOrNull( filter( hasInstanceId( serverId ), members ) );
        if ( master == null )
        {
            throw new IllegalStateException( "Cannot find the master among " + members +
                    " with master serverId=" + serverId + " and uri=" + masterUri );
        }

        StoreId masterStoreId = master.getStoreId();

        if ( !myStoreId.equals( masterStoreId ) )
        {
            throw new MismatchingStoreIdException( myStoreId, master.getStoreId() );
        }
        else if ( !myStoreId.equalsByUpgradeId( master.getStoreId() ) )
        {
            throw new BranchedDataException( "My store with " + myStoreId + " was updated independently from " +
                    "master's store " + masterStoreId );
        }
    }

    protected URI startHaCommunication( LifeSupport haCommunicationLife, NeoStoreDataSource neoDataSource,
                                        URI me, URI masterUri, StoreId storeId, CancellationRequest
                                                cancellationRequest )
            throws IllegalArgumentException, InterruptedException
    {
        MasterClient master = newMasterClient( masterUri, me, neoDataSource.getStoreId(), haCommunicationLife );

        TransactionObligationFulfiller obligationFulfiller =
                resolver.resolveDependency( TransactionObligationFulfiller.class );
        UpdatePullerScheduler updatePullerScheduler = updatePullerFactory.createUpdatePullerScheduler( updatePuller );

        Slave slaveImpl = new SlaveImpl( obligationFulfiller );

        SlaveServer server = slaveServerFactory.apply( slaveImpl );

        if ( cancellationRequest.cancellationRequested() )
        {
            msgLog.info( "Switch to slave cancelled, unable to start HA-communication" );
            return null;
        }

        masterDelegateHandler.setDelegate( master );

        haCommunicationLife.add( updatePullerScheduler );
        haCommunicationLife.add( server );
        haCommunicationLife.start();

        /*
         * Take the opportunity to catch up with master, now that we're alone here, right before we
         * drop the availability guard, so that other transactions might start.
         */
        if ( !catchUpWithMaster( updatePuller ) )
        {
            return null;
        }

        URI slaveHaURI = createHaURI( me, server );
        clusterMemberAvailability.memberIsAvailable( HighAvailabilityModeSwitcher.SLAVE, slaveHaURI, storeId );

        return slaveHaURI;
    }

    private boolean catchUpWithMaster( UpdatePuller updatePuller ) throws IllegalArgumentException, InterruptedException
    {
        monitor.catchupStarted();
        RequestContext catchUpRequestContext = requestContextFactory.newRequestContext();
        userLog.info( "Catching up with master. I'm at %s", catchUpRequestContext );

        if ( !updatePuller.tryPullUpdates() )
        {
            return false;
        }

        userLog.info( "Now caught up with master" );
        monitor.catchupCompleted();
        return true;
    }

    private URI createHaURI( URI me, Server<?,?> server )
    {
        String hostString = ServerUtil.getHostString( server.getSocketAddress() );
        int port = server.getSocketAddress().getPort();
        InstanceId serverId = config.get( ClusterSettings.server_id );
        String host = hostString.contains( HighAvailabilityModeSwitcher.INADDR_ANY ) ? me.getHost() : hostString;
        return URI.create( "ha://" + host + ":" + port + "?serverId=" + serverId );
    }

<<<<<<< HEAD
    private void copyStoreFromMaster( final MasterClient masterClient,
            CancellationRequest cancellationRequest ) throws Throwable
    {
        try
        {
            // This will move the copied db to the graphdb location
            userLog.info( "Copying store from master" );
            storeCopyClient.copyStore(
                    new StoreCopyClient.StoreCopyRequester()
                    {
                        @Override
                        public Response<?> copyStore( StoreWriter writer )
                        {
                            return masterClient.copyStore( new RequestContext( 0,
                                config.get( ClusterSettings.server_id ).toIntegerIndex(), 0, BASE_TX_ID, 0 ), writer );
                        }

                        @Override
                        public void done()
                        {   // Nothing to clean up here
                        }
                    }, cancellationRequest );

            startServicesAgain();
            userLog.info( "Finished copying store from master" );
        }
        catch ( Throwable t )
        {
            // Delete store so that we can copy from master without conflicts next time
            cleanStoreDir();
            throw t;
        }
    }

    void cleanStoreDir() throws IOException
    {
        // Tests verify that this method is called
        StoreUtil.cleanStoreDir( storeDir, pageCache );
    }

    private MasterClient newMasterClient( URI masterUri, URI me, StoreId storeId, LifeSupport life )
=======
    protected MasterClient newMasterClient( URI masterUri, URI me, StoreId storeId, LifeSupport life )
>>>>>>> 844933cd
    {
        return masterClientResolver.instantiate( masterUri.getHost(), masterUri.getPort(),
                me.getHost(), monitors, storeId, life );
    }

    protected void startServicesAgain() throws Throwable
    {
        msgLog.debug( "Starting services again" );
        for ( Class<? extends Lifecycle> serviceClass : SwitchToSlave.SERVICES_TO_RESTART_FOR_STORE_COPY )
        {
            resolver.resolveDependency( serviceClass ).start();
        }
    }

<<<<<<< HEAD
    void stopServicesAndHandleBranchedStore( BranchedDataPolicy branchPolicy ) throws Throwable
    {
        msgLog.debug( "Stopping services to handle branched store" );
        for ( int i = SERVICES_TO_RESTART_FOR_STORE_COPY.length - 1; i >= 0; i-- )
        {
            Class<? extends Lifecycle> serviceClass = SERVICES_TO_RESTART_FOR_STORE_COPY[i];
            resolver.resolveDependency( serviceClass ).stop();
        }

        branchPolicy.handle( storeDir, pageCache );
    }

    private void checkDataConsistencyWithMaster( URI availableMasterId, Master master,
            StoreId storeId,
            TransactionIdStore transactionIdStore )
=======
    protected void checkDataConsistencyWithMaster( URI availableMasterId, Master master,
                                                   StoreId storeId,
                                                   TransactionIdStore transactionIdStore )
>>>>>>> 844933cd
    {
        TransactionId myLastCommittedTxData = transactionIdStore.getLastCommittedTransaction();
        long myLastCommittedTx = myLastCommittedTxData.transactionId();
        HandshakeResult handshake;
        try ( Response<HandshakeResult> response = master.handshake( myLastCommittedTx, storeId ) )
        {
            handshake = response.response();
            requestContextFactory.setEpoch( handshake.epoch() );
        }
        catch ( BranchedDataException e )
        {
            // Rethrow wrapped in a branched data exception on our side, to clarify where the problem originates.
            throw new BranchedDataException( "The database stored on this machine has diverged from that " +
                    "of the master. This will be automatically resolved.", e );
        }
        catch ( RuntimeException e )
        {
            // Checked exceptions will be wrapped as the cause if this was a serialized
            // server-side exception
            if ( e.getCause() instanceof MissingLogDataException )
            {
                /*
                 * This means the master was unable to find a log entry for the txid we just asked. This
                 * probably means the thing we asked for is too old or too new. Anyway, since it doesn't
                 * have the tx it is better if we just throw our store away and ask for a new copy. Next
                 * time around it shouldn't have to even pass from here.
                 */
                throw new StoreOutOfDateException( "The master is missing the log required to complete the " +
                        "consistency check", e.getCause() );
            }
            throw e;
        }

        long myChecksum = myLastCommittedTxData.checksum();
        if ( myChecksum != handshake.txChecksum() )
        {
            String msg = "The cluster contains two logically different versions of the database.. This will be " +
                    "automatically resolved. Details: I (server_id:" + config.get( ClusterSettings.server_id ) +
                    ") think checksum for txId (" + myLastCommittedTx + ") is " + myChecksum +
                    ", but master (server_id:" + getServerId( availableMasterId ) + ") says that it's " +
                    handshake.txChecksum() + ", where handshake is " + handshake;
            throw new BranchedDataException( msg );
        }
        msgLog.info( "Checksum for last committed tx ok with lastTxId=" +
                myLastCommittedTx + " with checksum=" + myChecksum, true );
    }

    void copyStoreFromMasterIfNeeded( URI masterUri, URI me, CancellationRequest cancellationRequest )
            throws Throwable
    {
        if ( !isStorePresent( pageCache, storeDir ) )
        {
            boolean success = false;
            monitor.storeCopyStarted();
            LifeSupport copyLife = new LifeSupport();
            try
            {
                MasterClient masterClient = newMasterClient( masterUri, me, null, copyLife );
                copyLife.start();

                boolean masterIsOld = MasterClient.CURRENT.compareTo( masterClient.getProtocolVersion() ) > 0;
                if ( masterIsOld )
                {
                    throw new UnableToCopyStoreFromOldMasterException( MasterClient.CURRENT.getApplicationProtocol(),
                            masterClient.getProtocolVersion().getApplicationProtocol() );
                }
                else
                {
                    copyStoreFromMaster( masterClient, cancellationRequest, new MoveToDir() );
                    success = true;
                }
            }
            finally
            {
                monitor.storeCopyCompleted( success );
                copyLife.shutdown();
            }
        }
    }

    boolean executeConsistencyChecks( TransactionIdStore txIdStore,
                                      URI masterUri, URI me,
                                      StoreId storeId,
                                      CancellationRequest cancellationRequest ) throws Throwable
    {
        LifeSupport consistencyCheckLife = new LifeSupport();
        try
        {
            MasterClient masterClient = newMasterClient( masterUri, me, storeId, consistencyCheckLife );
            consistencyCheckLife.start();

            if ( cancellationRequest.cancellationRequested() )
            {
                return false;
            }

            checkDataConsistency( masterClient, txIdStore, storeId, masterUri, me, cancellationRequest );
        }
        finally
        {
            consistencyCheckLife.shutdown();
        }
        return true;
    }

    abstract void checkDataConsistency( MasterClient masterClient, TransactionIdStore txIdStore, StoreId storeId, URI
            masterUri, URI me, CancellationRequest cancellationRequest )
            throws Throwable;

    void cleanStoreDir() throws IOException
    {
        // Tests verify that this method is called
        StoreUtil.cleanStoreDir( storeDir );
    }

    protected void stopServices() throws Throwable
    {
        msgLog.debug( "Stopping services to handle branched store" );
        for ( int i = SERVICES_TO_RESTART_FOR_STORE_COPY.length - 1; i >= 0; i-- )
        {
            Class<? extends Lifecycle> serviceClass = SERVICES_TO_RESTART_FOR_STORE_COPY[i];
            resolver.resolveDependency( serviceClass ).stop();

        }
    }

    protected void copyStoreFromMaster( final MasterClient masterClient, CancellationRequest cancellationRequest,
                                        PostStoreCopyOperation postStoreCopyOperation )
            throws Throwable
    {
        try
        {
            userLog.info( "Copying store from master" );
            File copyOfStore = storeCopyClient.copyStore(
                    new StoreCopyClient.StoreCopyRequester()
                    {
                        @Override
                        public Response<?> copyStore( StoreWriter writer )
                        {
                            return masterClient.copyStore( new RequestContext( 0,
                                    config.get( ClusterSettings.server_id ).toIntegerIndex(), 0, BASE_TX_ID, 0 ),
                                    writer );
                        }

                        @Override
                        public void done()
                        {   // Nothing to clean up here
                        }
                    }, cancellationRequest );

            userLog.info( "Copied store from master to " + copyOfStore );
            msgLog.info( "Starting post copy operation to move store from " + copyOfStore + " to " + storeDir );
            postStoreCopyOperation.move( copyOfStore, storeDir );


            startServicesAgain();
            userLog.info( "Finished copying store from master" );
        }
        catch ( Throwable t )
        {
            // Delete store so that we can copy from master without conflicts next time
            cleanStoreDir();
            throw t;
        }
    }


    public interface Monitor
    {
        void switchToSlaveStarted();

        void switchToSlaveCompleted( boolean wasSuccessful );

        void storeCopyStarted();

        void storeCopyCompleted( boolean wasSuccessful );

        void catchupStarted();

        void catchupCompleted();
    }
}<|MERGE_RESOLUTION|>--- conflicted
+++ resolved
@@ -74,7 +74,7 @@
 import org.neo4j.kernel.impl.transaction.log.MissingLogDataException;
 import org.neo4j.kernel.impl.transaction.log.TransactionIdStore;
 import org.neo4j.kernel.impl.transaction.state.DataSourceManager;
-import org.neo4j.kernel.ha.store.StoreUtil;
+import org.neo4j.com.storecopy.StoreUtil;
 import org.neo4j.kernel.internal.StoreLockerLifecycleAdapter;
 import org.neo4j.kernel.lifecycle.LifeSupport;
 import org.neo4j.kernel.lifecycle.Lifecycle;
@@ -84,11 +84,6 @@
 
 import static java.util.concurrent.TimeUnit.MILLISECONDS;
 import static java.util.concurrent.locks.LockSupport.parkNanos;
-<<<<<<< HEAD
-=======
-
-import static org.neo4j.helpers.Clock.SYSTEM_CLOCK;
->>>>>>> 844933cd
 import static org.neo4j.helpers.collection.Iterables.filter;
 import static org.neo4j.helpers.collection.Iterables.firstOrNull;
 import static org.neo4j.kernel.ha.cluster.member.ClusterMembers.hasInstanceId;
@@ -100,7 +95,7 @@
 {
     // TODO solve this with lifecycle instance grouping or something
     @SuppressWarnings( "unchecked" )
-    static final Class<? extends Lifecycle>[] SERVICES_TO_RESTART_FOR_STORE_COPY = new Class[]{
+    private static final Class<? extends Lifecycle>[] SERVICES_TO_RESTART_FOR_STORE_COPY = new Class[]{
             StoreLockerLifecycleAdapter.class,
             DataSourceManager.class,
             RequestContextFactory.class,
@@ -108,7 +103,7 @@
             IndexConfigStore.class,
             OnlineBackupKernelExtension.class,
     };
-    protected final StoreCopyClient storeCopyClient;
+    private final StoreCopyClient storeCopyClient;
     private final Function<Slave,SlaveServer> slaveServerFactory;
     protected final UpdatePuller updatePuller;
     protected final Monitors monitors;
@@ -172,7 +167,6 @@
      * @param masterUri The URI of the master for which this instance must become slave to
      * @param cancellationRequest A handle for gracefully aborting the switch
      * @return The URI that was broadcasted as the slave endpoint or null if the task was cancelled
-     * @throws Throwable
      */
     public URI switchToSlave( LifeSupport haCommunicationLife, URI me, URI masterUri,
                               CancellationRequest cancellationRequest ) throws Throwable
@@ -281,9 +275,9 @@
         }
     }
 
-    protected URI startHaCommunication( LifeSupport haCommunicationLife, NeoStoreDataSource neoDataSource,
-                                        URI me, URI masterUri, StoreId storeId, CancellationRequest
-                                                cancellationRequest )
+    private URI startHaCommunication( LifeSupport haCommunicationLife, NeoStoreDataSource neoDataSource,
+                                      URI me, URI masterUri, StoreId storeId, CancellationRequest
+                                              cancellationRequest )
             throws IllegalArgumentException, InterruptedException
     {
         MasterClient master = newMasterClient( masterUri, me, neoDataSource.getStoreId(), haCommunicationLife );
@@ -348,57 +342,13 @@
         return URI.create( "ha://" + host + ":" + port + "?serverId=" + serverId );
     }
 
-<<<<<<< HEAD
-    private void copyStoreFromMaster( final MasterClient masterClient,
-            CancellationRequest cancellationRequest ) throws Throwable
-    {
-        try
-        {
-            // This will move the copied db to the graphdb location
-            userLog.info( "Copying store from master" );
-            storeCopyClient.copyStore(
-                    new StoreCopyClient.StoreCopyRequester()
-                    {
-                        @Override
-                        public Response<?> copyStore( StoreWriter writer )
-                        {
-                            return masterClient.copyStore( new RequestContext( 0,
-                                config.get( ClusterSettings.server_id ).toIntegerIndex(), 0, BASE_TX_ID, 0 ), writer );
-                        }
-
-                        @Override
-                        public void done()
-                        {   // Nothing to clean up here
-                        }
-                    }, cancellationRequest );
-
-            startServicesAgain();
-            userLog.info( "Finished copying store from master" );
-        }
-        catch ( Throwable t )
-        {
-            // Delete store so that we can copy from master without conflicts next time
-            cleanStoreDir();
-            throw t;
-        }
-    }
-
-    void cleanStoreDir() throws IOException
-    {
-        // Tests verify that this method is called
-        StoreUtil.cleanStoreDir( storeDir, pageCache );
-    }
-
-    private MasterClient newMasterClient( URI masterUri, URI me, StoreId storeId, LifeSupport life )
-=======
-    protected MasterClient newMasterClient( URI masterUri, URI me, StoreId storeId, LifeSupport life )
->>>>>>> 844933cd
+    MasterClient newMasterClient( URI masterUri, URI me, StoreId storeId, LifeSupport life )
     {
         return masterClientResolver.instantiate( masterUri.getHost(), masterUri.getPort(),
                 me.getHost(), monitors, storeId, life );
     }
 
-    protected void startServicesAgain() throws Throwable
+    private void startServicesAgain() throws Throwable
     {
         msgLog.debug( "Starting services again" );
         for ( Class<? extends Lifecycle> serviceClass : SwitchToSlave.SERVICES_TO_RESTART_FOR_STORE_COPY )
@@ -407,27 +357,9 @@
         }
     }
 
-<<<<<<< HEAD
-    void stopServicesAndHandleBranchedStore( BranchedDataPolicy branchPolicy ) throws Throwable
-    {
-        msgLog.debug( "Stopping services to handle branched store" );
-        for ( int i = SERVICES_TO_RESTART_FOR_STORE_COPY.length - 1; i >= 0; i-- )
-        {
-            Class<? extends Lifecycle> serviceClass = SERVICES_TO_RESTART_FOR_STORE_COPY[i];
-            resolver.resolveDependency( serviceClass ).stop();
-        }
-
-        branchPolicy.handle( storeDir, pageCache );
-    }
-
-    private void checkDataConsistencyWithMaster( URI availableMasterId, Master master,
-            StoreId storeId,
-            TransactionIdStore transactionIdStore )
-=======
-    protected void checkDataConsistencyWithMaster( URI availableMasterId, Master master,
-                                                   StoreId storeId,
-                                                   TransactionIdStore transactionIdStore )
->>>>>>> 844933cd
+    void checkDataConsistencyWithMaster( URI availableMasterId, Master master,
+                                         StoreId storeId,
+                                         TransactionIdStore transactionIdStore )
     {
         TransactionId myLastCommittedTxData = transactionIdStore.getLastCommittedTransaction();
         long myLastCommittedTx = myLastCommittedTxData.transactionId();
@@ -475,7 +407,7 @@
                 myLastCommittedTx + " with checksum=" + myChecksum, true );
     }
 
-    void copyStoreFromMasterIfNeeded( URI masterUri, URI me, CancellationRequest cancellationRequest )
+    private void copyStoreFromMasterIfNeeded( URI masterUri, URI me, CancellationRequest cancellationRequest )
             throws Throwable
     {
         if ( !isStorePresent( pageCache, storeDir ) )
@@ -508,10 +440,10 @@
         }
     }
 
-    boolean executeConsistencyChecks( TransactionIdStore txIdStore,
-                                      URI masterUri, URI me,
-                                      StoreId storeId,
-                                      CancellationRequest cancellationRequest ) throws Throwable
+    private boolean executeConsistencyChecks( TransactionIdStore txIdStore,
+                                              URI masterUri, URI me,
+                                              StoreId storeId,
+                                              CancellationRequest cancellationRequest ) throws Throwable
     {
         LifeSupport consistencyCheckLife = new LifeSupport();
         try
@@ -540,10 +472,10 @@
     void cleanStoreDir() throws IOException
     {
         // Tests verify that this method is called
-        StoreUtil.cleanStoreDir( storeDir );
-    }
-
-    protected void stopServices() throws Throwable
+        StoreUtil.cleanStoreDir( storeDir, pageCache );
+    }
+
+    void stopServices() throws Throwable
     {
         msgLog.debug( "Stopping services to handle branched store" );
         for ( int i = SERVICES_TO_RESTART_FOR_STORE_COPY.length - 1; i >= 0; i-- )
@@ -554,8 +486,8 @@
         }
     }
 
-    protected void copyStoreFromMaster( final MasterClient masterClient, CancellationRequest cancellationRequest,
-                                        PostStoreCopyOperation postStoreCopyOperation )
+    void copyStoreFromMaster( final MasterClient masterClient, CancellationRequest cancellationRequest,
+                              PostStoreCopyOperation postStoreCopyOperation )
             throws Throwable
     {
         try
@@ -582,7 +514,6 @@
             msgLog.info( "Starting post copy operation to move store from " + copyOfStore + " to " + storeDir );
             postStoreCopyOperation.move( copyOfStore, storeDir );
 
-
             startServicesAgain();
             userLog.info( "Finished copying store from master" );
         }
@@ -594,7 +525,6 @@
         }
     }
 
-
     public interface Monitor
     {
         void switchToSlaveStarted();
