/*
 * Copyright (c) 2002-2016 "Neo Technology,"
 * Network Engine for Objects in Lund AB [http://neotechnology.com]
 *
 * This file is part of Neo4j.
 *
 * Neo4j is free software: you can redistribute it and/or modify
 * it under the terms of the GNU Affero General Public License as
 * published by the Free Software Foundation, either version 3 of the
 * License, or (at your option) any later version.
 *
 * This program is distributed in the hope that it will be useful,
 * but WITHOUT ANY WARRANTY; without even the implied warranty of
 * MERCHANTABILITY or FITNESS FOR A PARTICULAR PURPOSE.  See the
 * GNU Affero General Public License for more details.
 *
 * You should have received a copy of the GNU Affero General Public License
 * along with this program. If not, see <http://www.gnu.org/licenses/>.
 */
package org.neo4j.ha;

import org.junit.Before;
import org.junit.Rule;
import org.junit.Test;
import org.junit.rules.ExpectedException;

import java.util.concurrent.Callable;
import java.util.concurrent.ExecutionException;
import java.util.concurrent.Future;

import org.neo4j.graphdb.ConstraintViolationException;
import org.neo4j.graphdb.GraphDatabaseService;
import org.neo4j.graphdb.Label;
import org.neo4j.graphdb.Lock;
import org.neo4j.graphdb.Node;
import org.neo4j.graphdb.NotFoundException;
import org.neo4j.graphdb.NotInTransactionException;
import org.neo4j.graphdb.Transaction;
import org.neo4j.graphdb.TransactionFailureException;
import org.neo4j.graphdb.TransientTransactionFailureException;
import org.neo4j.kernel.DeadlockDetectedException;
import org.neo4j.kernel.ha.HaSettings;
import org.neo4j.kernel.ha.HighlyAvailableGraphDatabase;
import org.neo4j.kernel.impl.MyRelTypes;
import org.neo4j.kernel.impl.ha.ClusterManager;
import org.neo4j.qa.tooling.DumpProcessInformationRule;
import org.neo4j.test.OtherThreadExecutor;
import org.neo4j.test.OtherThreadExecutor.WorkerCommand;
import org.neo4j.test.ha.ClusterRule;

import static java.lang.System.currentTimeMillis;
import static java.util.concurrent.TimeUnit.MINUTES;
import static org.hamcrest.core.IsInstanceOf.instanceOf;
import static org.junit.Assert.assertEquals;
import static org.junit.Assert.assertFalse;
import static org.junit.Assert.assertThat;
import static org.junit.Assert.fail;
import static org.neo4j.helpers.collection.Iterables.first;
import static org.neo4j.kernel.impl.ha.ClusterManager.allSeesAllAsAvailable;
import static org.neo4j.kernel.impl.ha.ClusterManager.masterAvailable;
import static org.neo4j.qa.tooling.DumpProcessInformationRule.localVm;

public class TransactionConstraintsIT
{
    private static final int SLAVE_ONLY_ID = 1;

    @Rule
    public final ClusterRule clusterRule =
            new ClusterRule( getClass() ).withSharedSetting( HaSettings.pull_interval, "0" )
                    .withInstanceSetting( HaSettings.slave_only,
                            ( serverId ) -> serverId == SLAVE_ONLY_ID ? "true" : "false" );

    @Rule
    public ExpectedException exception = ExpectedException.none();

    protected ClusterManager.ManagedCluster cluster;

    @Before
    public void setup() throws Exception
    {
        cluster = clusterRule.startCluster();
    }

<<<<<<< HEAD
    @After
    public void afterwards() throws Throwable
    {
        if ( cluster != null )
        {
            cluster.repairAll();

            cluster.repairAll();
            cluster.await( allSeesAllAsAvailable() );
        }
    }

=======
>>>>>>> ce86ce92
    private static final String PROPERTY_KEY = "name";
    private static final String PROPERTY_VALUE = "yo";
    private static final Label LABEL = Label.label( "Person" );

    @Test
    public void startTxAsSlaveAndFinishItAfterHavingSwitchedToMasterShouldNotSucceed() throws Exception
    {
        // GIVEN
        GraphDatabaseService db = cluster.getAnySlave( getSlaveOnlySlave() );

        // WHEN
        Transaction tx = db.beginTx();
        try
        {
            db.createNode().setProperty( "name", "slave" );
            tx.success();
        }
        finally
        {
            HighlyAvailableGraphDatabase oldMaster = cluster.getMaster();
            cluster.shutdown( oldMaster );
            // Wait for new master
            cluster.await( masterAvailable( oldMaster ) );
            assertFinishGetsTransactionFailure( tx );
        }

        // THEN
        assertEquals( db, cluster.getMaster() );
        // to prevent a deadlock scenario which occurs if this test exists (and @After starts)
        // before the db has recovered from its KERNEL_PANIC
        awaitFullyOperational( db );
    }

    @Test
    public void startTxAsSlaveAndFinishItAfterAnotherMasterBeingAvailableShouldNotSucceed() throws Exception
    {
        // GIVEN
        HighlyAvailableGraphDatabase db = getSlaveOnlySlave();
        HighlyAvailableGraphDatabase oldMaster;

        // WHEN
        Transaction tx = db.beginTx();
        try
        {
            db.createNode().setProperty( "name", "slave" );
            tx.success();
        }
        finally
        {
            oldMaster = cluster.getMaster();
            cluster.shutdown( oldMaster );
            // Wait for new master
            cluster.await( masterAvailable( oldMaster ) );
            // THEN
            assertFinishGetsTransactionFailure( tx );
        }

        assertFalse( db.isMaster() );
        assertFalse( oldMaster.isMaster() );
        // to prevent a deadlock scenario which occurs if this test exists (and @After starts)
        // before the db has recovered from its KERNEL_PANIC
        awaitFullyOperational( db );
    }

    private HighlyAvailableGraphDatabase getSlaveOnlySlave()
    {
        HighlyAvailableGraphDatabase db = first( cluster.getAllMembers() );
        assertEquals( SLAVE_ONLY_ID, cluster.getServerId( db ).toIntegerIndex() );
        assertFalse( db.isMaster() );
        return db;
    }

    @Test
    public void slaveShouldNotBeAbleToProduceAnInvalidTransaction() throws Exception
    {
        // GIVEN
        HighlyAvailableGraphDatabase aSlave = cluster.getAnySlave();
        Node node = createMiniTree( aSlave );

        Transaction tx = aSlave.beginTx();
        // Deleting this node isn't allowed since it still has relationships
        node.delete();
        tx.success();

        // EXPECT
        exception.expect( ConstraintViolationException.class );

        // WHEN
        tx.close();
    }

    @Test
    public void masterShouldNotBeAbleToProduceAnInvalidTransaction() throws Exception
    {
        // GIVEN
        HighlyAvailableGraphDatabase master = cluster.getMaster();
        Node node = createMiniTree( master );

        Transaction tx = master.beginTx();
        // Deleting this node isn't allowed since it still has relationships
        node.delete();
        tx.success();

        // EXPECT
        exception.expect( ConstraintViolationException.class );

        // WHEN
        tx.close();
    }

    @Test
    public void writeOperationOnSlaveHasToBePerformedWithinTransaction() throws Exception
    {
        // GIVEN
        HighlyAvailableGraphDatabase aSlave = cluster.getAnySlave();

        // WHEN
        try
        {
            aSlave.createNode();
            fail( "Shouldn't be able to do a write operation outside a transaction" );
        }
        catch ( NotInTransactionException e )
        {
            // THEN
        }
    }

    @Test
    public void writeOperationOnMasterHasToBePerformedWithinTransaction() throws Exception
    {
        // GIVEN
        HighlyAvailableGraphDatabase master = cluster.getMaster();

        // WHEN
        try
        {
            master.createNode();
            fail( "Shouldn't be able to do a write operation outside a transaction" );
        }
        catch ( NotInTransactionException e )
        {
            // THEN
        }
    }

    @Test
    public void slaveShouldNotBeAbleToModifyNodeDeletedOnMaster() throws Exception
    {
        // GIVEN
        // -- node created on slave
        HighlyAvailableGraphDatabase aSlave = cluster.getAnySlave();
        Node node = createNode( aSlave, PROPERTY_VALUE );
        // -- that node delete on master, but the slave doesn't see it yet
        deleteNode( cluster.getMaster(), node.getId() );

        // WHEN
        try ( Transaction slaveTransaction = aSlave.beginTx() )
        {
            node.setProperty( "name", "test" );
            fail( "Shouldn't be able to modify a node deleted on master" );
        }
        catch ( NotFoundException e )
        {
            // THEN
            // -- the transactions gotten back in the response should delete that node
        }
    }

    @Test
    public void deadlockDetectionInvolvingTwoSlaves() throws Exception
    {
        HighlyAvailableGraphDatabase slave1 = cluster.getAnySlave();
        deadlockDetectionBetween( slave1, cluster.getAnySlave( slave1 ) );
    }

    @Test
    public void deadlockDetectionInvolvingSlaveAndMaster() throws Exception
    {
        deadlockDetectionBetween( cluster.getAnySlave(), cluster.getMaster() );
    }

    private void deadlockDetectionBetween( HighlyAvailableGraphDatabase slave1,
            final HighlyAvailableGraphDatabase slave2 ) throws Exception
    {
        // GIVEN
        // -- two members acquiring a read lock on the same entity
        final Node commonNode;
        try ( Transaction tx = slave1.beginTx() )
        {
            commonNode = slave1.createNode();
            tx.success();
        }

        OtherThreadExecutor<HighlyAvailableGraphDatabase> thread2 = new OtherThreadExecutor<>( "T2", slave2 );
        Transaction tx1 = slave1.beginTx();
        Transaction tx2 = thread2.execute( new BeginTx() );
        tx1.acquireReadLock( commonNode );
        thread2.execute( new AcquireReadLockOnReferenceNode( tx2, commonNode ) );
        // -- and one of them wanting (and awaiting) to upgrade its read lock to a write lock
        Future<Lock> writeLockFuture = thread2.executeDontWait( state ->
        {
            try ( Transaction ignored = tx2 ) // Close transaction no matter what happens
            {
                return tx2.acquireWriteLock( commonNode );
            }
        } );

        for ( int i = 0; i < 10; i++ )
        {
            thread2.waitUntilThreadState( Thread.State.TIMED_WAITING, Thread.State.WAITING );
            Thread.sleep( 2 );
        }

        try ( Transaction ignored = tx1 ) // Close transaction no matter what happens
        {
            // WHEN
            tx1.acquireWriteLock( commonNode );

            // -- Deadlock detection is non-deterministic, so either the slave or the master will detect it
            writeLockFuture.get();
            fail( "Deadlock exception should have been thrown" );
        }
        catch ( DeadlockDetectedException e )
        {
            // THEN -- deadlock should be avoided with this exception
        }
        catch ( ExecutionException e )
        {
            // OR -- the tx2 thread fails with executionexception, caused by deadlock on its end
            assertThat( e.getCause(), instanceOf( DeadlockDetectedException.class ) );
        }

        thread2.close();
    }

    @Test
    public void createdSchemaConstraintsMustBeRetainedAcrossModeSwitches() throws Throwable
    {
        // GIVEN
        // -- a node with a label and a property, and a constraint on those
        HighlyAvailableGraphDatabase master = cluster.getMaster();
        createConstraint( master, LABEL, PROPERTY_KEY );
        createNode( master, PROPERTY_VALUE, LABEL ).getId();

        // WHEN
        cluster.sync();
        ClusterManager.RepairKit originalMasterRepairKit = cluster.fail( master );
        cluster.await( masterAvailable( master ) );
        takeTheLeadInAnEventualMasterSwitch( cluster.getMaster() );
        cluster.sync();

        originalMasterRepairKit.repair();
        cluster.await( allSeesAllAsAvailable() );
        cluster.sync();

        // THEN the constraints should still be in place and enforced
        int i = 0;
        for ( HighlyAvailableGraphDatabase instance : cluster.getAllMembers() )
        {
            try
            {
                createNode( instance, PROPERTY_VALUE, LABEL );
                fail( "Node with " + PROPERTY_VALUE + " should already exist" );
            }
            catch ( ConstraintViolationException e )
            {
                // Good, this node should already exist
            }
            for ( int p = 0; p < i - 1; p++ )
            {
                try
                {
                    createNode( instance, PROPERTY_VALUE + String.valueOf( p ), LABEL );
                    fail( "Node with " + PROPERTY_VALUE + String.valueOf( p ) + " should already exist" );
                }
                catch ( ConstraintViolationException e )
                {
                    // Good
                }
            }

            createNode( instance, PROPERTY_VALUE + String.valueOf( i ), LABEL );
            i++;
        }
    }

    private void takeTheLeadInAnEventualMasterSwitch( GraphDatabaseService db )
    {
        createNode( db, PROPERTY_VALUE );
    }

    private Node createNode( GraphDatabaseService db, Object propertyValue, Label... labels )
    {
        try ( Transaction tx = db.beginTx() )
        {
            Node node = db.createNode();
            for ( Label label : labels )
            {
                node.addLabel( label );
            }
            node.setProperty( PROPERTY_KEY, propertyValue );
            tx.success();
            return node;
        }
    }

    private void createConstraint( HighlyAvailableGraphDatabase db, Label label, String propertyName )
    {
        try ( Transaction tx = db.beginTx() )
        {
            db.schema().constraintFor( label ).assertPropertyIsUnique( propertyName ).create();
            tx.success();
        }
    }

    private Node createMiniTree( GraphDatabaseService db )
    {
        try ( Transaction tx = db.beginTx() )
        {
            Node root = db.createNode();
            root.createRelationshipTo( db.createNode(), MyRelTypes.TEST );
            root.createRelationshipTo( db.createNode(), MyRelTypes.TEST );
            tx.success();
            return root;
        }
    }

    private void deleteNode( HighlyAvailableGraphDatabase db, long id )
    {
        try ( Transaction tx = db.beginTx() )
        {
            db.getNodeById( id ).delete();
            tx.success();
        }
    }

    private void assertFinishGetsTransactionFailure( Transaction tx )
    {
        try
        {
            tx.close();
            fail( "Transaction shouldn't be able to finish" );
        }
        catch ( TransientTransactionFailureException | TransactionFailureException e )
        {   // Good
        }
    }

    private static class AcquireReadLockOnReferenceNode implements WorkerCommand<HighlyAvailableGraphDatabase,Lock>
    {
        private final Transaction tx;
        private final Node commonNode;

        public AcquireReadLockOnReferenceNode( Transaction tx, Node commonNode )
        {
            this.tx = tx;
            this.commonNode = commonNode;
        }

        @Override
        public Lock doWork( HighlyAvailableGraphDatabase state )
        {
            return tx.acquireReadLock( commonNode );
        }
    }

    private static class AcquireWriteLock implements WorkerCommand<HighlyAvailableGraphDatabase,Lock>
    {
        private final Transaction tx;
        private final Callable<Node> callable;

        public AcquireWriteLock( Transaction tx, Callable<Node> callable )
        {
            this.tx = tx;
            this.callable = callable;
        }

        @Override
        public Lock doWork( HighlyAvailableGraphDatabase state ) throws Exception
        {
            return tx.acquireWriteLock( callable.call() );
        }
    }

    @Rule
    public DumpProcessInformationRule dumpInfo = new DumpProcessInformationRule( 1, MINUTES, localVm( System.out ) );

    private void awaitFullyOperational( GraphDatabaseService db ) throws InterruptedException
    {
        long endTime = currentTimeMillis() + MINUTES.toMillis( 1 );
        for ( int i = 0; currentTimeMillis() < endTime; i++ )
        {
            try
            {
                doABogusTransaction( db );
                break;
            }
            catch ( Exception e )
            {
                if ( i > 0 && i % 10 == 0 )
                {
                    e.printStackTrace();
                }
                Thread.sleep( 1000 );
            }
        }
    }

    private void doABogusTransaction( GraphDatabaseService db ) throws Exception
    {
        try ( Transaction ignore = db.beginTx() )
        {
            db.createNode();
        }
    }
}<|MERGE_RESOLUTION|>--- conflicted
+++ resolved
@@ -81,21 +81,6 @@
         cluster = clusterRule.startCluster();
     }
 
-<<<<<<< HEAD
-    @After
-    public void afterwards() throws Throwable
-    {
-        if ( cluster != null )
-        {
-            cluster.repairAll();
-
-            cluster.repairAll();
-            cluster.await( allSeesAllAsAvailable() );
-        }
-    }
-
-=======
->>>>>>> ce86ce92
     private static final String PROPERTY_KEY = "name";
     private static final String PROPERTY_VALUE = "yo";
     private static final Label LABEL = Label.label( "Person" );
