/*
 * Copyright (c) 2002-2016 "Neo Technology,"
 * Network Engine for Objects in Lund AB [http://neotechnology.com]
 *
 * This file is part of Neo4j.
 *
 * Neo4j is free software: you can redistribute it and/or modify
 * it under the terms of the GNU Affero General Public License as
 * published by the Free Software Foundation, either version 3 of the
 * License, or (at your option) any later version.
 *
 * This program is distributed in the hope that it will be useful,
 * but WITHOUT ANY WARRANTY; without even the implied warranty of
 * MERCHANTABILITY or FITNESS FOR A PARTICULAR PURPOSE.  See the
 * GNU Affero General Public License for more details.
 *
 * You should have received a copy of the GNU Affero General Public License
 * along with this program. If not, see <http://www.gnu.org/licenses/>.
 */
package org.neo4j.kernel.ha.transaction;

import org.junit.Rule;
import org.junit.Test;
import org.junit.runner.RunWith;
import org.junit.runners.Parameterized;
import org.junit.runners.Parameterized.Parameter;
import org.junit.runners.Parameterized.Parameters;

import java.util.Arrays;
import java.util.List;
import java.util.Random;
import java.util.concurrent.ThreadLocalRandom;
import java.util.concurrent.atomic.AtomicBoolean;
import java.util.concurrent.atomic.AtomicInteger;

import org.neo4j.graphdb.GraphDatabaseService;
import org.neo4j.graphdb.Node;
import org.neo4j.graphdb.Transaction;
import org.neo4j.kernel.configuration.Settings;
import org.neo4j.kernel.ha.HaSettings;
import org.neo4j.kernel.ha.HighlyAvailableGraphDatabase;
import org.neo4j.kernel.impl.ha.ClusterManager;
import org.neo4j.kernel.impl.ha.ClusterManager.ManagedCluster;
import org.neo4j.kernel.impl.ha.ClusterManager.NetworkFlag;
import org.neo4j.kernel.impl.ha.ClusterManager.RepairKit;
import org.neo4j.test.ha.ClusterRule;
import org.neo4j.unsafe.impl.batchimport.cache.idmapping.string.Workers;

import static java.lang.System.currentTimeMillis;
import static org.junit.Assert.assertEquals;
import static org.neo4j.helpers.TimeUtil.parseTimeMillis;
import static org.neo4j.kernel.ha.cluster.modeswitch.HighAvailabilityModeSwitcher.MASTER;
import static org.neo4j.kernel.ha.cluster.modeswitch.HighAvailabilityModeSwitcher.UNKNOWN;
import static org.neo4j.kernel.impl.MyRelTypes.TEST;
<<<<<<< HEAD
=======
import static org.neo4j.kernel.impl.api.KernelTransactions.tx_termination_aware_locks;
>>>>>>> 7e9848c8
import static org.neo4j.kernel.impl.ha.ClusterManager.memberThinksItIsRole;

/**
 * Non-deterministically tries to reproduce a problem where transactions may, at the time of master switches,
 * sometimes overwrite each others data. More specifically not respect each others locks, among other things.
 * There is no chance this test will yield a false failure, although sometimes it will be successful
 * meaning it didn't manage to reproduce the problem. At the time of writing 2.2.6 and 2.3.0 is out.
 *
 * The master switching in this test focuses on keeping the same master, but fiddle with the cluster so that
 * the master loses quorum and goes to pending, to quickly thereafter go to master role again.
 * Transactions happen before, during and after that (re)election. Each transaction does the following:
 *
 * <ol>
 * <li>Locks the node (all transactions use the same node)
 * <li>Reads an int property from that node
 * <li>Increments and sets that int property value back
 * <li>Commits
 * </ol>
 *
 * Some transactions may not commit, that's fine. For all those that commit the int property (counter)
 * on that node must be incremented by one. In the end, after all threads have.completed, the number of successes
 * is compared with the counter node property. They should be the same. If not, then it means that one or more
 * transactions made changes off of stale values and still managed to commit.
 *
 * This test is a stress test and duration of execution can be controlled via system property
 * -D{@link org.neo4j.kernel.ha.transaction.TransactionThroughMasterSwitchStressIT}.duration
 */
@RunWith( Parameterized.class )
public class TransactionThroughMasterSwitchStressIT
{
    @Parameter
    public boolean txTerminationAwareLocks;

    @Rule
    public final ClusterRule clusterRule = new ClusterRule( getClass() )
<<<<<<< HEAD
            .withInstanceSetting( HaSettings.slave_only,
                value -> value == 1 || value == 2 ? Settings.TRUE : Settings.FALSE );
=======
            .withSharedSetting( tx_termination_aware_locks, String.valueOf( txTerminationAwareLocks ) )
            .withInstanceSetting( HaSettings.slave_only,
                    new IntFunction<String>() // instances 1 and 2 are slave only
                    {
                        @Override
                        public String apply( int value )
                        {
                            if ( value == 1 || value == 2 )
                            {
                                return Settings.TRUE;
                            }
                            else
                            {
                                return Settings.FALSE;
                            }
                        }
                    }
            );

    @Parameters(name = "txTerminationAwareLocks={0}")
    public static List<Object[]> txTerminationAwareLocks()
    {
        return Arrays.asList( new Object[]{false}, new Object[]{true} );
    }
>>>>>>> 7e9848c8

    @Test
    public void shouldNotHaveTransactionsRunningThroughRoleSwitchProduceInconsistencies() throws Throwable
    {
        // Duration of this test. If the timeout is hit in the middle of a round, the round will be completed
        // and exit after that.
        long duration = parseTimeMillis.apply( System.getProperty( getClass().getName() + ".duration", "30s" ) );
        long endTime = currentTimeMillis() + duration;
        while ( currentTimeMillis() < endTime )
        {
            oneRound();
        }
    }

    private void oneRound() throws Throwable
    {
        // GIVEN a cluster and a node
        final String key = "key";
        ManagedCluster cluster = clusterRule.startCluster();
        final GraphDatabaseService master = cluster.getMaster();
        final long nodeId = createNode( master );
        cluster.sync();

        // and a bunch of workers contending on that node, each changing it
        Workers<Runnable> transactors = new Workers<>( "Transactors" );
        final AtomicInteger successes = new AtomicInteger();
        final AtomicBoolean end = new AtomicBoolean();
        for ( int i = 0; i < 10; i++ )
        {
            transactors.start( new Runnable()
            {
                @Override
                public void run()
                {
                    Random random = ThreadLocalRandom.current();
                    while ( !end.get() )
                    {
                        boolean committed = true;
                        try ( Transaction tx = master.beginTx() )
                        {
                            Node node = master.getNodeById( nodeId );

                            // Acquiring lock, read int property value, increment, set incremented int property
                            // should not break under any circumstances.
                            tx.acquireWriteLock( node );
                            node.setProperty( key, (Integer) node.getProperty( key, 0 )+1 );
                            // Throw in relationship for good measure
                            node.createRelationshipTo( master.createNode(), TEST );

                            Thread.sleep( random.nextInt( 1_000 ) );
                            tx.success();
                        }
                        catch ( Throwable e )
                        {
                            // It's OK
                            committed = false;
                        }
                        if ( committed )
                        {
                            successes.incrementAndGet();
                        }
                    }
                }
            } );
        }

        // WHEN entering a period of induced cluster instabilities
        reelectTheSameMasterMakingItGoToPendingAndBack( cluster );

        // ... letting transactions run a bit after the role switch as well.
        long targetSuccesses = successes.get() + 20;
        while ( successes.get() < targetSuccesses )
        {
            Thread.sleep( 100 );
        }
        end.set( true );
        transactors.awaitAndThrowOnError( RuntimeException.class );

        // THEN verify that the count is equal to the number of successful transactions
        assertEquals( successes.get(), getNodePropertyValue( master, nodeId, key ) );
    }

    private Object getNodePropertyValue( GraphDatabaseService db, long nodeId, String key )
    {
        try ( Transaction tx = db.beginTx() )
        {
            Object value = db.getNodeById( nodeId ).getProperty( key );
            tx.success();
            return value;
        }
    }

    private void reelectTheSameMasterMakingItGoToPendingAndBack( ManagedCluster cluster ) throws Throwable
    {
        HighlyAvailableGraphDatabase master = cluster.getMaster();

        // Fail master and wait for master to go to pending, since it detects it's partitioned away
        RepairKit masterRepair = cluster.fail( master, false, NetworkFlag.IN, NetworkFlag.OUT );
        cluster.await( memberThinksItIsRole( master, UNKNOWN ) );

        // Then Immediately repair
        masterRepair.repair();

        // Wait for this instance to go to master again, since the other instances are slave only
        cluster.await( memberThinksItIsRole( master, MASTER ) );
        cluster.await( ClusterManager.masterAvailable() );
        assertEquals( master, cluster.getMaster() );
    }

    private long createNode( GraphDatabaseService db )
    {
        try ( Transaction tx = db.beginTx() )
        {
            Node node = db.createNode();
            tx.success();
            return node.getId();
        }
    }
}<|MERGE_RESOLUTION|>--- conflicted
+++ resolved
@@ -52,10 +52,7 @@
 import static org.neo4j.kernel.ha.cluster.modeswitch.HighAvailabilityModeSwitcher.MASTER;
 import static org.neo4j.kernel.ha.cluster.modeswitch.HighAvailabilityModeSwitcher.UNKNOWN;
 import static org.neo4j.kernel.impl.MyRelTypes.TEST;
-<<<<<<< HEAD
-=======
 import static org.neo4j.kernel.impl.api.KernelTransactions.tx_termination_aware_locks;
->>>>>>> 7e9848c8
 import static org.neo4j.kernel.impl.ha.ClusterManager.memberThinksItIsRole;
 
 /**
@@ -91,35 +88,15 @@
 
     @Rule
     public final ClusterRule clusterRule = new ClusterRule( getClass() )
-<<<<<<< HEAD
             .withInstanceSetting( HaSettings.slave_only,
-                value -> value == 1 || value == 2 ? Settings.TRUE : Settings.FALSE );
-=======
-            .withSharedSetting( tx_termination_aware_locks, String.valueOf( txTerminationAwareLocks ) )
-            .withInstanceSetting( HaSettings.slave_only,
-                    new IntFunction<String>() // instances 1 and 2 are slave only
-                    {
-                        @Override
-                        public String apply( int value )
-                        {
-                            if ( value == 1 || value == 2 )
-                            {
-                                return Settings.TRUE;
-                            }
-                            else
-                            {
-                                return Settings.FALSE;
-                            }
-                        }
-                    }
-            );
+                value -> value == 1 || value == 2 ? Settings.TRUE : Settings.FALSE )
+            .withSharedSetting( tx_termination_aware_locks, String.valueOf( txTerminationAwareLocks ) );
 
     @Parameters(name = "txTerminationAwareLocks={0}")
     public static List<Object[]> txTerminationAwareLocks()
     {
         return Arrays.asList( new Object[]{false}, new Object[]{true} );
     }
->>>>>>> 7e9848c8
 
     @Test
     public void shouldNotHaveTransactionsRunningThroughRoleSwitchProduceInconsistencies() throws Throwable
