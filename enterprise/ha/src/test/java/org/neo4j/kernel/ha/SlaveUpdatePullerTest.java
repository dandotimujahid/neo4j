/*
 * Copyright (c) 2002-2015 "Neo Technology,"
 * Network Engine for Objects in Lund AB [http://neotechnology.com]
 *
 * This file is part of Neo4j.
 *
 * Neo4j is free software: you can redistribute it and/or modify
 * it under the terms of the GNU Affero General Public License as
 * published by the Free Software Foundation, either version 3 of the
 * License, or (at your option) any later version.
 *
 * This program is distributed in the hope that it will be useful,
 * but WITHOUT ANY WARRANTY; without even the implied warranty of
 * MERCHANTABILITY or FITNESS FOR A PARTICULAR PURPOSE.  See the
 * GNU Affero General Public License for more details.
 *
 * You should have received a copy of the GNU Affero General Public License
 * along with this program. If not, see <http://www.gnu.org/licenses/>.
 */
package org.neo4j.kernel.ha;

import org.junit.After;
import org.junit.Before;
import org.junit.Rule;
import org.junit.Test;
import org.mockito.Matchers;
import org.mockito.invocation.InvocationOnMock;
import org.mockito.stubbing.Answer;
import org.mockito.stubbing.OngoingStubbing;

import java.util.concurrent.atomic.AtomicInteger;

import org.neo4j.cluster.ClusterSettings;
import org.neo4j.cluster.InstanceId;
import org.neo4j.com.ComException;
import org.neo4j.com.RequestContext;
import org.neo4j.com.Response;
import org.neo4j.kernel.AvailabilityGuard;
import org.neo4j.kernel.configuration.Config;
import org.neo4j.kernel.ha.UpdatePuller.Condition;
import org.neo4j.kernel.ha.com.RequestContextFactory;
import org.neo4j.kernel.ha.com.master.InvalidEpochException;
import org.neo4j.kernel.ha.com.master.Master;
import org.neo4j.kernel.ha.com.slave.InvalidEpochExceptionHandler;
import org.neo4j.kernel.impl.util.CountingJobScheduler;
import org.neo4j.kernel.impl.util.JobScheduler;
import org.neo4j.kernel.impl.util.Neo4jJobScheduler;
import org.neo4j.logging.AssertableLogProvider;
import org.neo4j.test.CleanupRule;

import static org.hamcrest.Matchers.is;
import static org.hamcrest.Matchers.sameInstance;
import static org.junit.Assert.assertFalse;
import static org.junit.Assert.assertThat;
import static org.junit.Assert.fail;
import static org.mockito.Matchers.any;
import static org.mockito.Matchers.anyInt;
import static org.mockito.Matchers.anyLong;
import static org.mockito.Mockito.RETURNS_MOCKS;
import static org.mockito.Mockito.doThrow;
import static org.mockito.Mockito.mock;
import static org.mockito.Mockito.times;
import static org.mockito.Mockito.verify;
import static org.mockito.Mockito.verifyNoMoreInteractions;
import static org.mockito.Mockito.when;
import static org.neo4j.logging.AssertableLogProvider.inLog;

public class SlaveUpdatePullerTest
{
    private final AtomicInteger scheduledJobs = new AtomicInteger();
    private final InstanceId instanceId = new InstanceId( 1 );
    private final Config config = mock( Config.class );
    private final AvailabilityGuard availabilityGuard = mock( AvailabilityGuard.class );
    private final LastUpdateTime lastUpdateTime = mock( LastUpdateTime.class );
    private final Master master = mock( Master.class, RETURNS_MOCKS );
    private final AssertableLogProvider logProvider = new AssertableLogProvider();
    private final RequestContextFactory requestContextFactory = mock( RequestContextFactory.class );
    private final InvalidEpochExceptionHandler invalidEpochHandler = mock( InvalidEpochExceptionHandler.class );
    private final SlaveUpdatePuller.Monitor monitor = mock( SlaveUpdatePuller.Monitor.class );
    private final JobScheduler jobScheduler = new CountingJobScheduler( scheduledJobs, new Neo4jJobScheduler() );
    private final SlaveUpdatePuller updatePuller = new SlaveUpdatePuller( requestContextFactory, master,
            lastUpdateTime, logProvider, instanceId, availabilityGuard, invalidEpochHandler, jobScheduler, monitor );

    @Rule
    public final CleanupRule cleanup = new CleanupRule();

    @Before
    public void setUp() throws Throwable
    {
        when( requestContextFactory.newRequestContext() ).thenReturn( new RequestContext( 42, 42, 42, 42, 42 ) );
        when( config.get( HaSettings.pull_interval ) ).thenReturn( 1000L );
        when( config.get( ClusterSettings.server_id ) ).thenReturn( instanceId );
        when( availabilityGuard.isAvailable( anyLong() ) ).thenReturn( true );
        jobScheduler.init();
        jobScheduler.start();
        updatePuller.init();
        updatePuller.start();
    }

    @After
    public void tearDown() throws Throwable
    {
        updatePuller.stop();
        updatePuller.shutdown();
        jobScheduler.stop();
        jobScheduler.shutdown();
    }

    @Test
    public void initialisationMustBeIdempotent() throws Throwable
    {
        updatePuller.init();
        updatePuller.start();
        updatePuller.init();
        updatePuller.start();
        updatePuller.init();
        updatePuller.start();
        assertThat( scheduledJobs.get(), is( 1 ) );
    }

    @Test
    public void shouldStopPullingAfterStop() throws Throwable
    {
        // WHEN
        updatePuller.pullUpdates();

        // THEN
        verify( lastUpdateTime, times( 1 ) ).setLastUpdateTime( anyLong() );
        verify( availabilityGuard, times( 1 ) ).isAvailable( anyLong() );
        verify( master, times( 1 ) ).pullUpdates( Matchers.<RequestContext>any() );
        verify( monitor, times( 1 ) ).pulledUpdates( anyLong() );

        // WHEN
        updatePuller.shutdown();
        updatePuller.pullUpdates();

        // THEN
        verifyNoMoreInteractions( lastUpdateTime, availabilityGuard );
    }

    @Test
    public void keepPullingUpdatesOnConsecutiveCalls() throws Throwable
    {
        // WHEN
        updatePuller.pullUpdates();

        // THEN
        verify( lastUpdateTime, times( 1 ) ).setLastUpdateTime( anyLong() );
        verify( availabilityGuard, times( 1 ) ).isAvailable( anyLong() );
        verify( master, times( 1 ) ).pullUpdates( Matchers.<RequestContext>any() );
        verify( monitor, times( 1 ) ).pulledUpdates( anyLong() );

        // WHEN
        updatePuller.pullUpdates();

        // THEN
        verify( lastUpdateTime, times( 2 ) ).setLastUpdateTime( anyLong() );
        verify( availabilityGuard, times( 2 ) ).isAvailable( anyLong() );
        verify( master, times( 2 ) ).pullUpdates( Matchers.<RequestContext>any() );
        verify( monitor, times( 2 ) ).pulledUpdates( anyLong() );
    }

    @Test
    public void falseOnTryPullUpdatesOnInactivePuller() throws Throwable
    {
        // GIVEN
        updatePuller.shutdown();

        // WHEN
        boolean result = updatePuller.tryPullUpdates();

        // THEN
        assertFalse( result );
    }

    @Test
    public void shouldThrowIfPullerInitiallyInactiveStrict() throws Throwable
    {
        // GIVEN
        Condition condition = mock( Condition.class );
        updatePuller.shutdown();

        // WHEN
        try
        {
            updatePuller.pullUpdates( condition, true );
            fail( "Should have thrown" );
        }
        catch ( IllegalStateException e )
        {   // THEN Good
            verifyNoMoreInteractions( condition );
        }
    }

    @Test
    public void shouldThrowIfPullerBecomesInactiveWhileWaitingStrict() throws Exception
    {
        // GIVEN
        Condition condition = mock( Condition.class );

        when( condition.evaluate( anyInt(), anyInt() ) ).thenAnswer( new Answer<Boolean>()
        {
            @Override
            public Boolean answer( InvocationOnMock invocation ) throws Throwable
            {
                updatePuller.shutdown();
                return false;
            }
        } );

        // WHEN
        try
        {
            updatePuller.pullUpdates( condition, true );
            fail( "Should have thrown" );
        }
        catch ( IllegalStateException e )
        {   // THEN Good
            verify( condition ).evaluate( anyInt(), anyInt() );
        }
    }

    @Test
    public void shouldHandleInvalidEpochByNotifyingItsHandler() throws Exception
    {
        // GIVEN
        doThrow( InvalidEpochException.class ).when( master ).pullUpdates( any( RequestContext.class ) );

        // WHEN
        updatePuller.pullUpdates();

        // THEN
        verify( invalidEpochHandler ).handle();
    }

    @SuppressWarnings( "unchecked" )
    @Test
    public void shouldCopeWithHardExceptionsLikeOutOfMemory() throws Exception
    {
        // GIVEN
        OutOfMemoryError oom = new OutOfMemoryError();
        when( master.pullUpdates( any( RequestContext.class ) ) )
                .thenThrow( oom )
                .thenReturn( Response.EMPTY );

        // WHEN making the first pull
        updatePuller.pullUpdates();

        // THEN the OOM should be caught and logged
<<<<<<< HEAD
        logProvider.assertAtLeastOnce(
                inLog( SlaveUpdatePuller.class ).error( org.hamcrest.Matchers.any( String.class ), sameInstance( oom ) )
        );
=======
        assertThat( logging.countErrorsByType( OutOfMemoryError.class ), is( 1 ) );
>>>>>>> 797d3cd6

        // WHEN that has passed THEN we should still be making pull attempts.
        updatePuller.pullUpdates();
    }
<<<<<<< HEAD
=======

    @Test
    public void shouldCapExcessiveComExceptionLogging() throws Exception
    {
        OngoingStubbing<Response<Void>> updatePullStubbing = when( master.pullUpdates( any( RequestContext.class ) ) );
        updatePullStubbing.thenThrow( new ComException() );

        for ( int i = 0; i < SlaveUpdatePuller.LOG_CAP + 20; i++ )
        {
            updatePuller.pullUpdates();
        }

        assertThat( logging.countWarningsByType( ComException.class ), is( SlaveUpdatePuller.LOG_CAP ) );

        // And we should be able to recover afterwards
        updatePullStubbing
                .thenReturn( Response.EMPTY )
                .thenThrow( new ComException() );

        updatePuller.pullUpdates(); // This one will succeed and unlock the circuit breaker
        updatePuller.pullUpdates(); // And then we log another exception

        assertThat( logging.countWarningsByType( ComException.class ), is( SlaveUpdatePuller.LOG_CAP + 1 ) );
    }

    @Test
    public void shouldCapExcessiveInvalidEpochExceptionLogging() throws Exception
    {
        OngoingStubbing<Response<Void>> updatePullStubbing = when( master.pullUpdates( any( RequestContext.class ) ) );
        updatePullStubbing.thenThrow( new InvalidEpochException( 2, 1 ) );

        for ( int i = 0; i < SlaveUpdatePuller.LOG_CAP + 20; i++ )
        {
            updatePuller.pullUpdates();
        }

        assertThat( logging.countWarningsByType( InvalidEpochException.class ), is( SlaveUpdatePuller.LOG_CAP ) );

        // And we should be able to recover afterwards
        updatePullStubbing
                .thenReturn( Response.EMPTY )
                .thenThrow(  new InvalidEpochException( 2, 1 ) );

        updatePuller.pullUpdates(); // This one will succeed and unlock the circuit breaker
        updatePuller.pullUpdates(); // And then we log another exception

        assertThat( logging.countWarningsByType( InvalidEpochException.class ), is( SlaveUpdatePuller.LOG_CAP + 1 ) );
    }

    private static class ErrorTrackingLogging extends LifecycleAdapter implements Logging
    {
        private final List<Throwable> errors = new ArrayList<>();
        private final List<Throwable> warnings = new ArrayList<>();
        private final StringLogger logger = new ErrorTrackingLogger( errors, warnings );

        @Override
        public StringLogger getMessagesLog( Class loggingClass )
        {
            return logger;
        }

        @Override
        public ConsoleLogger getConsoleLog( Class loggingClass )
        {
            throw new UnsupportedOperationException( "Shouldn't be required" );
        }

        int countErrorsByType( Class<?> cls )
        {
            return countByType( errors, cls );
        }

        int countWarningsByType( Class<?> cls )
        {
            return countByType( warnings, cls );
        }

        private int countByType( List<Throwable> throwables, Class<?> cls )
        {
            int sum = 0;
            for ( Throwable throwable : throwables )
            {
                if ( throwable.getClass().equals( cls ) )
                {
                    sum++;
                }
            }
            return sum;
        }
    }

    private static class ErrorTrackingLogger extends BufferingLogger
    {
        private final List<Throwable> errors;
        private final List<Throwable> warnings;

        public ErrorTrackingLogger( List<Throwable> errors, List<Throwable> warnings )
        {
            this.errors = errors;
            this.warnings = warnings;
        }

        @Override
        public void warn( String msg, Throwable cause, boolean flush, LogMarker logMarker )
        {
            warnings.add( cause );
            super.warn( msg, cause, flush, logMarker );
        }

        @Override
        public synchronized void error( String msg, Throwable cause, boolean flush, LogMarker logMarker )
        {
            errors.add( cause );
            super.error( msg, cause, flush, logMarker );
        }
    }
>>>>>>> 797d3cd6
}<|MERGE_RESOLUTION|>--- conflicted
+++ resolved
@@ -19,6 +19,7 @@
  */
 package org.neo4j.kernel.ha;
 
+import org.hamcrest.Matcher;
 import org.junit.After;
 import org.junit.Before;
 import org.junit.Rule;
@@ -41,6 +42,7 @@
 import org.neo4j.kernel.ha.com.RequestContextFactory;
 import org.neo4j.kernel.ha.com.master.InvalidEpochException;
 import org.neo4j.kernel.ha.com.master.Master;
+import org.neo4j.kernel.ha.com.master.Slave;
 import org.neo4j.kernel.ha.com.slave.InvalidEpochExceptionHandler;
 import org.neo4j.kernel.impl.util.CountingJobScheduler;
 import org.neo4j.kernel.impl.util.JobScheduler;
@@ -48,6 +50,7 @@
 import org.neo4j.logging.AssertableLogProvider;
 import org.neo4j.test.CleanupRule;
 
+import static org.hamcrest.Matchers.containsString;
 import static org.hamcrest.Matchers.is;
 import static org.hamcrest.Matchers.sameInstance;
 import static org.junit.Assert.assertFalse;
@@ -56,6 +59,7 @@
 import static org.mockito.Matchers.any;
 import static org.mockito.Matchers.anyInt;
 import static org.mockito.Matchers.anyLong;
+import static org.mockito.Matchers.contains;
 import static org.mockito.Mockito.RETURNS_MOCKS;
 import static org.mockito.Mockito.doThrow;
 import static org.mockito.Mockito.mock;
@@ -247,19 +251,13 @@
         updatePuller.pullUpdates();
 
         // THEN the OOM should be caught and logged
-<<<<<<< HEAD
         logProvider.assertAtLeastOnce(
                 inLog( SlaveUpdatePuller.class ).error( org.hamcrest.Matchers.any( String.class ), sameInstance( oom ) )
         );
-=======
-        assertThat( logging.countErrorsByType( OutOfMemoryError.class ), is( 1 ) );
->>>>>>> 797d3cd6
 
         // WHEN that has passed THEN we should still be making pull attempts.
         updatePuller.pullUpdates();
     }
-<<<<<<< HEAD
-=======
 
     @Test
     public void shouldCapExcessiveComExceptionLogging() throws Exception
@@ -272,17 +270,25 @@
             updatePuller.pullUpdates();
         }
 
-        assertThat( logging.countWarningsByType( ComException.class ), is( SlaveUpdatePuller.LOG_CAP ) );
+        logProvider.assertContainsThrowablesMatching( 0, repeat( new ComException(), SlaveUpdatePuller.LOG_CAP ) );
 
         // And we should be able to recover afterwards
-        updatePullStubbing
-                .thenReturn( Response.EMPTY )
-                .thenThrow( new ComException() );
+        updatePullStubbing.thenReturn( Response.EMPTY ).thenThrow( new ComException() );
 
         updatePuller.pullUpdates(); // This one will succeed and unlock the circuit breaker
         updatePuller.pullUpdates(); // And then we log another exception
 
-        assertThat( logging.countWarningsByType( ComException.class ), is( SlaveUpdatePuller.LOG_CAP + 1 ) );
+        logProvider.assertContainsThrowablesMatching( 0, repeat( new ComException(), SlaveUpdatePuller.LOG_CAP + 1 ) );
+    }
+
+    private Throwable[] repeat( Throwable throwable, int count )
+    {
+        Throwable[] throwables = new Throwable[count];
+        for ( int i = 0; i < count; i++ )
+        {
+            throwables[i] = throwable;
+        }
+        return throwables;
     }
 
     @Test
@@ -296,85 +302,26 @@
             updatePuller.pullUpdates();
         }
 
-        assertThat( logging.countWarningsByType( InvalidEpochException.class ), is( SlaveUpdatePuller.LOG_CAP ) );
+        logProvider.assertContainsThrowablesMatching( 0,
+                repeat( new InvalidEpochException( 2, 1 ), SlaveUpdatePuller.LOG_CAP ) );
 
         // And we should be able to recover afterwards
-        updatePullStubbing
-                .thenReturn( Response.EMPTY )
-                .thenThrow(  new InvalidEpochException( 2, 1 ) );
+        updatePullStubbing.thenReturn( Response.EMPTY ).thenThrow( new InvalidEpochException( 2, 1 ) );
 
         updatePuller.pullUpdates(); // This one will succeed and unlock the circuit breaker
         updatePuller.pullUpdates(); // And then we log another exception
 
-        assertThat( logging.countWarningsByType( InvalidEpochException.class ), is( SlaveUpdatePuller.LOG_CAP + 1 ) );
-    }
-
-    private static class ErrorTrackingLogging extends LifecycleAdapter implements Logging
-    {
-        private final List<Throwable> errors = new ArrayList<>();
-        private final List<Throwable> warnings = new ArrayList<>();
-        private final StringLogger logger = new ErrorTrackingLogger( errors, warnings );
-
-        @Override
-        public StringLogger getMessagesLog( Class loggingClass )
-        {
-            return logger;
-        }
-
-        @Override
-        public ConsoleLogger getConsoleLog( Class loggingClass )
-        {
-            throw new UnsupportedOperationException( "Shouldn't be required" );
-        }
-
-        int countErrorsByType( Class<?> cls )
-        {
-            return countByType( errors, cls );
-        }
-
-        int countWarningsByType( Class<?> cls )
-        {
-            return countByType( warnings, cls );
-        }
-
-        private int countByType( List<Throwable> throwables, Class<?> cls )
-        {
-            int sum = 0;
-            for ( Throwable throwable : throwables )
-            {
-                if ( throwable.getClass().equals( cls ) )
-                {
-                    sum++;
-                }
-            }
-            return sum;
-        }
-    }
-
-    private static class ErrorTrackingLogger extends BufferingLogger
-    {
-        private final List<Throwable> errors;
-        private final List<Throwable> warnings;
-
-        public ErrorTrackingLogger( List<Throwable> errors, List<Throwable> warnings )
-        {
-            this.errors = errors;
-            this.warnings = warnings;
-        }
-
-        @Override
-        public void warn( String msg, Throwable cause, boolean flush, LogMarker logMarker )
-        {
-            warnings.add( cause );
-            super.warn( msg, cause, flush, logMarker );
-        }
-
-        @Override
-        public synchronized void error( String msg, Throwable cause, boolean flush, LogMarker logMarker )
-        {
-            errors.add( cause );
-            super.error( msg, cause, flush, logMarker );
-        }
-    }
->>>>>>> 797d3cd6
+        logProvider.assertContainsThrowablesMatching( 0,
+                repeat( new InvalidEpochException( 2, 1 ), SlaveUpdatePuller.LOG_CAP + 1 ) );
+    }
+
+    private AssertableLogProvider.LogMatcher[] repeat( AssertableLogProvider.LogMatcher item, int logCap )
+    {
+        AssertableLogProvider.LogMatcher[] items = new AssertableLogProvider.LogMatcher[logCap];
+        for ( int i = 0; i < logCap; i++ )
+        {
+            items[i] = item;
+        }
+        return items;
+    }
 }