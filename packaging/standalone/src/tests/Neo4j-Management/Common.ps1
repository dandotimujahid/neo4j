$DebugPreference = "SilentlyContinue"

$here = Split-Path -Parent $MyInvocation.MyCommand.Definition
$src = Resolve-Path -Path "$($here)\..\..\main\distribution\shell-scripts\bin\Neo4j-Management"

# Helper functions must be created in the global scope due to the InModuleScope command
$global:mockServiceName = 'neo4j'
$global:mockNeo4jHome = 'TestDrive:\Neo4j'

Function global:New-MockJavaHome() {
  $javaHome = "TestDrive:\JavaHome"

  New-Item $javaHome -ItemType Directory | Out-Null
  New-Item "$javaHome\bin" -ItemType Directory | Out-Null
  New-Item "$javaHome\bin\server" -ItemType Directory | Out-Null

  "This is a mock java.exe" | Out-File "$javaHome\bin\java.exe"
  "This is a mock java.exe" | Out-File "$javaHome\bin\server\jvm.dll"

  $global:mockJavaExe = "$javaHome\bin\java.exe"

  return $javaHome
}

Function global:New-InvalidNeo4jInstall($ServerType = 'Enterprise', $ServerVersion = '99.99', $DatabaseMode = '') {
  $serverObject = (New-Object -TypeName PSCustomObject -Property @{
    'Home' =  'TestDrive:\some-dir-that-doesnt-exist';
    'ConfDir' = 'TestDrive:\some-dir-that-doesnt-exist\conf';
    'ServerVersion' = $ServerVersion;
    'ServerType' = $ServerType;
    'DatabaseMode' = $DatabaseMode;
  })
  return $serverObject
}

Function global:New-MockNeo4jInstall(
  $IncludeFiles = $true,
  $RootDir = $global:mockNeo4jHome,
  $ServerType = 'Community',
  $ServerVersion = '0.0',
  $DatabaseMode = '',
  $WindowsService = $global:mockServiceName,
  $NeoConfSettings = @()
  ) {
  # Creates a skeleton directory and file structure of a Neo4j Installation
  New-Item $RootDir -ItemType Directory | Out-Null
  New-Item "$RootDir\lib" -ItemType Directory | Out-Null
  New-Item "$RootDir\bin" -ItemType Directory | Out-Null
  New-Item "$RootDir\bin\tools" -ItemType Directory | Out-Null
  New-Item "$RootDir\conf" -ItemType Directory | Out-Null

  if ($IncludeFiles) {
    'TempFile' | Out-File -FilePath "$RootDir\lib\neo4j-server-$($ServerVersion).jar"
    if ($ServerType -eq 'Enterprise') { 'TempFile' | Out-File -FilePath "$RootDir\lib\neo4j-server-enterprise-$($ServerVersion).jar" }

    # Additional Jars
    'TempFile' | Out-File -FilePath "$RootDir\lib\lib1.jar"
    'TempFile' | Out-File -FilePath "$RootDir\bin\bin1.jar"

    # Procrun service files
    'TempFile' | Out-File -FilePath "$RootDir\bin\tools\prunsrv-amd64.exe"
    'TempFile' | Out-File -FilePath "$RootDir\bin\tools\prunsrv-i386.exe"

    # Create fake neo4j.conf
    $neoConf = $NeoConfSettings -join "`n`r"
    if ($DatabaseMode -ne '') {
      $neoConf += "`n`rdbms.mode=$DatabaseMode"
    }
<<<<<<< HEAD
    if ([string]$WindowsService -ne '') {
      $neoConf += "`n`rdbms.windows_service_name=$WindowsService"
    }
=======
>>>>>>> 6672f36a
    $neoConf | Out-File -FilePath "$RootDir\conf\neo4j.conf"
  }

  $serverObject = (New-Object -TypeName PSCustomObject -Property @{
    'Home' = $RootDir;
    'ConfDir' = "$RootDir\conf";
    'ServerVersion' = $ServerVersion;
    'ServerType' = $ServerType;
    'DatabaseMode' = $DatabaseMode;
  })
  return $serverObject
}<|MERGE_RESOLUTION|>--- conflicted
+++ resolved
@@ -66,12 +66,9 @@
     if ($DatabaseMode -ne '') {
       $neoConf += "`n`rdbms.mode=$DatabaseMode"
     }
-<<<<<<< HEAD
     if ([string]$WindowsService -ne '') {
       $neoConf += "`n`rdbms.windows_service_name=$WindowsService"
     }
-=======
->>>>>>> 6672f36a
     $neoConf | Out-File -FilePath "$RootDir\conf\neo4j.conf"
   }
 
