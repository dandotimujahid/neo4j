--- conflicted
+++ resolved
@@ -66,16 +66,10 @@
       }
     }
 
-<<<<<<< HEAD
-    Context "Start service successfully but not running" {
-      Mock Start-Service { throw "Wrong Service name" }
-      Mock Start-Service -Verifiable { @{ Status = 'Start Pending'} } -ParameterFilter { $Name -eq $global:mockServiceName }
-=======
     Context "Start service failed" {
       Mock Get-Service { return 'service' }
       Mock Invoke-ExternalCommand { throw "Should not invoke" }
       Mock Invoke-ExternalCommand -Verifiable { @{ exitCode = 1; capturedOutput = 'failed to start' } } -ParameterFilter { $Command -like '*prunsrv*.exe' }
->>>>>>> 4647262a
 
       $serverObject = global:New-MockNeo4jInstall
 
@@ -90,16 +84,10 @@
       }
     }
 
-<<<<<<< HEAD
-    Context "Start service successfully" {
-      Mock Start-Service { throw "Wrong Service name" }
-      Mock Start-Service -Verifiable { @{ Status = 'Running'} } -ParameterFilter { $Name -eq $global:mockServiceName }
-=======
     Context "Start service succesfully" {
       Mock Get-Service { return 'service' }
       Mock Invoke-ExternalCommand { throw "Should not invoke" }
       Mock Invoke-ExternalCommand -Verifiable { @{ exitCode = 0 } } -ParameterFilter { $Command -like '*prunsrv*.exe' }
->>>>>>> 4647262a
 
       $serverObject = global:New-MockNeo4jInstall
 
