--- conflicted
+++ resolved
@@ -267,105 +267,6 @@
 
     <!-- Build configuration profiles -->
     <profile>
-      <id>neo-full-build</id>
-      <activation>
-        <activeByDefault>false</activeByDefault>
-        <property>
-          <name>fullBuild</name>
-        </property>
-      </activation>
-      <modules>
-<<<<<<< HEAD
-        <module>manual</module>
-=======
-        <module>packaging</module>
-        <module>packaging/installer-linux</module>
->>>>>>> 73762281
-      </modules>
-      <properties>
-        <attach-docs-phase>verify</attach-docs-phase>
-      </properties>
-    </profile>
-    <profile>
-<<<<<<< HEAD
-      <id>neo-docs-build</id>
-      <activation>
-        <activeByDefault>false</activeByDefault>
-        <property>
-          <name>docsBuild</name>
-        </property>
-      </activation>
-      <modules>
-        <module>manual</module>
-      </modules>
-      <properties>
-        <attach-java-sources-phase>package</attach-java-sources-phase>
-        <attach-java-test-sources-phase>package</attach-java-test-sources-phase>
-        <attach-test-jar-phase>package</attach-test-jar-phase>
-        <attach-docs-phase>verify</attach-docs-phase>
-        <integration-test-phase>integration-test</integration-test-phase>
-      </properties>
-      <build>
-        <pluginManagement>
-          <plugins>
-            <plugin>
-              <groupId>org.apache.maven.plugins</groupId>
-              <artifactId>maven-surefire-plugin</artifactId>
-              <configuration>
-                <includes>
-                  <include>**/DocTest*.java</include>
-                  <include>**/*DocTest.java</include>
-                  <include>**/*DocTests.java</include>
-                  <include>**/*DocTestCase.java</include>
-                </includes>
-              </configuration>
-            </plugin>
-            <plugin>
-              <groupId>org.apache.maven.plugins</groupId>
-              <artifactId>maven-failsafe-plugin</artifactId>
-              <configuration>
-                <includes>
-                  <include>**/DocIT*.java</include>
-                  <include>**/*DocIT.java</include>
-                  <include>**/*DocITCase.java</include>
-                </includes>
-              </configuration>
-            </plugin>
-          </plugins>
-        </pluginManagement>
-=======
-      <id>neodev</id>
-      <activation>
-        <activeByDefault>false</activeByDefault>
-      </activation>
-      <properties>
-        <attach-test-jar-phase>package</attach-test-jar-phase>
-      </properties>
-      <build>
-        <plugins>
-          <plugin>
-            <groupId>org.neo4j.build.plugins</groupId>
-            <artifactId>license-maven-plugin</artifactId>
-            <!-- inserting licenses is better than checking for them -->
-            <executions>
-              <execution>
-                <id>check-licenses</id>
-                <phase>none</phase>
-              </execution>
-              <execution>
-                <id>insert-licenses</id>
-                <phase>initialize</phase>
-                <goals>
-                  <goal>format</goal>
-                </goals>
-              </execution>
-            </executions>
-          </plugin>
-        </plugins>
->>>>>>> 73762281
-      </build>
-    </profile>
-    <profile>
       <id>neo-minimal-build</id>
       <activation>
         <activeByDefault>false</activeByDefault>
