--- conflicted
+++ resolved
@@ -42,16 +42,19 @@
 {
     public static final String DEFAULT_NAME = "messages.log";
     public static final String DEFAULT_ENCODING = "UTF-8";
-<<<<<<< HEAD
     public static final StringLogger SYSTEM, SYSTEM_ERR;
+    public static final StringLogger SYSTEM_DEBUG, SYSTEM_ERR_DEBUG;
 
     static
     {
-        SYSTEM = instantiateStringLoggerForPrintStream( System.out );
-        SYSTEM_ERR = instantiateStringLoggerForPrintStream( System.err );
-    }
-
-    private static ActualStringLogger instantiateStringLoggerForPrintStream( PrintStream stream )
+        SYSTEM = instantiateStringLoggerForPrintStream( System.out, false );
+        SYSTEM_ERR = instantiateStringLoggerForPrintStream( System.err, false );
+        SYSTEM_DEBUG = instantiateStringLoggerForPrintStream( System.out, true );
+        SYSTEM_ERR_DEBUG = instantiateStringLoggerForPrintStream( System.err, true );
+    }
+
+    private static ActualStringLogger instantiateStringLoggerForPrintStream( PrintStream stream,
+            boolean debugEnabled )
     {
         PrintWriter writer;
 
@@ -64,7 +67,7 @@
             throw new RuntimeException( e );
         }
 
-        return new ActualStringLogger( writer )
+        return new ActualStringLogger( writer, debugEnabled )
         {
             @Override
             public void close()
@@ -73,10 +76,6 @@
             }
         };
     }
-=======
-    public static final StringLogger SYSTEM = new SystemLogger( System.out, false );
-    public static final StringLogger SYSTEM_DEBUG = new SystemLogger( System.out, true );
->>>>>>> 0c40816d
 
     public static final int DEFAULT_THRESHOLD_FOR_ROTATION = 100 * 1024 * 1024;
     private static final int NUMBER_OF_OLD_LOGS_TO_KEEP = 2;
@@ -690,21 +689,4 @@
             target.logLine( line );
         }
     }
-<<<<<<< HEAD
-=======
-
-    protected static class SystemLogger extends ActualStringLogger
-    {
-        private SystemLogger( PrintStream target, boolean debugEnabled )
-        {
-            super( new PrintWriter( target, true ), debugEnabled );
-        }
-
-        @Override
-        public void close()
-        {
-            // don't close System.out
-        }
-    }
->>>>>>> 0c40816d
 }