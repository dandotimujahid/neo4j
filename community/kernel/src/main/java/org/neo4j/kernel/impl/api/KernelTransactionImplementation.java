/*
 * Copyright (c) 2002-2019 "Neo4j,"
 * Neo4j Sweden AB [http://neo4j.com]
 *
 * This file is part of Neo4j.
 *
 * Neo4j is free software: you can redistribute it and/or modify
 * it under the terms of the GNU General Public License as published by
 * the Free Software Foundation, either version 3 of the License, or
 * (at your option) any later version.
 *
 * This program is distributed in the hope that it will be useful,
 * but WITHOUT ANY WARRANTY; without even the implied warranty of
 * MERCHANTABILITY or FITNESS FOR A PARTICULAR PURPOSE.  See the
 * GNU General Public License for more details.
 *
 * You should have received a copy of the GNU General Public License
 * along with this program.  If not, see <http://www.gnu.org/licenses/>.
 */
package org.neo4j.kernel.impl.api;

import java.time.Clock;
import java.util.ArrayList;
import java.util.Collection;
import java.util.List;
import java.util.Map;
import java.util.Optional;
import java.util.concurrent.atomic.AtomicReference;
import java.util.concurrent.locks.Lock;
import java.util.concurrent.locks.ReentrantLock;
import java.util.function.Function;
import java.util.stream.Stream;

import org.neo4j.collection.pool.Pool;
import org.neo4j.configuration.Config;
import org.neo4j.graphdb.NotInTransactionException;
import org.neo4j.graphdb.TransactionTerminatedException;
import org.neo4j.internal.kernel.api.CursorFactory;
import org.neo4j.internal.kernel.api.ExecutionStatistics;
import org.neo4j.internal.kernel.api.IndexReference;
import org.neo4j.internal.kernel.api.NodeCursor;
import org.neo4j.internal.kernel.api.PropertyCursor;
import org.neo4j.internal.kernel.api.Read;
import org.neo4j.internal.kernel.api.RelationshipScanCursor;
import org.neo4j.internal.kernel.api.SchemaRead;
import org.neo4j.internal.kernel.api.SchemaWrite;
import org.neo4j.internal.kernel.api.Token;
import org.neo4j.internal.kernel.api.TokenRead;
import org.neo4j.internal.kernel.api.TokenWrite;
import org.neo4j.internal.kernel.api.Write;
import org.neo4j.internal.kernel.api.connectioninfo.ClientConnectionInfo;
import org.neo4j.internal.kernel.api.exceptions.InvalidTransactionTypeKernelException;
import org.neo4j.internal.kernel.api.exceptions.TransactionFailureException;
import org.neo4j.internal.kernel.api.exceptions.schema.ConstraintValidationException;
import org.neo4j.internal.kernel.api.exceptions.schema.CreateConstraintFailureException;
import org.neo4j.internal.kernel.api.exceptions.schema.SchemaKernelException;
import org.neo4j.internal.kernel.api.security.AccessMode;
import org.neo4j.internal.kernel.api.security.AuthSubject;
import org.neo4j.internal.kernel.api.security.SecurityContext;
import org.neo4j.io.pagecache.tracing.cursor.PageCursorTracer;
import org.neo4j.io.pagecache.tracing.cursor.PageCursorTracerSupplier;
import org.neo4j.io.pagecache.tracing.cursor.context.VersionContextSupplier;
import org.neo4j.kernel.api.KernelTransaction;
import org.neo4j.kernel.api.SilentTokenNameLookup;
import org.neo4j.kernel.api.exceptions.ConstraintViolationTransactionFailureException;
import org.neo4j.kernel.api.exceptions.Status;
import org.neo4j.kernel.api.labelscan.LabelScanStore;
import org.neo4j.kernel.api.procedure.GlobalProcedures;
import org.neo4j.kernel.api.txstate.TransactionState;
import org.neo4j.kernel.api.txstate.TxStateHolder;
import org.neo4j.kernel.availability.AvailabilityGuard;
import org.neo4j.kernel.impl.api.index.IndexingService;
import org.neo4j.kernel.impl.api.index.stats.IndexStatisticsStore;
import org.neo4j.kernel.impl.api.state.ConstraintIndexCreator;
import org.neo4j.kernel.impl.api.state.TxState;
import org.neo4j.kernel.impl.api.transaction.trace.TraceProvider;
import org.neo4j.kernel.impl.api.transaction.trace.TransactionInitializationTrace;
import org.neo4j.kernel.impl.constraints.ConstraintSemantics;
import org.neo4j.kernel.impl.core.TokenHolders;
import org.neo4j.kernel.impl.factory.AccessCapability;
import org.neo4j.kernel.impl.locking.ActiveLock;
import org.neo4j.kernel.impl.locking.Locks;
import org.neo4j.kernel.impl.locking.StatementLocks;
import org.neo4j.kernel.impl.newapi.AllStoreHolder;
import org.neo4j.kernel.impl.newapi.DefaultPooledCursors;
import org.neo4j.kernel.impl.newapi.IndexTxStateUpdater;
import org.neo4j.kernel.impl.newapi.KernelToken;
import org.neo4j.kernel.impl.newapi.Operations;
import org.neo4j.kernel.impl.transaction.TransactionHeaderInformationFactory;
import org.neo4j.kernel.impl.transaction.TransactionMonitor;
import org.neo4j.kernel.impl.transaction.log.PhysicalTransactionRepresentation;
import org.neo4j.kernel.impl.transaction.tracing.CommitEvent;
import org.neo4j.kernel.impl.transaction.tracing.TransactionEvent;
import org.neo4j.kernel.impl.transaction.tracing.TransactionTracer;
import org.neo4j.kernel.impl.util.Dependencies;
import org.neo4j.kernel.impl.util.collection.CollectionsFactory;
import org.neo4j.kernel.impl.util.collection.CollectionsFactorySupplier;
import org.neo4j.resources.CpuClock;
import org.neo4j.resources.HeapAllocation;
import org.neo4j.storageengine.api.CommandCreationContext;
import org.neo4j.storageengine.api.StorageCommand;
import org.neo4j.storageengine.api.StorageEngine;
import org.neo4j.storageengine.api.StorageReader;
import org.neo4j.storageengine.api.lock.LockTracer;
import org.neo4j.storageengine.api.schema.IndexDescriptor;
import org.neo4j.storageengine.api.schema.SchemaDescriptor;
import org.neo4j.storageengine.api.txstate.TxStateVisitor;

import static java.lang.String.format;
import static java.lang.Thread.currentThread;
import static java.util.Collections.emptyMap;
import static java.util.concurrent.TimeUnit.NANOSECONDS;
import static org.neo4j.configuration.GraphDatabaseSettings.transaction_sampling_percentage;
import static org.neo4j.configuration.GraphDatabaseSettings.transaction_tracing_level;
import static org.neo4j.kernel.impl.api.transaction.trace.TraceProviderFactory.getTraceProvider;
import static org.neo4j.storageengine.api.TransactionApplicationMode.INTERNAL;

/**
 * This class should replace the {@link org.neo4j.kernel.api.KernelTransaction} interface, and take its name, as soon
 * as
 * {@code TransitionalTxManagementKernelTransaction} is gone from {@code server}.
 */
public class KernelTransactionImplementation implements KernelTransaction, TxStateHolder, ExecutionStatistics
{
    /*
     * IMPORTANT:
     * This class is pooled and re-used. If you add *any* state to it, you *must* make sure that:
     *   - the #initialize() method resets that state for re-use
     *   - the #release() method releases resources acquired in #initialize() or during the transaction's life time
     */

    // default values for not committed tx id and tx commit time
    private static final long NOT_COMMITTED_TRANSACTION_ID = -1;
    private static final long NOT_COMMITTED_TRANSACTION_COMMIT_TIME = -1;

    private final CollectionsFactory collectionsFactory;

    // Logic
    private final SchemaWriteGuard schemaWriteGuard;
    private final TransactionHooks hooks;
    private final ConstraintIndexCreator constraintIndexCreator;
    private final StorageEngine storageEngine;
    private final TransactionTracer transactionTracer;
    private final Pool<KernelTransactionImplementation> pool;

    // For committing
    private final TransactionHeaderInformationFactory headerInformationFactory;
    private final TransactionCommitProcess commitProcess;
    private final TransactionMonitor transactionMonitor;
    private final PageCursorTracerSupplier cursorTracerSupplier;
    private final VersionContextSupplier versionContextSupplier;
    private final AvailabilityGuard databaseAvailabilityGuard;
    private final StorageReader storageReader;
    private final CommandCreationContext commandCreationContext;
    private final ClockContext clocks;
    private final AccessCapability accessCapability;
    private final ConstraintSemantics constraintSemantics;

    // State that needs to be reset between uses. Most of these should be cleared or released in #release(),
    // whereas others, such as timestamp or txId when transaction starts, even locks, needs to be set in #initialize().
    private TxState txState;
<<<<<<< HEAD
    private TransactionWriteState writeState;
=======
    private AuxiliaryTransactionStateHolder auxTxStateHolder;
    private volatile TransactionWriteState writeState;
>>>>>>> c8e80b1c
    private TransactionHooks.TransactionHooksState hooksState;
    private final KernelStatement currentStatement;
    private final List<CloseListener> closeListeners = new ArrayList<>( 2 );
    private SecurityContext securityContext;
    private volatile StatementLocks statementLocks;
    private volatile long userTransactionId;
    private boolean beforeHookInvoked;
    private volatile boolean closing;
    private volatile boolean closed;
    private boolean failure;
    private boolean success;
    private volatile Status terminationReason;
    private long startTimeMillis;
    private long timeoutMillis;
    private long lastTransactionIdWhenStarted;
    private volatile long lastTransactionTimestampWhenStarted;
    private final Statistics statistics;
    private TransactionEvent transactionEvent;
    private Type type;
    private long transactionId;
    private long commitTime;
    private ClientConnectionInfo clientInfo;
    private volatile int reuseCount;
    private volatile Map<String,Object> userMetaData;
    private final AllStoreHolder allStoreHolder;
    private final Operations operations;
    private volatile TraceProvider traceProvider;
    private volatile TransactionInitializationTrace initializationTrace;

    /**
     * Lock prevents transaction {@link #markForTermination(Status)}  transaction termination} from interfering with
     * {@link #close() transaction commit} and specifically with {@link #release()}.
     * Termination can run concurrently with commit and we need to make sure that it terminates the right lock client
     * and the right transaction (with the right {@link #reuseCount}) because {@link KernelTransactionImplementation}
     * instances are pooled.
     */
    private final Lock terminationReleaseLock = new ReentrantLock();

    public KernelTransactionImplementation( Config config, StatementOperationParts statementOperations, SchemaWriteGuard schemaWriteGuard,
            TransactionHooks hooks, ConstraintIndexCreator constraintIndexCreator, GlobalProcedures globalProcedures,
            TransactionHeaderInformationFactory headerInformationFactory, TransactionCommitProcess commitProcess, TransactionMonitor transactionMonitor,
            Pool<KernelTransactionImplementation> pool, Clock clock,
            AtomicReference<CpuClock> cpuClockRef, AtomicReference<HeapAllocation> heapAllocationRef, TransactionTracer transactionTracer,
            LockTracer lockTracer, PageCursorTracerSupplier cursorTracerSupplier, StorageEngine storageEngine, AccessCapability accessCapability,
            VersionContextSupplier versionContextSupplier, CollectionsFactorySupplier collectionsFactorySupplier,
            ConstraintSemantics constraintSemantics, SchemaState schemaState, TokenHolders tokenHolders, IndexingService indexingService,
            LabelScanStore labelScanStore, IndexStatisticsStore indexStatisticsStore, Dependencies dependencies,
            AvailabilityGuard databaseAvailabilityGuard )
    {
        this.schemaWriteGuard = schemaWriteGuard;
        this.hooks = hooks;
        this.constraintIndexCreator = constraintIndexCreator;
        this.headerInformationFactory = headerInformationFactory;
        this.commitProcess = commitProcess;
        this.transactionMonitor = transactionMonitor;
        this.storageReader = storageEngine.newReader();
        this.commandCreationContext = storageEngine.newCommandCreationContext();
        this.storageEngine = storageEngine;
        this.pool = pool;
        this.clocks = new ClockContext( clock );
        this.transactionTracer = transactionTracer;
        this.cursorTracerSupplier = cursorTracerSupplier;
        this.versionContextSupplier = versionContextSupplier;
        this.databaseAvailabilityGuard = databaseAvailabilityGuard;
        this.currentStatement = new KernelStatement( this, this, lockTracer, statementOperations, this.clocks, versionContextSupplier );
        this.accessCapability = accessCapability;
        this.statistics = new Statistics( this, cpuClockRef, heapAllocationRef );
        this.userMetaData = emptyMap();
        this.constraintSemantics = constraintSemantics;
        DefaultPooledCursors cursors = new DefaultPooledCursors( storageReader );
        this.allStoreHolder =
                new AllStoreHolder( storageReader, this, cursors, globalProcedures, schemaState, indexingService, labelScanStore, indexStatisticsStore,
                        dependencies );
        this.operations =
                new Operations(
                        allStoreHolder,
                        new IndexTxStateUpdater( storageReader, allStoreHolder, indexingService ),
                        commandCreationContext,
                        this,
                        new KernelToken( storageReader, commandCreationContext, this, tokenHolders ),
                        cursors,
                        constraintIndexCreator,
                        constraintSemantics,
                        indexingService,
                        config );
        traceProvider = getTraceProvider( config );
        registerConfigChangeListeners( config );
        this.collectionsFactory = collectionsFactorySupplier.create();
    }

    /**
     * Reset this transaction to a vanilla state, turning it into a logically new transaction.
     */
    public KernelTransactionImplementation initialize( long lastCommittedTx, long lastTimeStamp, StatementLocks statementLocks, Type type,
            SecurityContext frozenSecurityContext, long transactionTimeout, long userTransactionId, ClientConnectionInfo clientInfo )
    {
        this.type = type;
        this.statementLocks = statementLocks;
        this.userTransactionId = userTransactionId;
        this.terminationReason = null;
        this.closing = false;
        this.closed = false;
        this.beforeHookInvoked = false;
        this.failure = false;
        this.success = false;
        this.writeState = TransactionWriteState.NONE;
        this.startTimeMillis = clocks.systemClock().millis();
        this.timeoutMillis = transactionTimeout;
        this.lastTransactionIdWhenStarted = lastCommittedTx;
        this.lastTransactionTimestampWhenStarted = lastTimeStamp;
        this.transactionEvent = transactionTracer.beginTransaction();
        assert transactionEvent != null : "transactionEvent was null!";
        this.securityContext = frozenSecurityContext;
        this.transactionId = NOT_COMMITTED_TRANSACTION_ID;
        this.commitTime = NOT_COMMITTED_TRANSACTION_COMMIT_TIME;
        this.clientInfo = clientInfo;
        PageCursorTracer pageCursorTracer = cursorTracerSupplier.get();
        this.statistics.init( currentThread().getId(), pageCursorTracer );
        this.currentStatement.initialize( statementLocks, pageCursorTracer );
        this.operations.initialize();
        this.initializationTrace = traceProvider.getTraceInfo();
        return this;
    }

    int getReuseCount()
    {
        return reuseCount;
    }

    @Override
    public long startTime()
    {
        return startTimeMillis;
    }

    @Override
    public long timeout()
    {
        return timeoutMillis;
    }

    @Override
    public long lastTransactionIdWhenStarted()
    {
        return lastTransactionIdWhenStarted;
    }

    @Override
    public void success()
    {
        this.success = true;
    }

    boolean isSuccess()
    {
        return success;
    }

    @Override
    public void failure()
    {
        failure = true;
    }

    @Override
    public Optional<Status> getReasonIfTerminated()
    {
        return Optional.ofNullable( terminationReason );
    }

    boolean markForTermination( long expectedReuseCount, Status reason )
    {
        terminationReleaseLock.lock();
        try
        {
            return expectedReuseCount == reuseCount && markForTerminationIfPossible( reason );
        }
        finally
        {
            terminationReleaseLock.unlock();
        }
    }

    /**
     * {@inheritDoc}
     * <p>
     * This method is guarded by {@link #terminationReleaseLock} to coordinate concurrent
     * {@link #close()} and {@link #release()} calls.
     */
    @Override
    public void markForTermination( Status reason )
    {
        terminationReleaseLock.lock();
        try
        {
            markForTerminationIfPossible( reason );
        }
        finally
        {
            terminationReleaseLock.unlock();
        }
    }

    @Override
    public boolean isSchemaTransaction()
    {
        return writeState == TransactionWriteState.SCHEMA;
    }

    private boolean markForTerminationIfPossible( Status reason )
    {
        if ( canBeTerminated() )
        {
            failure = true;
            terminationReason = reason;
            if ( statementLocks != null )
            {
                statementLocks.stop();
            }
            transactionMonitor.transactionTerminated( hasTxStateWithChanges() );
            return true;
        }
        return false;
    }

    @Override
    public boolean isOpen()
    {
        return !closed && !closing;
    }

    @Override
    public SecurityContext securityContext()
    {
        if ( securityContext == null )
        {
            throw new NotInTransactionException();
        }
        return securityContext;
    }

    @Override
    public AuthSubject subjectOrAnonymous()
    {
        SecurityContext context = this.securityContext;
        return context == null ? AuthSubject.ANONYMOUS : context.subject();
    }

    @Override
    public void setMetaData( Map<String, Object> data )
    {
        assertOpen();
        this.userMetaData = data;
    }

    @Override
    public AvailabilityGuard getAvailabilityGuard()
    {
        return databaseAvailabilityGuard;
    }

    @Override
    public Map<String, Object> getMetaData()
    {
        return userMetaData;
    }

    @Override
    public KernelStatement acquireStatement()
    {
        assertTransactionOpen();
        currentStatement.acquire();
        return currentStatement;
    }

    @Override
    public IndexReference indexUniqueCreate( SchemaDescriptor schema, String provider ) throws SchemaKernelException
    {
        return operations.indexUniqueCreate( schema, provider );
    }

    @Override
    public long pageHits()
    {
        return cursorTracerSupplier.get().hits();
    }

    @Override
    public long pageFaults()
    {
        return cursorTracerSupplier.get().faults();
    }

    ExecutingQueryList executingQueries()
    {
        return currentStatement.executingQueryList();
    }

    void upgradeToDataWrites() throws InvalidTransactionTypeKernelException
    {
        writeState = writeState.upgradeToDataWrites();
    }

    private void upgradeToSchemaWrites() throws InvalidTransactionTypeKernelException
    {
        schemaWriteGuard.assertSchemaWritesAllowed();
        writeState = writeState.upgradeToSchemaWrites();
    }

    private void dropCreatedConstraintIndexes() throws TransactionFailureException
    {
        if ( hasTxStateWithChanges() )
        {
            for ( IndexDescriptor createdConstraintIndex : txState().constraintIndexesCreatedInTx() )
            {
                // TODO logically, which statement should this operation be performed on?

                // Since txState refers to storage IndexDescriptor we need to convert to IndexReference to call this method.
                constraintIndexCreator.dropUniquenessConstraintIndex( allStoreHolder.indexReference( createdConstraintIndex ) );
            }
        }
    }

    @Override
    public TransactionState txState()
    {
        if ( txState == null )
        {
            transactionMonitor.upgradeToWriteTransaction();
            txState = new TxState( collectionsFactory );
        }
        return txState;
    }

    @Override
    public boolean hasTxStateWithChanges()
    {
        return txState != null && txState.hasChanges();
    }

    private void markAsClosed( long txId )
    {
        assertTransactionOpen();
        closed = true;
        notifyListeners( txId );
        closeCurrentStatementIfAny();
    }

    private void notifyListeners( long txId )
    {
        for ( CloseListener closeListener : closeListeners )
        {
            closeListener.notify( txId );
        }
    }

    private void closeCurrentStatementIfAny()
    {
        currentStatement.forceClose();
    }

    private void assertTransactionNotClosing()
    {
        if ( closing )
        {
            throw new IllegalStateException( "This transaction is already being closed." );
        }
    }

    private void assertTransactionOpen()
    {
        if ( closed )
        {
            throw new IllegalStateException( "This transaction has already been completed." );
        }
    }

    @Override
    public void assertOpen()
    {
        Status reason = this.terminationReason;
        if ( reason != null )
        {
            throw new TransactionTerminatedException( reason );
        }
        if ( closed )
        {
            throw new NotInTransactionException( "The transaction has been closed." );
        }
    }

    private boolean hasChanges()
    {
        return hasTxStateWithChanges();
    }

    private boolean hasDataChanges()
    {
        return hasTxStateWithChanges() && txState.hasDataChanges();
    }

    @Override
    public long closeTransaction() throws TransactionFailureException
    {
        assertTransactionOpen();
        assertTransactionNotClosing();
        closing = true;
        try
        {
            if ( failure || !success || isTerminated() )
            {
                rollback();
                failOnNonExplicitRollbackIfNeeded();
                return ROLLBACK;
            }
            else
            {
                return commit();
            }
        }
        finally
        {
            try
            {
                closed = true;
                closing = false;
                transactionEvent.setSuccess( success );
                transactionEvent.setFailure( failure );
                transactionEvent.setTransactionWriteState( writeState.name() );
                transactionEvent.setReadOnly( txState == null || !txState.hasChanges() );
                transactionEvent.close();
            }
            finally
            {
                release();
            }
        }
    }

    public boolean isClosing()
    {
        return closing;
    }

    /**
     * Throws exception if this transaction was marked as successful but failure flag has also been set to true.
     * <p>
     * This could happen when:
     * <ul>
     * <li>caller explicitly calls both {@link #success()} and {@link #failure()}</li>
     * <li>caller explicitly calls {@link #success()} but transaction execution fails</li>
     * <li>caller explicitly calls {@link #success()} but transaction is terminated</li>
     * </ul>
     * <p>
     *
     * @throws TransactionFailureException when execution failed
     * @throws TransactionTerminatedException when transaction was terminated
     */
    private void failOnNonExplicitRollbackIfNeeded() throws TransactionFailureException
    {
        if ( success && isTerminated() )
        {
            throw new TransactionTerminatedException( terminationReason );
        }
        if ( success )
        {
            // Success was called, but also failure which means that the client code using this
            // transaction passed through a happy path, but the transaction was still marked as
            // failed for one or more reasons. Tell the user that although it looked happy it
            // wasn't committed, but was instead rolled back.
            throw new TransactionFailureException( Status.Transaction.TransactionMarkedAsFailed,
                    "Transaction rolled back even if marked as successful" );
        }
    }

    private long commit() throws TransactionFailureException
    {
        boolean success = false;
        long txId = READ_ONLY;

        try ( CommitEvent commitEvent = transactionEvent.beginCommitEvent() )
        {
            // Trigger transaction "before" hooks.
            if ( hasDataChanges() )
            {
                try
                {
                    hooksState = hooks.beforeCommit( txState, this, storageReader );
                    if ( hooksState != null && hooksState.failed() )
                    {
                        Throwable cause = hooksState.failure();
                        throw new TransactionFailureException( Status.Transaction.TransactionHookFailed, cause, "" );
                    }
                }
                finally
                {
                    beforeHookInvoked = true;
                }
            }

            // Convert changes into commands and commit
            if ( hasChanges() )
            {
                // grab all optimistic locks now, locks can't be deferred any further
                statementLocks.prepareForCommit( currentStatement.lockTracer() );
                // use pessimistic locks for the rest of the commit process, locks can't be deferred any further
                Locks.Client commitLocks = statementLocks.pessimistic();

                // Gather up commands from the various sources
                Collection<StorageCommand> extractedCommands = new ArrayList<>();
                storageEngine.createCommands(
                        extractedCommands,
                        txState,
                        storageReader,
                        commandCreationContext,
                        commitLocks,
                        lastTransactionIdWhenStarted,
                        this::enforceConstraints );

                /* Here's the deal: we track a quick-to-access hasChanges in transaction state which is true
                 * if there are any changes imposed by this transaction. Some changes made inside a transaction undo
                 * previously made changes in that same transaction, and so at some point a transaction may have
                 * changes and at another point, after more changes seemingly,
                 * the transaction may not have any changes.
                 * However, to track that "undoing" of the changes is a bit tedious, intrusive and hard to maintain
                 * and get right.... So to really make sure the transaction has changes we re-check by looking if we
                 * have produced any commands to add to the logical log.
                 */
                if ( !extractedCommands.isEmpty() )
                {
                    // Finish up the whole transaction representation
                    PhysicalTransactionRepresentation transactionRepresentation =
                            new PhysicalTransactionRepresentation( extractedCommands );
                    TransactionHeaderInformation headerInformation = headerInformationFactory.create();
                    long timeCommitted = clocks.systemClock().millis();
                    transactionRepresentation.setHeader( headerInformation.getAdditionalHeader(),
                            headerInformation.getMasterId(),
                            headerInformation.getAuthorId(),
                            startTimeMillis, lastTransactionIdWhenStarted, timeCommitted,
                            commitLocks.getLockSessionId() );

                    // Commit the transaction
                    success = true;
                    TransactionToApply batch = new TransactionToApply( transactionRepresentation,
                            versionContextSupplier.getVersionContext() );
                    txId = transactionId = commitProcess.commit( batch, commitEvent, INTERNAL );
                    commitTime = timeCommitted;
                }
            }
            success = true;
            return txId;
        }
        catch ( ConstraintValidationException | CreateConstraintFailureException e )
        {
            throw new ConstraintViolationTransactionFailureException(
                    e.getUserMessage( new SilentTokenNameLookup( tokenRead() ) ), e );
        }
        finally
        {
            if ( !success )
            {
                rollback();
            }
            else
            {
                afterCommit( txId );
            }
        }
    }

    private void rollback() throws TransactionFailureException
    {
        try
        {
            try
            {
                dropCreatedConstraintIndexes();
            }
            catch ( IllegalStateException | SecurityException e )
            {
                throw new TransactionFailureException( Status.Transaction.TransactionRollbackFailed, e,
                        "Could not drop created constraint indexes" );
            }

            // Free any acquired id's
            if ( txState != null )
            {
                try
                {
                    txState.accept( new TxStateVisitor.Adapter()
                    {
                        @Override
                        public void visitCreatedNode( long id )
                        {
                            commandCreationContext.releaseNode( id );
                        }

                        @Override
                        public void visitCreatedRelationship( long id, int type, long startNode, long endNode )
                        {
                            commandCreationContext.releaseRelationship( id );
                        }
                    } );
                }
                catch ( ConstraintValidationException | CreateConstraintFailureException e )
                {
                    throw new IllegalStateException(
                            "Releasing locks during rollback should perform no constraints checking.", e );
                }
            }
        }
        finally
        {
            afterRollback();
        }
    }

    @Override
    public Read dataRead()
    {
        assertAllows( AccessMode::allowsReads, "Read" );
        return operations.dataRead();
    }

    @Override
    public Write dataWrite() throws InvalidTransactionTypeKernelException
    {
        accessCapability.assertCanWrite();
        assertAllows( AccessMode::allowsWrites, "Write" );
        upgradeToDataWrites();
        return operations;
    }

    @Override
    public TokenWrite tokenWrite()
    {
        accessCapability.assertCanWrite();
        return operations.token();
    }

    @Override
    public Token token()
    {
        accessCapability.assertCanWrite();
        return operations.token();
    }

    @Override
    public TokenRead tokenRead()
    {
        assertAllows( AccessMode::allowsReads, "Read" );
        return operations.token();
    }

    @Override
    public SchemaRead schemaRead()
    {
        assertAllows( AccessMode::allowsReads, "Read" );
        return operations.schemaRead();
    }

    @Override
    public SchemaWrite schemaWrite() throws InvalidTransactionTypeKernelException
    {
        accessCapability.assertCanWrite();
        assertAllows( AccessMode::allowsSchemaWrites, "Schema" );

        upgradeToSchemaWrites();
        return operations;
    }

    @Override
    public org.neo4j.internal.kernel.api.Locks locks()
    {
       return operations.locks();
    }

    public StatementLocks statementLocks()
    {
        assertOpen();
        return statementLocks;
    }

    @Override
    public CursorFactory cursors()
    {
        return operations.cursors();
    }

    @Override
    public org.neo4j.internal.kernel.api.Procedures procedures()
    {
        return operations.procedures();
    }

    @Override
    public ExecutionStatistics executionStatistics()
    {
        return this;
    }

    public LockTracer lockTracer()
    {
        return currentStatement.lockTracer();
    }

    public void assertAllows( Function<AccessMode,Boolean> allows, String mode )
    {
        AccessMode accessMode = securityContext().mode();
        if ( !allows.apply( accessMode ) )
        {
            throw accessMode.onViolation(
                    format( "%s operations are not allowed for %s.", mode,
                           securityContext().description() ) );
        }
    }

    private void afterCommit( long txId )
    {
        try
        {
            markAsClosed( txId );
            if ( beforeHookInvoked )
            {
                hooks.afterCommit( txState, this, hooksState );
            }
        }
        finally
        {
            transactionMonitor.transactionFinished( true, hasTxStateWithChanges() );
        }
    }

    private void afterRollback()
    {
        try
        {
            markAsClosed( ROLLBACK );
            if ( beforeHookInvoked )
            {
                hooks.afterRollback( txState, this, hooksState );
            }
        }
        finally
        {
            transactionMonitor.transactionFinished( false, hasTxStateWithChanges() );
        }
    }

    /**
     * Release resources for the current statement because it's being closed.
     */
    void releaseStatementResources()
    {
        allStoreHolder.release();
    }

    /**
     * Release resources held up by this transaction & return it to the transaction pool.
     * This method is guarded by {@link #terminationReleaseLock} to coordinate concurrent
     * {@link #markForTermination(Status)} calls.
     */
    private void release()
    {
        terminationReleaseLock.lock();
        try
        {
            statementLocks.close();
            statementLocks = null;
            terminationReason = null;
            type = null;
            securityContext = null;
            transactionEvent = null;
            txState = null;
            collectionsFactory.release();
            hooksState = null;
            closeListeners.clear();
            reuseCount++;
            userMetaData = emptyMap();
            clientInfo = null;
            userTransactionId = 0;
            statistics.reset();
            releaseStatementResources();
            operations.release();
            initializationTrace = null;
            pool.release( this );
        }
        finally
        {
            terminationReleaseLock.unlock();
        }
    }

    /**
     * Transaction can be terminated only when it is not closed and not already terminated.
     * Otherwise termination does not make sense.
     */
    private boolean canBeTerminated()
    {
        return !closed && !isTerminated();
    }

    @Override
    public boolean isTerminated()
    {
        return terminationReason != null;
    }

    @Override
    public long lastTransactionTimestampWhenStarted()
    {
        return lastTransactionTimestampWhenStarted;
    }

    @Override
    public void registerCloseListener( CloseListener listener )
    {
        assert listener != null;
        closeListeners.add( listener );
    }

    @Override
    public Type transactionType()
    {
        return type;
    }

    @Override
    public long getTransactionId()
    {
        if ( transactionId == NOT_COMMITTED_TRANSACTION_ID )
        {
            throw new IllegalStateException( "Transaction id is not assigned yet. " +
                                             "It will be assigned during transaction commit." );
        }
        return transactionId;
    }

    @Override
    public long getCommitTime()
    {
        if ( commitTime == NOT_COMMITTED_TRANSACTION_COMMIT_TIME )
        {
            throw new IllegalStateException( "Transaction commit time is not assigned yet. " +
                                             "It will be assigned during transaction commit." );
        }
        return commitTime;
    }

    @Override
    public Revertable overrideWith( SecurityContext context )
    {
        SecurityContext oldContext = this.securityContext;
        this.securityContext = context;
        return () -> this.securityContext = oldContext;
    }

    @Override
    public String toString()
    {
        String lockSessionId = statementLocks == null
                               ? "statementLocks == null"
                               : String.valueOf( statementLocks.pessimistic().getLockSessionId() );

        return "KernelTransaction[" + lockSessionId + "]";
    }

    public void dispose()
    {
        storageReader.close();
        commandCreationContext.close();
    }

    /**
     * This method will be invoked by concurrent threads for inspecting the locks held by this transaction.
     * <p>
     * The fact that {@link #statementLocks} is a volatile fields, grants us enough of a read barrier to get a good
     * enough snapshot of the lock state (as long as the underlying methods give us such guarantees).
     *
     * @return the locks held by this transaction.
     */
    public Stream<? extends ActiveLock> activeLocks()
    {
        StatementLocks locks = this.statementLocks;
        return locks == null ? Stream.empty() : locks.activeLocks();
    }

    long userTransactionId()
    {
        return userTransactionId;
    }

    TransactionInitializationTrace getInitializationTrace()
    {
        return initializationTrace;
    }

    public Statistics getStatistics()
    {
        return statistics;
    }

    private TxStateVisitor enforceConstraints( TxStateVisitor txStateVisitor )
    {
        return constraintSemantics.decorateTxStateVisitor( storageReader, operations.dataRead(), operations.cursors(), txState, txStateVisitor );
    }

    /**
     * @return transaction originator information.
     */
    public ClientConnectionInfo clientInfo()
    {
        return clientInfo;
    }

    public StorageReader newStorageReader()
    {
        return storageEngine.newReader();
    }

    public void addIndexDoDropToTxState( IndexReference index )
    {
        txState().indexDoDrop( allStoreHolder.storageIndexDescriptor( index ) );
    }

    public static class Statistics
    {
        private volatile long cpuTimeNanosWhenQueryStarted;
        private volatile long heapAllocatedBytesWhenQueryStarted;
        private volatile long waitingTimeNanos;
        private volatile long transactionThreadId;
        private volatile PageCursorTracer pageCursorTracer = PageCursorTracer.NULL;
        private final KernelTransactionImplementation transaction;
        private final AtomicReference<CpuClock> cpuClockRef;
        private final AtomicReference<HeapAllocation> heapAllocationRef;
        private CpuClock cpuClock;
        private HeapAllocation heapAllocation;

        public Statistics( KernelTransactionImplementation transaction, AtomicReference<CpuClock> cpuClockRef,
                AtomicReference<HeapAllocation> heapAllocationRef )
        {
            this.transaction = transaction;
            this.cpuClockRef = cpuClockRef;
            this.heapAllocationRef = heapAllocationRef;
        }

        protected void init( long threadId, PageCursorTracer pageCursorTracer )
        {
            this.cpuClock = cpuClockRef.get();
            this.heapAllocation = heapAllocationRef.get();
            this.transactionThreadId = threadId;
            this.pageCursorTracer = pageCursorTracer;
            this.cpuTimeNanosWhenQueryStarted = cpuClock.cpuTimeNanos( transactionThreadId );
            this.heapAllocatedBytesWhenQueryStarted = heapAllocation.allocatedBytes( transactionThreadId );
        }

        /**
         * Returns number of allocated bytes by current transaction.
         * @return number of allocated bytes by the thread.
         */
        long heapAllocatedBytes()
        {
            return heapAllocation.allocatedBytes( transactionThreadId ) - heapAllocatedBytesWhenQueryStarted;
        }

        /**
         * Returns amount of direct memory allocated by current transaction.
         *
         * @return amount of direct memory allocated by the thread in bytes.
         */
        long directAllocatedBytes()
        {
            return transaction.collectionsFactory.getMemoryTracker().usedDirectMemory();
        }

        /**
         * Return CPU time used by current transaction in milliseconds
         * @return the current CPU time used by the transaction, in milliseconds.
         */
        public long cpuTimeMillis()
        {
            long cpuTimeNanos = cpuClock.cpuTimeNanos( transactionThreadId ) - cpuTimeNanosWhenQueryStarted;
            return NANOSECONDS.toMillis( cpuTimeNanos );
        }

        /**
         * Return total number of page cache hits that current transaction performed
         * @return total page cache hits
         */
        long totalTransactionPageCacheHits()
        {
            return pageCursorTracer.accumulatedHits();
        }

        /**
         * Return total number of page cache faults that current transaction performed
         * @return total page cache faults
         */
        long totalTransactionPageCacheFaults()
        {
            return pageCursorTracer.accumulatedFaults();
        }

        /**
         * Report how long any particular query was waiting during it's execution
         * @param waitTimeNanos query waiting time in nanoseconds
         */
        @SuppressWarnings( "NonAtomicOperationOnVolatileField" )
        void addWaitingTime( long waitTimeNanos )
        {
            waitingTimeNanos += waitTimeNanos;
        }

        /**
         * Accumulated transaction waiting time that includes waiting time of all already executed queries
         * plus waiting time of currently executed query.
         * @return accumulated transaction waiting time
         * @param nowNanos current moment in nanoseconds
         */
        long getWaitingTimeNanos( long nowNanos )
        {
            ExecutingQueryList queryList = transaction.executingQueries();
            long waitingTime = waitingTimeNanos;
            if ( queryList != null )
            {
                Long latestQueryWaitingNanos = queryList.top( executingQuery ->
                        executingQuery.totalWaitingTimeNanos( nowNanos ) );
                waitingTime = latestQueryWaitingNanos != null ? waitingTime + latestQueryWaitingNanos : waitingTime;
            }
            return waitingTime;
        }

        void reset()
        {
            pageCursorTracer = PageCursorTracer.NULL;
            cpuTimeNanosWhenQueryStarted = 0;
            heapAllocatedBytesWhenQueryStarted = 0;
            waitingTimeNanos = 0;
            transactionThreadId = -1;
        }
    }

    @Override
    public ClockContext clocks()
    {
        return clocks;
    }

    @Override
    public NodeCursor ambientNodeCursor()
    {
        return operations.nodeCursor();
    }

    @Override
    public RelationshipScanCursor ambientRelationshipCursor()
    {
        return operations.relationshipCursor();
    }

    @Override
    public PropertyCursor ambientPropertyCursor()
    {
        return operations.propertyCursor();
    }

    private void registerConfigChangeListeners( Config config )
    {
        config.registerDynamicUpdateListener( transaction_tracing_level, ( before, after ) -> traceProvider = getTraceProvider( config ) );
        config.registerDynamicUpdateListener( transaction_sampling_percentage, ( before, after ) -> traceProvider = getTraceProvider( config ) );
    }

    /**
     * It is not allowed for the same transaction to perform database writes as well as schema writes.
     * This enum tracks the current write transactionStatus of the transaction, allowing it to transition from
     * no writes (NONE) to data writes (DATA) or schema writes (SCHEMA), but it cannot transition between
     * DATA and SCHEMA without throwing an InvalidTransactionTypeKernelException. Note that this behavior
     * is orthogonal to the SecurityContext which manages what the transaction or statement is allowed to do
     * based on authorization.
     */
    private enum TransactionWriteState
    {
        NONE,
        DATA
                {
                    @Override
                    TransactionWriteState upgradeToSchemaWrites() throws InvalidTransactionTypeKernelException
                    {
                        throw new InvalidTransactionTypeKernelException(
                                "Cannot perform schema updates in a transaction that has performed data updates." );
                    }
                },
        SCHEMA
                {
                    @Override
                    TransactionWriteState upgradeToDataWrites() throws InvalidTransactionTypeKernelException
                    {
                        throw new InvalidTransactionTypeKernelException(
                                "Cannot perform data updates in a transaction that has performed schema updates." );
                    }
                };

        TransactionWriteState upgradeToDataWrites() throws InvalidTransactionTypeKernelException
        {
            return DATA;
        }

        TransactionWriteState upgradeToSchemaWrites() throws InvalidTransactionTypeKernelException
        {
            return SCHEMA;
        }
    }
}<|MERGE_RESOLUTION|>--- conflicted
+++ resolved
@@ -159,12 +159,7 @@
     // State that needs to be reset between uses. Most of these should be cleared or released in #release(),
     // whereas others, such as timestamp or txId when transaction starts, even locks, needs to be set in #initialize().
     private TxState txState;
-<<<<<<< HEAD
-    private TransactionWriteState writeState;
-=======
-    private AuxiliaryTransactionStateHolder auxTxStateHolder;
     private volatile TransactionWriteState writeState;
->>>>>>> c8e80b1c
     private TransactionHooks.TransactionHooksState hooksState;
     private final KernelStatement currentStatement;
     private final List<CloseListener> closeListeners = new ArrayList<>( 2 );
