--- conflicted
+++ resolved
@@ -206,13 +206,8 @@
         }
         return map;
     }
-<<<<<<< HEAD
-
-    public static void writeLengthAndString( FileChannel channel, ByteBuffer buffer, String value )
-=======
     
     public static void writeLengthAndString( StoreChannel channel, ByteBuffer buffer, String value )
->>>>>>> 1492b144
             throws IOException
     {
         char[] chars = value.toCharArray();
@@ -220,13 +215,8 @@
         writeInt( channel, buffer, length );
         writeChars( channel, buffer, chars );
     }
-<<<<<<< HEAD
-
-    private static void writeChars( FileChannel channel, ByteBuffer buffer, char[] chars )
-=======
     
     private static void writeChars( StoreChannel channel, ByteBuffer buffer, char[] chars )
->>>>>>> 1492b144
             throws IOException
     {
         int position = 0;
@@ -251,13 +241,8 @@
             }
         } while ( position < chars.length );
     }
-<<<<<<< HEAD
-
-    public static void writeInt( FileChannel channel, ByteBuffer buffer, int value )
-=======
     
     public static void writeInt( StoreChannel channel, ByteBuffer buffer, int value )
->>>>>>> 1492b144
             throws IOException
     {
         buffer.clear();
@@ -265,22 +250,7 @@
         buffer.flip();
         channel.write( buffer );
     }
-<<<<<<< HEAD
-
-=======
-    
-    public static void writeMap( StoreChannel channel, ByteBuffer buffer, Map<String, String> map )
-            throws IOException
-    {
-        writeInt( channel, buffer, map.size() );
-        for ( Map.Entry<String, String> entry : map.entrySet() )
-        {
-            writeLengthAndString( channel, buffer, entry.getKey() );
-            writeLengthAndString( channel, buffer, entry.getValue() );
-        }
-    }
-    
->>>>>>> 1492b144
+
     public static Object[] asArray( Object propertyValue )
     {
         if ( propertyValue.getClass().isArray() )
