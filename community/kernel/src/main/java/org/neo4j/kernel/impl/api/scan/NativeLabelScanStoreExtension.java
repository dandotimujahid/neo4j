/*
 * Copyright (c) 2002-2017 "Neo Technology,"
 * Network Engine for Objects in Lund AB [http://neotechnology.com]
 *
 * This file is part of Neo4j.
 *
 * Neo4j is free software: you can redistribute it and/or modify
 * it under the terms of the GNU General Public License as published by
 * the Free Software Foundation, either version 3 of the License, or
 * (at your option) any later version.
 *
 * This program is distributed in the hope that it will be useful,
 * but WITHOUT ANY WARRANTY; without even the implied warranty of
 * MERCHANTABILITY or FITNESS FOR A PARTICULAR PURPOSE.  See the
 * GNU General Public License for more details.
 *
 * You should have received a copy of the GNU General Public License
 * along with this program.  If not, see <http://www.gnu.org/licenses/>.
 */
package org.neo4j.kernel.impl.api.scan;

import java.util.function.Supplier;

import org.neo4j.graphdb.factory.GraphDatabaseSettings;
import org.neo4j.index.internal.gbptree.RecoveryCleanupWorkCollector;
import org.neo4j.io.pagecache.PageCache;
import org.neo4j.kernel.api.labelscan.LoggingMonitor;
import org.neo4j.kernel.configuration.Config;
import org.neo4j.kernel.extension.KernelExtensionFactory;
import org.neo4j.kernel.impl.api.index.IndexStoreView;
import org.neo4j.kernel.impl.factory.OperationalMode;
import org.neo4j.kernel.impl.index.labelscan.NativeLabelScanStore;
import org.neo4j.kernel.impl.logging.LogService;
import org.neo4j.kernel.impl.spi.KernelContext;
import org.neo4j.kernel.lifecycle.Lifecycle;
import org.neo4j.kernel.monitoring.Monitors;
import org.neo4j.logging.Log;

public class NativeLabelScanStoreExtension extends
        KernelExtensionFactory<NativeLabelScanStoreExtension.Dependencies>
{
    public interface Dependencies
    {
        Config getConfig();

        PageCache pageCache();

        Supplier<IndexStoreView> indexStoreView();

        LogService getLogService();

        RecoveryCleanupWorkCollector recoveryCleanupExecutor();

        Monitors monitors();
    }

    public NativeLabelScanStoreExtension()
    {
        super( NativeLabelScanStore.NATIVE_LABEL_INDEX_TAG );
    }

    @Override
    public Lifecycle newInstance( KernelContext context, Dependencies dependencies ) throws Throwable
    {
        Log log = dependencies.getLogService().getInternalLog( NativeLabelScanStore.class );
        Monitors monitors = dependencies.monitors();
        monitors.addMonitorListener( new LoggingMonitor( log ), NativeLabelScanStore.NATIVE_LABEL_INDEX_TAG );
<<<<<<< HEAD
        RecoveryCleanupWorkCollector recoveryCleanupWorkCollector = dependencies.recoveryCleanupExecutor();
=======
        Boolean readOnly = isReadOnly( context, dependencies );
>>>>>>> 898b5714
        NativeLabelScanStore labelScanStore = new NativeLabelScanStore(
                dependencies.pageCache(),
                context.storeDir(),
                new FullLabelStream( dependencies.indexStoreView() ),
<<<<<<< HEAD
                dependencies.getConfig().get( GraphDatabaseSettings.read_only ),
                monitors,
                recoveryCleanupWorkCollector );
=======
                readOnly,
                monitors );
>>>>>>> 898b5714

        return new LabelScanStoreProvider( NativeLabelScanStore.NATIVE_LABEL_INDEX_TAG, labelScanStore );
    }

    private Boolean isReadOnly( KernelContext context, Dependencies dependencies )
    {
        OperationalMode operationalMode = context.databaseInfo().operationalMode;
        return dependencies.getConfig().get( GraphDatabaseSettings.read_only ) && operationalMode == OperationalMode.single;
    }
}<|MERGE_RESOLUTION|>--- conflicted
+++ resolved
@@ -65,23 +65,15 @@
         Log log = dependencies.getLogService().getInternalLog( NativeLabelScanStore.class );
         Monitors monitors = dependencies.monitors();
         monitors.addMonitorListener( new LoggingMonitor( log ), NativeLabelScanStore.NATIVE_LABEL_INDEX_TAG );
-<<<<<<< HEAD
         RecoveryCleanupWorkCollector recoveryCleanupWorkCollector = dependencies.recoveryCleanupExecutor();
-=======
         Boolean readOnly = isReadOnly( context, dependencies );
->>>>>>> 898b5714
         NativeLabelScanStore labelScanStore = new NativeLabelScanStore(
                 dependencies.pageCache(),
                 context.storeDir(),
                 new FullLabelStream( dependencies.indexStoreView() ),
-<<<<<<< HEAD
-                dependencies.getConfig().get( GraphDatabaseSettings.read_only ),
+                readOnly,
                 monitors,
                 recoveryCleanupWorkCollector );
-=======
-                readOnly,
-                monitors );
->>>>>>> 898b5714
 
         return new LabelScanStoreProvider( NativeLabelScanStore.NATIVE_LABEL_INDEX_TAG, labelScanStore );
     }
