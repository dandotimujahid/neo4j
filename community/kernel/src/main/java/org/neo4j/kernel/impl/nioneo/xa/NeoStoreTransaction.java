/**
 * Copyright (c) 2002-2014 "Neo Technology,"
 * Network Engine for Objects in Lund AB [http://neotechnology.com]
 *
 * This file is part of Neo4j.
 *
 * Neo4j is free software: you can redistribute it and/or modify
 * it under the terms of the GNU General Public License as published by
 * the Free Software Foundation, either version 3 of the License, or
 * (at your option) any later version.
 *
 * This program is distributed in the hope that it will be useful,
 * but WITHOUT ANY WARRANTY; without even the implied warranty of
 * MERCHANTABILITY or FITNESS FOR A PARTICULAR PURPOSE.  See the
 * GNU General Public License for more details.
 *
 * You should have received a copy of the GNU General Public License
 * along with this program.  If not, see <http://www.gnu.org/licenses/>.
 */
package org.neo4j.kernel.impl.nioneo.xa;

import static java.util.Arrays.binarySearch;
import static java.util.Arrays.copyOf;
import static org.neo4j.kernel.impl.nioneo.store.labels.NodeLabelsField.parseLabelsField;
import static org.neo4j.kernel.impl.nioneo.xa.command.Command.Mode.CREATE;
import static org.neo4j.kernel.impl.nioneo.xa.command.Command.Mode.DELETE;
import static org.neo4j.kernel.impl.nioneo.xa.command.Command.Mode.UPDATE;

import java.io.IOException;
import java.io.Serializable;
import java.util.ArrayList;
import java.util.Collection;
import java.util.Collections;
import java.util.Comparator;
import java.util.EnumMap;
import java.util.HashMap;
import java.util.List;
import java.util.Map;

import javax.transaction.xa.XAException;

import org.neo4j.collection.primitive.PrimitiveLongCollections;
import org.neo4j.collection.primitive.PrimitiveLongIterator;
<<<<<<< HEAD
=======
import org.neo4j.helpers.Exceptions;
>>>>>>> 77a2cef0
import org.neo4j.helpers.Pair;
import org.neo4j.kernel.api.KernelTransaction;
import org.neo4j.kernel.api.labelscan.LabelScanStore;
import org.neo4j.kernel.api.labelscan.NodeLabelUpdate;
import org.neo4j.kernel.api.labelscan.NodeLabelUpdateNodeIdComparator;
import org.neo4j.kernel.api.properties.DefinedProperty;
import org.neo4j.kernel.api.properties.Property;
import org.neo4j.kernel.impl.api.KernelTransactionImplementation;
import org.neo4j.kernel.impl.api.index.IndexingService;
import org.neo4j.kernel.impl.core.CacheAccessBackDoor;
import org.neo4j.kernel.impl.core.DenseNodeChainPosition;
import org.neo4j.kernel.impl.core.RelationshipLoadingPosition;
import org.neo4j.kernel.impl.core.SingleChainPosition;
import org.neo4j.kernel.impl.core.Token;
import org.neo4j.kernel.impl.locking.LockGroup;
import org.neo4j.kernel.impl.locking.LockService;
import org.neo4j.kernel.impl.nioneo.store.DynamicRecord;
import org.neo4j.kernel.impl.nioneo.store.IndexRule;
import org.neo4j.kernel.impl.nioneo.store.InvalidRecordException;
import org.neo4j.kernel.impl.nioneo.store.LabelTokenRecord;
import org.neo4j.kernel.impl.nioneo.store.LabelTokenStore;
import org.neo4j.kernel.impl.nioneo.store.NeoStore;
import org.neo4j.kernel.impl.nioneo.store.NeoStoreRecord;
import org.neo4j.kernel.impl.nioneo.store.NodeRecord;
import org.neo4j.kernel.impl.nioneo.store.NodeStore;
import org.neo4j.kernel.impl.nioneo.store.PrimitiveRecord;
import org.neo4j.kernel.impl.nioneo.store.PropertyBlock;
import org.neo4j.kernel.impl.nioneo.store.PropertyKeyTokenRecord;
import org.neo4j.kernel.impl.nioneo.store.PropertyKeyTokenStore;
import org.neo4j.kernel.impl.nioneo.store.PropertyRecord;
import org.neo4j.kernel.impl.nioneo.store.PropertyStore;
import org.neo4j.kernel.impl.nioneo.store.PropertyType;
import org.neo4j.kernel.impl.nioneo.store.Record;
import org.neo4j.kernel.impl.nioneo.store.RelationshipGroupRecord;
import org.neo4j.kernel.impl.nioneo.store.RelationshipGroupStore;
import org.neo4j.kernel.impl.nioneo.store.RelationshipRecord;
import org.neo4j.kernel.impl.nioneo.store.RelationshipStore;
import org.neo4j.kernel.impl.nioneo.store.RelationshipTypeTokenRecord;
import org.neo4j.kernel.impl.nioneo.store.RelationshipTypeTokenStore;
import org.neo4j.kernel.impl.nioneo.store.SchemaRule;
import org.neo4j.kernel.impl.nioneo.store.SchemaStore;
import org.neo4j.kernel.impl.nioneo.store.TokenRecord;
import org.neo4j.kernel.impl.nioneo.store.TokenStore;
import org.neo4j.kernel.impl.nioneo.store.UnderlyingStorageException;
import org.neo4j.kernel.impl.nioneo.store.labels.NodeLabels;
<<<<<<< HEAD
import org.neo4j.kernel.impl.nioneo.xa.Command.NodeCommand;
import org.neo4j.kernel.impl.nioneo.xa.Command.PropertyCommand;
import org.neo4j.kernel.impl.nioneo.xa.Command.RelationshipGroupCommand;
import org.neo4j.kernel.impl.nioneo.xa.Command.SchemaRuleCommand;
=======
>>>>>>> 77a2cef0
import org.neo4j.kernel.impl.nioneo.xa.RecordAccess.RecordProxy;
import org.neo4j.kernel.impl.nioneo.xa.RecordChanges.RecordChange;
import org.neo4j.kernel.impl.nioneo.xa.command.Command;
import org.neo4j.kernel.impl.nioneo.xa.command.Command.NodeCommand;
import org.neo4j.kernel.impl.nioneo.xa.command.Command.RelationshipGroupCommand;
import org.neo4j.kernel.impl.nioneo.xa.command.Command.SchemaRuleCommand;
import org.neo4j.kernel.impl.nioneo.xa.command.NeoXaCommandExecutor;
import org.neo4j.kernel.impl.transaction.xaframework.XaCommand;
import org.neo4j.kernel.impl.transaction.xaframework.XaLogicalLog;
import org.neo4j.kernel.impl.transaction.xaframework.XaTransaction;
import org.neo4j.kernel.impl.util.ArrayMap;
import org.neo4j.kernel.impl.util.RelIdArray.DirectionWrapper;
import org.neo4j.unsafe.batchinsert.LabelScanWriter;

<<<<<<< HEAD
import static java.util.Arrays.binarySearch;
import static java.util.Arrays.copyOf;

import static org.neo4j.helpers.collection.IteratorUtil.first;
import static org.neo4j.kernel.impl.nioneo.store.PropertyStore.encodeString;
import static org.neo4j.kernel.impl.nioneo.store.labels.NodeLabelsField.parseLabelsField;
import static org.neo4j.kernel.impl.nioneo.xa.Command.Mode.CREATE;
import static org.neo4j.kernel.impl.nioneo.xa.Command.Mode.DELETE;
import static org.neo4j.kernel.impl.nioneo.xa.Command.Mode.UPDATE;

=======
>>>>>>> 77a2cef0
/**
 * Transaction containing {@link org.neo4j.kernel.impl.nioneo.xa.command.Command commands} reflecting the operations
 * performed in the transaction.
 *
 * This class currently has a symbiotic relationship with {@link KernelTransaction}, with which it always has a 1-1
 * relationship.
 *
 * The idea here is that KernelTransaction will eventually take on the responsibilities of WriteTransaction, such as
 * keeping track of transaction state, serialization and deserialization to and from logical log, and applying things
 * to store. It would most likely do this by keeping a component derived from the current WriteTransaction
 * implementation as a sub-component, responsible for handling logical log commands.
 *
 * The class XAResourceManager plays in here as well, in that it shares responsibilities with WriteTransaction to
 * write data to the logical log. As we continue to refactor this subsystem, XAResourceManager should ideally not know
 * about the logical log, but defer entirely to the Kernel to handle this. Doing that will give the kernel full
 * discretion to start experimenting with higher-performing logical log implementations, without being hindered by
 * having to contend with the JTA compliance layers. In short, it would encapsulate the logical log/storage logic better
 * and thus make it easier to change.
 */
public class NeoStoreTransaction extends XaTransaction
{
<<<<<<< HEAD
    private Map<Integer, RelationshipTypeTokenRecord> relationshipTypeTokenRecords;
    private Map<Integer, LabelTokenRecord> labelTokenRecords;
    private Map<Integer, PropertyKeyTokenRecord> propertyKeyTokenRecords;
=======
>>>>>>> 77a2cef0
    private final Map<Long, Map<Integer, RelationshipGroupRecord>> relGroupCache = new HashMap<>();
    private RecordChanges<Long, NeoStoreRecord, Void> neoStoreRecord;

    private boolean committed = false;
    private boolean prepared = false;

    private final long lastCommittedTxWhenTransactionStarted;
    private final CacheAccessBackDoor cacheAccess;
    private final IndexingService indexes;
    private final NeoStore neoStore;
    private final LabelScanStore labelScanStore;
    private final IntegrityValidator integrityValidator;
    private final KernelTransactionImplementation kernelTransaction;
    private final LockService locks;

    private final NeoStoreTransactionContext context;
<<<<<<< HEAD
=======
    private final NeoXaCommandExecutor executor;

>>>>>>> 77a2cef0

    /**
     * @param lastCommittedTxWhenTransactionStarted is the highest committed transaction id when this transaction
     *                                              begun. No operations in this transaction are allowed to have
     *                                              taken place before that transaction id. This is used by
     *                                              constraint validation - if a constraint was not online when this
     *                                              transaction begun, it will be verified during prepare. If you are
     *                                              writing code against this API and are unsure about what to set
     *                                              this value to, 0 is a safe choice. That will ensure all
     *                                              constraints are checked.
     * @param kernelTransaction is the vanilla sauce to the WriteTransaction apple pie.
     * @param context
     */
    NeoStoreTransaction( long lastCommittedTxWhenTransactionStarted, XaLogicalLog log,
                         NeoStore neoStore, CacheAccessBackDoor cacheAccess,
                         IndexingService indexingService, LabelScanStore labelScanStore,
                         IntegrityValidator integrityValidator, KernelTransactionImplementation kernelTransaction,
                         LockService locks, NeoStoreTransactionContext context )
    {
        super( log, context.getTransactionState() );
        this.lastCommittedTxWhenTransactionStarted = lastCommittedTxWhenTransactionStarted;
        this.neoStore = neoStore;
<<<<<<< HEAD
=======
        this.executor = new NeoXaCommandExecutor( neoStore, indexingService );
>>>>>>> 77a2cef0
        this.cacheAccess = cacheAccess;
        this.indexes = indexingService;
        this.labelScanStore = labelScanStore;
        this.integrityValidator = integrityValidator;
        this.kernelTransaction = kernelTransaction;
        this.locks = locks;
        this.context = context;
    }

    /**
     * This is a smell, a result of the kernel refactorings. Right now, both NeoStoreTransaction and KernelTransaction
     * are "publicly" consumable, and one owns the other. In the future, they should be merged such that
     * KernelTransaction rules supreme, and has internal components to manage the responsibilities currently handled by
     * WriteTransaction and ReadTransaction.
     */
    public KernelTransactionImplementation kernelTransaction()
    {
        return kernelTransaction;
    }

    @Override
    public boolean isReadOnly()
    {
        if ( isRecovered() )
        {
            return context.getNodeCommands().isEmpty() && context.getPropCommands().isEmpty() &&
<<<<<<< HEAD
                   context.getRelCommands().isEmpty() && context.getSchemaRuleCommands().isEmpty() &&
                    context.getRelationshipTypeTokenCommands().isEmpty() &&
                   context.getLabelTokenCommands().isEmpty() &&
                   context.getRelGroupCommands().isEmpty() &&
=======
                    context.getRelCommands().isEmpty() && context.getSchemaRuleCommands().isEmpty() &&
                    context.getRelationshipTypeTokenCommands().isEmpty() &&
                    context.getLabelTokenCommands().isEmpty() &&
                    context.getRelGroupCommands().isEmpty() &&
>>>>>>> 77a2cef0
                    context.getPropertyKeyTokenCommands().isEmpty() && kernelTransaction.isReadOnly();
        }
        return context.getNodeRecords().changeSize() == 0 && context.getRelRecords().changeSize() == 0 &&
                context.getSchemaRuleChanges().changeSize() == 0 &&
<<<<<<< HEAD
               context.getPropertyRecords().changeSize() == 0 && relationshipTypeTokenRecords == null &&
               context.getRelGroupRecords().changeSize() == 0 &&
               labelTokenRecords == null && propertyKeyTokenRecords == null && kernelTransaction.isReadOnly();
=======
                context.getPropertyRecords().changeSize() == 0 &&
                context.getRelGroupRecords().changeSize() == 0 &&
                context.getPropertyKeyTokenRecords().changeSize() == 0 &&
                context.getLabelTokenRecords().changeSize() == 0 &&
                context.getRelationshipTypeTokenRecords().changeSize() == 0 &&
                kernelTransaction.isReadOnly();
>>>>>>> 77a2cef0
    }

    // Make this accessible in this package
    @Override
    protected void setRecovered()
    {
        super.setRecovered();
    }

    @Override
    public void doAddCommand( XaCommand command )
    {
        // override
    }

    @Override
    protected void doPrepare() throws XAException
    {
        if ( committed )
        {
            throw new XAException( "Cannot prepare committed transaction["
                    + getIdentifier() + "]" );
        }
        if ( prepared )
        {
            throw new XAException( "Cannot prepare prepared transaction["
                    + getIdentifier() + "]" );
        }

        prepared = true;

        int noOfCommands = context.getNodeRecords().changeSize() +
                           context.getRelRecords().changeSize() +
                           context.getPropertyRecords().changeSize() +
                           context.getSchemaRuleChanges().changeSize() +
<<<<<<< HEAD
                           (propertyKeyTokenRecords != null ? propertyKeyTokenRecords.size() : 0) +
                           (relationshipTypeTokenRecords != null ? relationshipTypeTokenRecords.size() : 0) +
                           (labelTokenRecords != null ? labelTokenRecords.size() : 0) +
=======
                           context.getPropertyKeyTokenRecords().changeSize() +
                           context.getLabelTokenRecords().changeSize() +
                           context.getRelationshipTypeTokenRecords().changeSize() +
>>>>>>> 77a2cef0
                           context.getRelGroupRecords().changeSize();
        List<Command> commands = new ArrayList<>( noOfCommands );
        for ( RecordProxy<Integer, LabelTokenRecord, Void> record : context.getLabelTokenRecords().changes() )
        {
<<<<<<< HEAD
            for ( RelationshipTypeTokenRecord record : relationshipTypeTokenRecords.values() )
            {
                Command.RelationshipTypeTokenCommand command =
                        new Command.RelationshipTypeTokenCommand(
                                neoStore.getRelationshipTypeStore(), record );
                context.getRelationshipTypeTokenCommands().add( command );
                commands.add( command );
            }
=======
            Command.LabelTokenCommand command = new Command.LabelTokenCommand();
            command.init(  record.forReadingLinkage()  );
            context.getLabelTokenCommands().add( command );
            commands.add( command );
>>>>>>> 77a2cef0
        }
        for ( RecordProxy<Integer, RelationshipTypeTokenRecord, Void> record : context.getRelationshipTypeTokenRecords().changes() )
        {
<<<<<<< HEAD
            for ( LabelTokenRecord record : labelTokenRecords.values() )
            {
                Command.LabelTokenCommand command =
                        new Command.LabelTokenCommand(
                                neoStore.getLabelTokenStore(), record );
                context.getLabelTokenCommands().add( command );
                commands.add( command );
            }
=======
            Command.RelationshipTypeTokenCommand command = new Command.RelationshipTypeTokenCommand();
            command.init( record.forReadingLinkage() );
            context.getRelationshipTypeTokenCommands().add( command );
            commands.add( command );
>>>>>>> 77a2cef0
        }
        for ( RecordChange<Long, NodeRecord, Void> change : context.getNodeRecords().changes() )
        {
            NodeRecord record = change.forReadingLinkage();
            integrityValidator.validateNodeRecord( record );
<<<<<<< HEAD
            Command.NodeCommand command = new Command.NodeCommand(
                    neoStore.getNodeStore(), change.getBefore(), record );
=======
            Command.NodeCommand command = new Command.NodeCommand();
            command.init( change.getBefore(), record );
>>>>>>> 77a2cef0
            context.getNodeCommands().put( record.getId(), command );
            commands.add( command );
        }
        if ( context.getUpgradedDenseNodes() != null )
        {
            for ( NodeRecord node : context.getUpgradedDenseNodes() )
            {
                removeNodeFromCache( node.getId() );
            }
        }
        for ( RecordProxy<Long, RelationshipRecord, Void> record : context.getRelRecords().changes() )
        {
<<<<<<< HEAD
            Command.RelationshipCommand command = new Command.RelationshipCommand(
                    neoStore.getRelationshipStore(), record.forReadingLinkage() );
=======
            Command.RelationshipCommand command = new Command.RelationshipCommand();
            command.init(  record.forReadingLinkage()  );
>>>>>>> 77a2cef0
            context.getRelCommands().add( command );
            commands.add( command );
        }
        if ( neoStoreRecord != null )
        {
            for ( RecordProxy<Long, NeoStoreRecord, Void> change : neoStoreRecord.changes() )
            {
                context.generateNeoStoreCommand( change.forReadingData() );
                addCommand( context.getNeoStoreCommand() );
            }
        }
        for ( RecordProxy<Integer, PropertyKeyTokenRecord, Void> record : context.getPropertyKeyTokenRecords().changes() )
        {
<<<<<<< HEAD
            for ( PropertyKeyTokenRecord record : propertyKeyTokenRecords.values() )
            {
                Command.PropertyKeyTokenCommand command =
                        new Command.PropertyKeyTokenCommand(
                                neoStore.getPropertyStore().getPropertyKeyTokenStore(), record );
                context.getPropertyKeyTokenCommands().add( command );
                commands.add( command );
            }
        }
        for ( RecordChange<Long, PropertyRecord, PrimitiveRecord> change : context.getPropertyRecords().changes() )
        {
            Command.PropertyCommand command = new Command.PropertyCommand(
                    neoStore.getPropertyStore(), change.getBefore(), change.forReadingLinkage() );
=======
            Command.PropertyKeyTokenCommand command =
                    new Command.PropertyKeyTokenCommand();
            command.init( record.forReadingLinkage() );
            context.getPropertyKeyTokenCommands().add( command );
            commands.add( command );
        }
        for ( RecordChange<Long, PropertyRecord, PrimitiveRecord> change : context.getPropertyRecords().changes() )
        {
            Command.PropertyCommand command = new Command.PropertyCommand();
            command.init( change.getBefore(), change.forReadingLinkage() );
>>>>>>> 77a2cef0
            context.getPropCommands().add( command );
            commands.add( command );
        }
        for ( RecordChange<Long, Collection<DynamicRecord>, SchemaRule> change : context.getSchemaRuleChanges().changes() )
        {
            integrityValidator.validateSchemaRule( change.getAdditionalData() );
<<<<<<< HEAD
            Command.SchemaRuleCommand command = new Command.SchemaRuleCommand(
                    neoStore,
                    neoStore.getSchemaStore(),
                    indexes,
                    change.getBefore(),
                    change.forChangingData(),
                    change.getAdditionalData(),
                    -1 );
=======
            Command.SchemaRuleCommand command = new Command.SchemaRuleCommand();
            command.init( change.getBefore(), change.forChangingData(), change.getAdditionalData(), -1 );
>>>>>>> 77a2cef0
            context.getSchemaRuleCommands().add( command );
            commands.add( command );
        }
        for ( RecordProxy<Long, RelationshipGroupRecord, Integer> change : context.getRelGroupRecords().changes() )
        {
<<<<<<< HEAD
            Command.RelationshipGroupCommand command =
                    new Command.RelationshipGroupCommand( neoStore.getRelationshipGroupStore(),
                            change.forReadingData() );
=======
            Command.RelationshipGroupCommand command = new Command.RelationshipGroupCommand();
            command.init( change.forReadingData() );
>>>>>>> 77a2cef0
            context.getRelGroupCommands().add( command );
            commands.add( command );
        }
        assert commands.size() == noOfCommands : "Expected " + noOfCommands
                                                 + " final commands, got "
                                                 + commands.size() + " instead";
        intercept( commands );

        for ( Command command : commands )
        {
            addCommand( command );
        }

        integrityValidator.validateTransactionStartKnowledge( lastCommittedTxWhenTransactionStarted );
    }

    protected void intercept( List<Command> commands )
    {
        // default no op
    }

    @Override
    protected void injectCommand( XaCommand xaCommand )
    {
        if ( xaCommand instanceof Command.NodeCommand )
        {
            NodeCommand nodeCommand = (Command.NodeCommand) xaCommand;
            context.getNodeCommands().put( nodeCommand.getKey(), nodeCommand );
        }
        else if ( xaCommand instanceof Command.RelationshipCommand )
        {
            context.getRelCommands().add( (Command.RelationshipCommand) xaCommand );
        }
        else if ( xaCommand instanceof Command.PropertyCommand )
        {
            context.getPropCommands().add( (Command.PropertyCommand) xaCommand );
        }
        else if ( xaCommand instanceof Command.PropertyKeyTokenCommand )
        {
            context.getPropertyKeyTokenCommands().add( (Command.PropertyKeyTokenCommand) xaCommand );
        }
        else if ( xaCommand instanceof Command.RelationshipTypeTokenCommand )
        {
            context.getRelationshipTypeTokenCommands().add( (Command.RelationshipTypeTokenCommand) xaCommand );
        }
        else if ( xaCommand instanceof Command.LabelTokenCommand )
        {
            context.getLabelTokenCommands().add( (Command.LabelTokenCommand) xaCommand );
        }
        else if ( xaCommand instanceof Command.NeoStoreCommand )
        {
<<<<<<< HEAD
            assert context.getNeoStoreCommand() == null;
=======
            assert context.getNeoStoreCommand().getRecord() == null;
>>>>>>> 77a2cef0
            context.setNeoStoreCommand( (Command.NeoStoreCommand) xaCommand );
        }
        else if ( xaCommand instanceof Command.SchemaRuleCommand )
        {
            context.getSchemaRuleCommands().add( (Command.SchemaRuleCommand) xaCommand );
        }
        else if ( xaCommand instanceof Command.RelationshipGroupCommand )
        {
            context.getRelGroupCommands().add( (RelationshipGroupCommand) xaCommand );
        }
        else
        {
            throw new IllegalArgumentException( "Unknown command " + xaCommand );
        }
    }

    @Override
    public void doRollback() throws XAException
    {
        if ( committed )
        {
            throw new XAException( "Cannot rollback partialy commited "
                                   + "transaction[" + getIdentifier() + "]. Recover and "
                                   + "commit" );
        }
        try
        {
            boolean freeIds = neoStore.freeIdsDuringRollback();
<<<<<<< HEAD
            if ( relationshipTypeTokenRecords != null )
            {
                for ( RelationshipTypeTokenRecord record : relationshipTypeTokenRecords.values() )
                {
                    if ( record.isCreated() )
                    {
                        if ( freeIds )
                        {
                            getRelationshipTypeStore().freeId( record.getId() );
                        }
                        for ( DynamicRecord dynamicRecord : record.getNameRecords() )
                        {
                            if ( dynamicRecord.isCreated() )
                            {
                                getRelationshipTypeStore().freeId(
                                        (int) dynamicRecord.getId() );
                            }
                        }
                    }
                    removeRelationshipTypeFromCache( record.getId() );
                }
            }
=======
>>>>>>> 77a2cef0
            for ( RecordProxy<Long, NodeRecord, Void> change : context.getNodeRecords().changes() )
            {
                NodeRecord record = change.forReadingLinkage();
                if ( freeIds && record.isCreated() )
                {
                    getNodeStore().freeId( record.getId() );
                }
                removeNodeFromCache( record.getId() );
            }
            for ( RecordChange<Long, RelationshipRecord, Void> change : context.getRelRecords().changes() )
            {
                long id = change.getKey();
                RelationshipRecord record = change.forReadingLinkage();
                if ( freeIds && change.isCreated() )
                {
                    getRelationshipStore().freeId( id );
                }
                removeRelationshipFromCache( id );
                patchDeletedRelationshipNodes( id, record.getFirstNode(), record.getFirstNextRel(),
                                               record.getSecondNode(), record.getSecondNextRel() );
            }
            if ( neoStoreRecord != null )
            {
                removeGraphPropertiesFromCache();
            }
<<<<<<< HEAD
            if ( propertyKeyTokenRecords != null )
            {
                for ( PropertyKeyTokenRecord record : propertyKeyTokenRecords.values() )
                {
                    if ( record.isCreated() )
                    {
                        if ( freeIds )
                        {
                            getPropertyStore().getPropertyKeyTokenStore().freeId( record.getId() );
                        }
                        for ( DynamicRecord dynamicRecord : record.getNameRecords() )
                        {
                            if ( dynamicRecord.isCreated() )
                            {
                                getPropertyStore().getPropertyKeyTokenStore().freeId(
                                        (int) dynamicRecord.getId() );
                            }
                        }
                    }
                }
            }
=======

            rollbackTokenRecordChanges( context.getPropertyKeyTokenRecords(),
                    getPropertyKeyTokenStore(), freeIds, PROPERTY_KEY_CACHE_REMOVER );
            rollbackTokenRecordChanges( context.getLabelTokenRecords(), getLabelTokenStore(), freeIds,
                    LABEL_CACHE_REMOVER );
            rollbackTokenRecordChanges( context.getRelationshipTypeTokenRecords(), getRelationshipTypeStore(),
                    freeIds, RELATIONSHIP_TYPE_CACHE_REMOVER );

>>>>>>> 77a2cef0
            for ( RecordProxy<Long, PropertyRecord, PrimitiveRecord> change : context.getPropertyRecords().changes() )
            {
                PropertyRecord record = change.forReadingLinkage();
                if ( record.getNodeId() != -1 )
                {
                    removeNodeFromCache( record.getNodeId() );
                }
                else if ( record.getRelId() != -1 )
                {
                    removeRelationshipFromCache( record.getRelId() );
                }
                if ( record.isCreated() )
                {
                    if ( freeIds )
                    {
                        getPropertyStore().freeId( record.getId() );
                    }
                    for ( PropertyBlock block : record.getPropertyBlocks() )
                    {
                        for ( DynamicRecord dynamicRecord : block.getValueRecords() )
                        {
                            if ( dynamicRecord.isCreated() )
                            {
                                if ( dynamicRecord.getType() == PropertyType.STRING.intValue() )
                                {
                                    getPropertyStore().freeStringBlockId(
                                            dynamicRecord.getId() );
                                }
                                else if ( dynamicRecord.getType() == PropertyType.ARRAY.intValue() )
                                {
                                    getPropertyStore().freeArrayBlockId(
                                            dynamicRecord.getId() );
                                }
                                else
                                {
                                    throw new InvalidRecordException(
                                            "Unknown type on " + dynamicRecord );
                                }
                            }
                        }
                    }
                }
            }
            for ( RecordProxy<Long, Collection<DynamicRecord>, SchemaRule> records : context.getSchemaRuleChanges().changes() )
            {
                long id = -1;
                for ( DynamicRecord record : records.forChangingData() )
                {
                    if ( id == -1 )
                    {
                        id = record.getId();
                    }
                    if ( freeIds && record.isCreated() )
                    {
                        getSchemaStore().freeId( record.getId() );
                    }
                }
            }
            for ( RecordProxy<Long, RelationshipGroupRecord, Integer> change : context.getRelGroupRecords().changes() )
            {
                RelationshipGroupRecord record = change.forReadingData();
                if ( freeIds && record.isCreated() )
                {
                    getRelationshipGroupStore().freeId( record.getId() );
                }
            }
        }
        finally
        {
            clear();
        }
    }

    private interface CacheRemover
    {
        void remove( CacheAccessBackDoor cacheAccess, int id );
    }

    private static final CacheRemover PROPERTY_KEY_CACHE_REMOVER = new CacheRemover()
    {
        @Override
        public void remove( CacheAccessBackDoor cacheAccess, int id )
        {
            cacheAccess.removePropertyKeyFromCache( id );
        }
    };

    private static final CacheRemover RELATIONSHIP_TYPE_CACHE_REMOVER = new CacheRemover()
    {
        @Override
        public void remove( CacheAccessBackDoor cacheAccess, int id )
        {
            cacheAccess.removeRelationshipTypeFromCache( id );
        }
    };

    private static final CacheRemover LABEL_CACHE_REMOVER = new CacheRemover()
    {
        @Override
        public void remove( CacheAccessBackDoor cacheAccess, int id )
        {
            cacheAccess.removeLabelFromCache( id );
        }
    };

    private <T extends TokenRecord> void rollbackTokenRecordChanges( RecordChanges<Integer, T, Void> records,
            TokenStore<T> store, boolean freeIds, CacheRemover cacheRemover )
    {
        for ( RecordChange<Integer, T, Void> record : records.changes() )
        {
            if ( record.isCreated() )
            {
                if ( freeIds )
                {
                    store.freeId( record.getKey() );
                }
                for ( DynamicRecord dynamicRecord : record.forReadingLinkage().getNameRecords() )
                {
                    if ( dynamicRecord.isCreated() )
                    {
                        store.getNameStore().freeId( (int) dynamicRecord.getId() );
                    }
                }
            }
            cacheRemover.remove( cacheAccess, record.getKey() );
        }
    }

    private void patchDeletedRelationshipNodes( long id, long firstNodeId, long firstNodeNextRelId, long secondNodeId,
                                                long secondNextRelId )
    {
        cacheAccess.patchDeletedRelationshipNodes( id, firstNodeId, firstNodeNextRelId, secondNodeId, secondNextRelId );
    }

    private void removeRelationshipFromCache( long id )
    {
        cacheAccess.removeRelationshipFromCache( id );
    }

    private void removeNodeFromCache( long id )
    {
        cacheAccess.removeNodeFromCache( id );
    }

    private void removeGraphPropertiesFromCache()
    {
        cacheAccess.removeGraphPropertiesFromCache();
    }

    private void addRelationshipType( int id )
    {
        setRecovered();
        Token type = isRecovered() ?
                     neoStore.getRelationshipTypeStore().getToken( id, true ) :
                     neoStore.getRelationshipTypeStore().getToken( id );
        cacheAccess.addRelationshipTypeToken( type );
    }

    private void addLabel( int id )
    {
        Token labelId = isRecovered() ?
                        neoStore.getLabelTokenStore().getToken( id, true ) :
                        neoStore.getLabelTokenStore().getToken( id );
        cacheAccess.addLabelToken( labelId );
    }

    private void addPropertyKey( int id )
    {
        Token index = isRecovered() ?
                      neoStore.getPropertyKeyTokenStore().getToken( id, true ) :
                      neoStore.getPropertyKeyTokenStore().getToken( id );
        cacheAccess.addPropertyKeyToken( index );
    }

    @Override
    public void doCommit() throws XAException
    {
        if ( !isRecovered() && !prepared )
        {
            throw new XAException( "Cannot commit non prepared transaction[" + getIdentifier() + "]" );
        }
        if ( isRecovered() )
        {
            boolean wasInRecovery = neoStore.isInRecoveryMode();
            neoStore.setRecoveredStatus( true );
            try
            {
                applyCommit( true );
                return;
            }
            catch( IOException e )
            {
                throw Exceptions.withCause( new XAException(), e );
            }
            finally
            {
                neoStore.setRecoveredStatus( wasInRecovery );
            }
        }
        if ( getCommitTxId() != neoStore.getLastCommittedTx() + 1 )
        {
            throw new RuntimeException( "Tx id: " + getCommitTxId() +
                                        " not next transaction (" + neoStore.getLastCommittedTx() + ")" );
        }

        try
        {
            applyCommit( false );
        }
        catch( IOException e )
        {
            throw Exceptions.withCause( new XAException(), e );
        }
    }

    private void applyCommit( boolean isRecovered ) throws IOException
    {
        try ( LockGroup lockGroup = new LockGroup() )
        {
            committed = true;
            CommandSorter sorter = new CommandSorter();
            // reltypes
            if ( context.getRelationshipTypeTokenCommands().size() != 0 )
            {
                java.util.Collections.sort( context.getRelationshipTypeTokenCommands(), sorter );
                for ( Command.RelationshipTypeTokenCommand command : context.getRelationshipTypeTokenCommands() )
                {
                    executor.execute( command );
                    if ( isRecovered )
                    {
                        addRelationshipType( (int) command.getKey() );
                    }
                }
            }
            // label keys
            if ( context.getLabelTokenCommands().size() != 0 )
            {
                java.util.Collections.sort( context.getLabelTokenCommands(), sorter );
                for ( Command.LabelTokenCommand command : context.getLabelTokenCommands() )
                {
                    executor.execute( command );
                    if ( isRecovered )
                    {
                        addLabel( (int) command.getKey() );
                    }
                }
            }
            // property keys
            if ( context.getPropertyKeyTokenCommands().size() != 0 )
            {
                java.util.Collections.sort( context.getPropertyKeyTokenCommands(), sorter );
                for ( Command.PropertyKeyTokenCommand command : context.getPropertyKeyTokenCommands() )
                {
                    executor.execute( command );
                    if ( isRecovered )
                    {
                        addPropertyKey( (int) command.getKey() );
                    }
                }
            }

            // primitives
            java.util.Collections.sort( context.getRelCommands(), sorter );
            java.util.Collections.sort( context.getPropCommands(), sorter );
            executeCreated( lockGroup, isRecovered, context.getPropCommands(), context.getRelCommands(),
                    context.getNodeCommands().values(), context.getRelGroupCommands() );
            executeModified( lockGroup, isRecovered, context.getPropCommands(), context.getRelCommands(),
                    context.getNodeCommands().values(), context.getRelGroupCommands() );
            executeDeleted( lockGroup, context.getPropCommands(), context.getRelCommands(),
                    context.getNodeCommands().values(), context.getRelGroupCommands() );

            // property change set for index updates
            Collection<NodeLabelUpdate> labelUpdates = gatherLabelUpdatesSortedByNodeId();
            if ( !labelUpdates.isEmpty() )
            {
                updateLabelScanStore( labelUpdates );
                cacheAccess.applyLabelUpdates( labelUpdates );
            }

            if ( !context.getNodeCommands().isEmpty() || !context.getPropCommands().isEmpty() )
            {
                indexes.updateIndexes( new LazyIndexUpdates(
                        getNodeStore(), getPropertyStore(),
                        groupedNodePropertyCommands( context.getPropCommands() ), new HashMap<>( context.getNodeCommands() ) ) );
            }

            // schema rules. Execute these after generating the property updates so. If executed
            // before and we've got a transaction that sets properties/labels as well as creating an index
            // we might end up with this corner-case:
            // 1) index rule created and index population job started
            // 2) index population job processes some nodes, but doesn't complete
            // 3) we gather up property updates and send those to the indexes. The newly created population
            //    job might get those as updates
            // 4) the population job will apply those updates as added properties, and might end up with duplicate
            //    entries for the same property
            for ( SchemaRuleCommand command : context.getSchemaRuleCommands() )
            {
                command.setTxId( getCommitTxId() );
                executor.execute( command );
                switch ( command.getMode() )
                {
                case DELETE:
                    cacheAccess.removeSchemaRuleFromCache( command.getKey() );
                    break;
                default:
                    cacheAccess.addSchemaRule( command.getSchemaRule() );
                }
            }

<<<<<<< HEAD
            if ( context.getNeoStoreCommand() != null )
            {
                context.getNeoStoreCommand().execute();
=======
            if ( context.getNeoStoreCommand().getRecord() != null )
            {
                executor.execute( context.getNeoStoreCommand() );
>>>>>>> 77a2cef0
                if ( isRecovered )
                {
                    removeGraphPropertiesFromCache();
                }
            }
            if ( !isRecovered )
            {
<<<<<<< HEAD

=======
>>>>>>> 77a2cef0
                context.updateFirstRelationships();
                context.commitCows(); // updates the cached primitives
            }
            neoStore.setLastCommittedTx( getCommitTxId() );
            if ( isRecovered )
            {
                neoStore.updateIdGenerators();
            }
        }
    }

    private Collection<List<Command.PropertyCommand>> groupedNodePropertyCommands( Iterable<Command.PropertyCommand> propCommands )
    {
        // A bit too expensive data structure, but don't know off the top of my head how to make it better.
        Map<Long, List<Command.PropertyCommand>> groups = new HashMap<>();
        for ( Command.PropertyCommand command : propCommands )
        {
            PropertyRecord record = command.getAfter();
            if ( !record.isNodeSet() )
            {
                continue;
            }

            long nodeId = command.getAfter().getNodeId();
            List<Command.PropertyCommand> group = groups.get( nodeId );
            if ( group == null )
            {
                groups.put( nodeId, group = new ArrayList<>() );
            }
            group.add( command );
        }
        return groups.values();
    }

    private Collection<NodeLabelUpdate> gatherLabelUpdatesSortedByNodeId()
    {
        List<NodeLabelUpdate> labelUpdates = new ArrayList<>();
        for ( NodeCommand nodeCommand : context.getNodeCommands().values() )
        {
            NodeLabels labelFieldBefore = parseLabelsField( nodeCommand.getBefore() );
            NodeLabels labelFieldAfter = parseLabelsField( nodeCommand.getAfter() );
            if ( labelFieldBefore.isInlined() && labelFieldAfter.isInlined()
                 && nodeCommand.getBefore().getLabelField() == nodeCommand.getAfter().getLabelField() )
            {
                continue;
            }
            long[] labelsBefore = labelFieldBefore.getIfLoaded();
            long[] labelsAfter = labelFieldAfter.getIfLoaded();
            if ( labelsBefore == null || labelsAfter == null )
            {
                continue;
            }
            labelUpdates.add( NodeLabelUpdate.labelChanges( nodeCommand.getKey(), labelsBefore, labelsAfter ) );
        }

        Collections.sort(labelUpdates, new NodeLabelUpdateNodeIdComparator());

        return labelUpdates;
    }

    private void updateLabelScanStore( Iterable<NodeLabelUpdate> labelUpdates )
    {
        try ( LabelScanWriter writer = labelScanStore.newWriter() )
        {
            for ( NodeLabelUpdate update : labelUpdates )
            {
                writer.write( update );
            }
        }
        catch ( IOException e )
        {
            throw new UnderlyingStorageException( e );
        }
    }

    public void relationshipCreate( long id, int typeId, long startNodeId, long endNodeId )
    {
<<<<<<< HEAD

=======
>>>>>>> 77a2cef0
        context.relationshipCreate( id, typeId, startNodeId, endNodeId );
    }

    public ArrayMap<Integer, DefinedProperty> relDelete( long relId )
    {
        return context.relationshipDelete( relId );
    }

    static class LabelChangeSummary
    {
        private static final long[] NO_LABELS = new long[0];

        private final long[] addedLabels;
        private final long[] removedLabels;

        LabelChangeSummary( long[] labelsBefore, long[] labelsAfter )
        {
            // Ids are sorted in the store
            long[] addedLabels = new long[labelsAfter.length];
            long[] removedLabels = new long[labelsBefore.length];
            int addedLabelsCursor = 0, removedLabelsCursor = 0;
            for ( long labelAfter : labelsAfter )
            {
                if ( binarySearch( labelsBefore, labelAfter ) < 0 )
                {
                    addedLabels[addedLabelsCursor++] = labelAfter;
                }
            }
            for ( long labelBefore : labelsBefore )
            {
                if ( binarySearch( labelsAfter, labelBefore ) < 0 )
                {
                    removedLabels[removedLabelsCursor++] = labelBefore;
                }
            }

            // For each property on the node, produce one update for added labels and one for removed labels.
            this.addedLabels = shrink( addedLabels, addedLabelsCursor );
            this.removedLabels = shrink( removedLabels, removedLabelsCursor );
        }

        private long[] shrink( long[] array, int toLength )
        {
            if ( toLength == 0 )
            {
                return NO_LABELS;
            }
            return array.length == toLength ? array : copyOf( array, toLength );
        }

        public boolean hasAddedLabels()
        {
            return addedLabels.length > 0;
        }

        public boolean hasRemovedLabels()
        {
            return removedLabels.length > 0;
        }

        public long[] getAddedLabels()
        {
            return addedLabels;
        }

        public long[] getRemovedLabels()
        {
            return removedLabels;
        }
    }

    @SafeVarargs
    private final void executeCreated( LockGroup lockGroup, boolean removeFromCache,
                                       Collection<? extends Command>... commands ) throws IOException
    {
        for ( Collection<? extends Command> c : commands )
        {
            for ( Command command : c )
            {
                if ( command.getMode() == CREATE )
                {
                    lockEntity( lockGroup, command );
                    executor.execute( command );
                    if ( removeFromCache )
                    {
                        command.applyToCache( cacheAccess );
                    }
                }
            }
        }
    }

    @SafeVarargs
    private final void executeModified( LockGroup lockGroup, boolean removeFromCache,
                                        Collection<? extends Command>... commands ) throws IOException
    {
        for ( Collection<? extends Command> c : commands )
        {
            for ( Command command : c )
            {
                if ( command.getMode() == UPDATE )
                {
                    lockEntity( lockGroup, command );
                    executor.execute( command );
                    if ( removeFromCache )
                    {
                        command.applyToCache( cacheAccess );
                    }
                }
            }
        }
    }

    @SafeVarargs
    private final void executeDeleted( LockGroup lockGroup, Collection<? extends Command>... commands ) throws IOException
    {
        for ( Collection<? extends Command> c : commands )
        {
            for ( Command command : c )
            {
                if ( command.getMode() == DELETE )
                {
                /*
                 * We always update the disk image and then always invalidate the cache. In the case of relationships
                 * this is expected to also patch the relChainPosition in the start and end NodeImpls (if they actually
                 * are in cache).
                 */
                    lockEntity( lockGroup, command );
<<<<<<< HEAD
                    command.execute();
=======
                    executor.execute( command );
>>>>>>> 77a2cef0
                    command.applyToCache( cacheAccess );
                }
            }
        }
    }

    private void lockEntity( LockGroup lockGroup, Command command )
    {
        if ( command instanceof NodeCommand )
        {
            lockGroup.add( locks.acquireNodeLock( command.getKey(), LockService.LockType.WRITE_LOCK ) );
        }
        if ( command instanceof Command.PropertyCommand )
        {
            long nodeId = ((Command.PropertyCommand) command).getNodeId();
            if ( nodeId != -1 )
            {
                lockGroup.add( locks.acquireNodeLock( nodeId, LockService.LockType.WRITE_LOCK ) );
            }
        }
    }

    private void clear()
    {
        context.close();
<<<<<<< HEAD
        relationshipTypeTokenRecords = null;
        propertyKeyTokenRecords = null;
=======
>>>>>>> 77a2cef0
        relGroupCache.clear();
        neoStoreRecord = null;
    }

    private RelationshipTypeTokenStore getRelationshipTypeStore()
    {
        return neoStore.getRelationshipTypeStore();
    }

    private LabelTokenStore getLabelTokenStore()
    {
        return neoStore.getLabelTokenStore();
    }

    private PropertyKeyTokenStore getPropertyKeyTokenStore()
    {
        return neoStore.getPropertyKeyTokenStore();
    }

    private int getRelGrabSize()
    {
        return neoStore.getRelationshipGrabSize();
    }

    private NodeStore getNodeStore()
    {
        return neoStore.getNodeStore();
    }

    private SchemaStore getSchemaStore()
    {
        return neoStore.getSchemaStore();
    }

    private RelationshipStore getRelationshipStore()
    {
        return neoStore.getRelationshipStore();
    }

    private RelationshipGroupStore getRelationshipGroupStore()
    {
        return neoStore.getRelationshipGroupStore();
    }

    private PropertyStore getPropertyStore()
    {
        return neoStore.getPropertyStore();
    }

    /**
     * Tries to load the light node with the given id, returns true on success.
     *
     * @param nodeId The id of the node to load.
     * @return True iff the node record can be found.
     */
    public NodeRecord nodeLoadLight( long nodeId )
    {
        try
        {
            return context.getNodeRecords().getOrLoad( nodeId, null ).forReadingLinkage();
        }
        catch ( InvalidRecordException e )
        {
            return null;
        }
    }

    /**
     * Tries to load the light relationship with the given id, returns the
     * record on success.
     *
     * @param id The id of the relationship to load.
     * @return The light RelationshipRecord if it was found, null otherwise.
     */
    public RelationshipRecord relLoadLight( long id )
    {
        try
        {
            return context.getRelRecords().getOrLoad( id, null ).forReadingLinkage();
        }
        catch ( InvalidRecordException e )
        {
            return null;
        }
    }

    /**
     * Deletes a node by its id, returning its properties which are now removed.
     *
     * @param nodeId The id of the node to delete.
     * @return The properties of the node that were removed during the delete.
     */
    public ArrayMap<Integer, DefinedProperty> nodeDelete( long nodeId )
    {
        NodeRecord nodeRecord = context.getNodeRecords().getOrLoad( nodeId, null ).forChangingData();
        if ( !nodeRecord.inUse() )
        {
            throw new IllegalStateException( "Unable to delete Node[" + nodeId +
                                             "] since it has already been deleted." );
        }
        nodeRecord.setInUse( false );
        nodeRecord.setLabelField( 0, Collections.<DynamicRecord>emptyList() );
        return getAndDeletePropertyChain( nodeRecord );
    }

    private ArrayMap<Integer, DefinedProperty> getAndDeletePropertyChain( NodeRecord nodeRecord )
<<<<<<< HEAD
    {
        return context.getAndDeletePropertyChain( nodeRecord );
    }

    /*
     * List<Iterable<RelationshipRecord>> is a list with three items:
     * 0: outgoing relationships
     * 1: incoming relationships
     * 2: loop relationships
     */
    public Pair<Map<DirectionWrapper, Iterable<RelationshipRecord>>, RelationshipLoadingPosition> getMoreRelationships(
            long nodeId, RelationshipLoadingPosition position, DirectionWrapper direction,
            int[] types )
    {
        return getMoreRelationships( nodeId, position, getRelGrabSize(), direction, types, getRelationshipStore() );
    }

    /**
     * Removes the given property identified by its index from the relationship
     * with the given id.
     *
     * @param relId The id of the relationship that is to have the property
     *            removed.
     * @param propertyKey The index key of the property.
     */
    public void relRemoveProperty( long relId, int propertyKey )
    {
=======
    {
        return context.getAndDeletePropertyChain( nodeRecord );
    }

    /*
     * List<Iterable<RelationshipRecord>> is a list with three items:
     * 0: outgoing relationships
     * 1: incoming relationships
     * 2: loop relationships
     */
    public Pair<Map<DirectionWrapper, Iterable<RelationshipRecord>>, RelationshipLoadingPosition> getMoreRelationships(
            long nodeId, RelationshipLoadingPosition position, DirectionWrapper direction,
            int[] types )
    {
        return getMoreRelationships( nodeId, position, getRelGrabSize(), direction, types, getRelationshipStore() );
    }

    /**
     * Removes the given property identified by its index from the relationship
     * with the given id.
     *
     * @param relId The id of the relationship that is to have the property
     *            removed.
     * @param propertyKey The index key of the property.
     */
    public void relRemoveProperty( long relId, int propertyKey )
    {
>>>>>>> 77a2cef0
        RecordProxy<Long, RelationshipRecord, Void> rel = context.getRelRecords().getOrLoad( relId, null );
        RelationshipRecord relRecord = rel.forReadingLinkage();
        if ( !relRecord.inUse() )
        {
            throw new IllegalStateException( "Property remove on relationship[" +
                                             relId + "] illegal since it has been deleted." );
        }
        context.removeProperty( rel, propertyKey );
    }

    /**
     * Loads the complete property chain for the given relationship and returns
     * it as a map from property index id to property data.
     *
     * @param relId The id of the relationship whose properties to load.
     * @param light If the properties should be loaded light or not.
     * @param receiver receiver of loaded properties.
     */
    public void relLoadProperties( long relId, boolean light, PropertyReceiver receiver )
    {
        RecordChange<Long, RelationshipRecord, Void> rel = context.getRelRecords().getIfLoaded( relId );
        if ( rel != null )
        {
            if ( rel.isCreated() )
            {
                return;
            }
            if ( !rel.forReadingLinkage().inUse() && !light )
            {
                throw new IllegalStateException( "Relationship[" + relId + "] has been deleted in this tx" );
            }
        }

        RelationshipRecord relRecord = getRelationshipStore().getRecord( relId );
        if ( !relRecord.inUse() )
        {
            throw new InvalidRecordException( "Relationship[" + relId + "] not in use" );
        }
        loadProperties( getPropertyStore(), relRecord.getNextProp(), receiver );
    }

    /**
     * Loads the complete property chain for the given node and returns it as a
     * map from property index id to property data.
     *
     * @param nodeId The id of the node whose properties to load.
     * @param light If the properties should be loaded light or not.
     * @param receiver receiver of loaded properties.
     */
    public void nodeLoadProperties( long nodeId, boolean light, PropertyReceiver receiver )
    {
        RecordChange<Long, NodeRecord, Void> node = context.getNodeRecords().getIfLoaded( nodeId );
        if ( node != null )
        {
            if ( node.isCreated() )
            {
                return;
            }
            if ( !node.forReadingLinkage().inUse() && !light )
            {
                throw new IllegalStateException( "Node[" + nodeId + "] has been deleted in this tx" );
            }
        }

        NodeRecord nodeRecord = getNodeStore().getRecord( nodeId );
        if ( !nodeRecord.inUse() )
        {
            throw new IllegalStateException( "Node[" + nodeId + "] has been deleted in this tx" );
        }
        loadProperties( getPropertyStore(), nodeRecord.getNextProp(), receiver );
    }

    /**
     * Removes the given property identified by indexKeyId of the node with the
     * given id.
     *
     * @param nodeId The id of the node that is to have the property removed.
     * @param propertyKey The index key of the property.
     */
    public void nodeRemoveProperty( long nodeId, int propertyKey )
    {
        RecordProxy<Long, NodeRecord, Void> node = context.getNodeRecords().getOrLoad( nodeId, null );
        NodeRecord nodeRecord = node.forReadingLinkage();
        if ( !nodeRecord.inUse() )
        {
            throw new IllegalStateException( "Property remove on node[" +
                    nodeId + "] illegal since it has been deleted." );
        }
        context.removeProperty( node, propertyKey );
    }

    /**
     * Changes an existing property's value of the given relationship, with the
     * given index to the passed value
     *
     * @param relId The id of the relationship which holds the property to
     *            change.
     * @param propertyKey The index of the key of the property to change.
     * @param value The new value of the property.
     * @return The changed property, as a PropertyData object.
     */
    public DefinedProperty relChangeProperty( long relId, int propertyKey, Object value )
    {
        RecordProxy<Long, RelationshipRecord, Void> rel = context.getRelRecords().getOrLoad( relId, null );
        if ( !rel.forReadingLinkage().inUse() )
        {
            throw new IllegalStateException( "Property change on relationship[" +
                                             relId + "] illegal since it has been deleted." );
        }
        context.primitiveChangeProperty( rel, propertyKey, value );
        return Property.property( propertyKey, value );
    }

    /**
     * Changes an existing property of the given node, with the given index to
     * the passed value
     *
     * @param nodeId The id of the node which holds the property to change.
     * @param propertyKey The index of the key of the property to change.
     * @param value The new value of the property.
     * @return The changed property, as a PropertyData object.
     */
    public DefinedProperty nodeChangeProperty( long nodeId, int propertyKey, Object value )
    {
        RecordProxy<Long, NodeRecord, Void> node = context.getNodeRecords().getOrLoad( nodeId, null ); //getNodeRecord( nodeId );
        if ( !node.forReadingLinkage().inUse() )
        {
            throw new IllegalStateException( "Property change on node[" +
                                             nodeId + "] illegal since it has been deleted." );
        }
        context.primitiveChangeProperty( node, propertyKey, value );
        return Property.property( propertyKey, value );
    }

    /**
     * Adds a property to the given relationship, with the given index and
     * value.
     *
     * @param relId The id of the relationship to which to add the property.
     * @param propertyKey The index of the key of the property to add.
     * @param value The value of the property.
     * @return The added property, as a PropertyData object.
     */
    public DefinedProperty relAddProperty( long relId, int propertyKey, Object value )
    {
        RecordProxy<Long, RelationshipRecord, Void> rel = context.getRelRecords().getOrLoad( relId, null );
        RelationshipRecord relRecord = rel.forReadingLinkage();
        if ( !relRecord.inUse() )
        {
            throw new IllegalStateException( "Property add on relationship[" +
                                             relId + "] illegal since it has been deleted." );
        }
        context.primitiveAddProperty( rel, propertyKey, value );
        return Property.property( propertyKey, value );
    }

    /**
     * Adds a property to the given node, with the given index and value.
     *
     * @param nodeId The id of the node to which to add the property.
     * @param propertyKey The index of the key of the property to add.
     * @param value The value of the property.
     * @return The added property, as a PropertyData object.
     */
    public DefinedProperty nodeAddProperty( long nodeId, int propertyKey, Object value )
    {
        RecordProxy<Long, NodeRecord, Void> node = context.getNodeRecords().getOrLoad( nodeId, null );
        NodeRecord nodeRecord = node.forReadingLinkage();
        if ( !nodeRecord.inUse() )
        {
            throw new IllegalStateException( "Property add on node[" +
                                             nodeId + "] illegal since it has been deleted." );
        }
        context.primitiveAddProperty( node, propertyKey, value );
        return Property.property( propertyKey, value );
    }

    /**
     * Creates a node for the given id
     *
     * @param nodeId The id of the node to create.
     */
    public void nodeCreate( long nodeId )
    {
        NodeRecord nodeRecord = context.getNodeRecords().create( nodeId, null ).forChangingData();
        nodeRecord.setInUse( true );
        nodeRecord.setCreated();
    }

    /**
     * Creates a property index entry out of the given id and string.
     *
     * @param key The key of the property index, as a string.
     * @param id The property index record id.
     */
    public void createPropertyKeyToken( String key, int id )
    {
        context.createPropertyKeyToken( key, id );
    }

    /**
     * Creates a property index entry out of the given id and string.
     *
     * @param name The key of the property index, as a string.
     * @param id The property index record id.
     */
    public void createLabelToken( String name, int id )
    {
        context.createLabelToken( name, id );
    }

    /**
     * Creates a new RelationshipType record with the given id that has the
     * given name.
     *
     * @param id The id of the new relationship type record.
     * @param name The name of the relationship type.
     */
    public void createRelationshipTypeToken( int id, String name )
    {
        context.createRelationshipTypeToken( name, id );
    }

    static class CommandSorter implements Comparator<Command>, Serializable
    {
        @Override
        public int compare( Command o1, Command o2 )
        {
            long id1 = o1.getKey();
            long id2 = o2.getKey();
            long diff = id1 - id2;
            if ( diff > Integer.MAX_VALUE )
            {
                return Integer.MAX_VALUE;
            }
            else if ( diff < Integer.MIN_VALUE )
            {
                return Integer.MIN_VALUE;
            }
            else
            {
                return (int) diff;
            }
        }

        @Override
        public boolean equals( Object o )
        {
            return o instanceof CommandSorter;
        }

        @Override
        public int hashCode()
        {
            return 3217;
        }
    }

<<<<<<< HEAD
    void addRelationshipTypeRecord( RelationshipTypeTokenRecord record )
    {
        if ( relationshipTypeTokenRecords == null )
        {
            relationshipTypeTokenRecords = new HashMap<>();
        }
        relationshipTypeTokenRecords.put( record.getId(), record );
    }

    void addLabelIdRecord( LabelTokenRecord record )
    {
        if ( labelTokenRecords == null )
        {
            labelTokenRecords = new HashMap<>();
        }
        labelTokenRecords.put( record.getId(), record );
    }

    void addPropertyKeyTokenRecord( PropertyKeyTokenRecord record )
    {
        if ( propertyKeyTokenRecords == null )
        {
            propertyKeyTokenRecords = new HashMap<>();
        }
        propertyKeyTokenRecords.put( record.getId(), record );
    }

=======
>>>>>>> 77a2cef0
    private RecordProxy<Long, NeoStoreRecord, Void> getOrLoadNeoStoreRecord()
    {
        if ( neoStoreRecord == null )
        {
            neoStoreRecord = new RecordChanges<>( new RecordChanges.Loader<Long, NeoStoreRecord, Void>()
            {
                @Override
                public NeoStoreRecord newUnused( Long key, Void additionalData )
                {
                    throw new UnsupportedOperationException();
                }

                @Override
                public NeoStoreRecord load( Long key, Void additionalData )
                {
                    return neoStore.asRecord();
                }

                @Override
                public void ensureHeavy( NeoStoreRecord record )
                {
                }

                @Override
                public NeoStoreRecord clone(NeoStoreRecord neoStoreRecord) {
                    // We do not expect to manage the before state, so this operation will not be called.
                    throw new UnsupportedOperationException("Clone on NeoStoreRecord");
                }
            }, false );
        }
        return neoStoreRecord.getOrLoad( 0L, null );
    }

    /**
     * Adds a property to the graph, with the given index and value.
     *
     * @param propertyKey The index of the key of the property to add.
     * @param value The value of the property.
     * @return The added property, as a PropertyData object.
     */
    public DefinedProperty graphAddProperty( int propertyKey, Object value )
    {
        context.primitiveAddProperty( getOrLoadNeoStoreRecord(), propertyKey, value );
        return Property.property( propertyKey, value );
    }

    /**
     * Changes an existing property of the graph, with the given index to
     * the passed value
     *
     * @param propertyKey The index of the key of the property to change.
     * @param value The new value of the property.
     * @return The changed property, as a PropertyData object.
     */
    public DefinedProperty graphChangeProperty( int propertyKey, Object value )
    {
        context.primitiveChangeProperty( getOrLoadNeoStoreRecord(), propertyKey, value );
        return Property.property( propertyKey, value );
    }

    /**
     * Removes the given property identified by indexKeyId of the graph with the
     * given id.
     *
     * @param propertyKey The index key of the property.
     */
    public void graphRemoveProperty( int propertyKey )
    {
        RecordProxy<Long, NeoStoreRecord, Void> recordChange = getOrLoadNeoStoreRecord();
        context.removeProperty( recordChange, propertyKey );
    }

    /**
     * Loads the complete property chain for the graph and returns it as a
     * map from property index id to property data.
     *
     * @param light If the properties should be loaded light or not.
     * @param records receiver of loaded properties.
     */
    public void graphLoadProperties( boolean light, PropertyReceiver records )
    {
        loadProperties( getPropertyStore(), neoStore.asRecord().getNextProp(), records );
    }

    public void createSchemaRule( SchemaRule schemaRule )
    {
        for(DynamicRecord change : context.getSchemaRuleChanges().create( schemaRule.getId(), schemaRule ).forChangingData())
        {
            change.setInUse( true );
            change.setCreated();
        }
    }

    public void dropSchemaRule( SchemaRule rule )
    {
        RecordProxy<Long, Collection<DynamicRecord>, SchemaRule> change =
                context.getSchemaRuleChanges().getOrLoad( rule.getId(), rule );
        Collection<DynamicRecord> records = change.forChangingData();
        for ( DynamicRecord record : records )
        {
            record.setInUse( false );
        }
    }

    public void addLabelToNode( int labelId, long nodeId )
    {
        NodeRecord nodeRecord = context.getNodeRecords().getOrLoad( nodeId, null ).forChangingData();
<<<<<<< HEAD
        parseLabelsField( nodeRecord ).add( labelId, getNodeStore() );
=======
        parseLabelsField( nodeRecord ).add( labelId, getNodeStore(), getNodeStore().getDynamicLabelStore() );
>>>>>>> 77a2cef0
    }

    public void removeLabelFromNode( int labelId, long nodeId )
    {
        NodeRecord nodeRecord = context.getNodeRecords().getOrLoad( nodeId, null ).forChangingData();
        parseLabelsField( nodeRecord ).remove( labelId, getNodeStore() );
    }

    public PrimitiveLongIterator getLabelsForNode( long nodeId )
    {
        // Don't consider changes in this transaction
        NodeRecord node = getNodeStore().getRecord( nodeId );
        return PrimitiveLongCollections.iterator( parseLabelsField( node ).get( getNodeStore() ) );
    }

    public void setConstraintIndexOwner( IndexRule indexRule, long constraintId )
    {
        RecordProxy<Long, Collection<DynamicRecord>, SchemaRule> change =
                context.getSchemaRuleChanges().getOrLoad( indexRule.getId(), indexRule );
        Collection<DynamicRecord> records = change.forChangingData();

        indexRule = indexRule.withOwningConstraint( constraintId );

        records.clear();
        records.addAll( getSchemaStore().allocateFrom( indexRule ) );
    }

    private static Pair<Map<DirectionWrapper, Iterable<RelationshipRecord>>, RelationshipLoadingPosition>
            getMoreRelationships( long nodeId, RelationshipLoadingPosition originalPosition, int grabSize,
                    DirectionWrapper direction, int[] types, RelationshipStore relStore )
    {
        // initialCapacity=grabSize saves the lists the trouble of resizing
        List<RelationshipRecord> out = new ArrayList<>();
        List<RelationshipRecord> in = new ArrayList<>();
        List<RelationshipRecord> loop = null;
        Map<DirectionWrapper, Iterable<RelationshipRecord>> result = new EnumMap<>( DirectionWrapper.class );
        result.put( DirectionWrapper.OUTGOING, out );
        result.put( DirectionWrapper.INCOMING, in );
        RelationshipLoadingPosition loadPosition = originalPosition.clone();
        long position = loadPosition.position( direction, types );
        for ( int i = 0; i < grabSize && position != Record.NO_NEXT_RELATIONSHIP.intValue(); i++ )
        {
            RelationshipRecord relRecord = relStore.getChainRecord( position );
            if ( relRecord == null )
            {
                // return what we got so far
                return Pair.of( result, loadPosition );
            }
            long firstNode = relRecord.getFirstNode();
            long secondNode = relRecord.getSecondNode();
            if ( relRecord.inUse() )
            {
                if ( firstNode == secondNode )
                {
                    if ( loop == null )
                    {
                        // This is done lazily because loops are probably quite
                        // rarely encountered
                        loop = new ArrayList<>();
                        result.put( DirectionWrapper.BOTH, loop );
                    }
                    loop.add( relRecord );
                }
                else if ( firstNode == nodeId )
                {
                    out.add( relRecord );
                }
                else if ( secondNode == nodeId )
                {
                    in.add( relRecord );
                }
            }
            else
            {
                i--;
            }

            long next = 0;
            if ( firstNode == nodeId )
            {
                next = relRecord.getFirstNextRel();
            }
            else if ( secondNode == nodeId )
            {
                next = relRecord.getSecondNextRel();
            }
            else
            {
                throw new InvalidRecordException( "Node[" + nodeId +
                        "] is neither firstNode[" + firstNode +
                        "] nor secondNode[" + secondNode + "] for Relationship[" + relRecord.getId() + "]" );
            }
            position = loadPosition.nextPosition( next, direction, types );
        }
        return Pair.of( result, loadPosition );
    }

    private static void loadPropertyChain( Collection<PropertyRecord> chain, PropertyStore propertyStore,
                                   PropertyReceiver receiver )
    {
        if ( chain != null )
        {
            for ( PropertyRecord propRecord : chain )
            {
                for ( PropertyBlock propBlock : propRecord.getPropertyBlocks() )
                {
                    receiver.receive( propBlock.newPropertyData( propertyStore ), propRecord.getId() );
                }
            }
        }
    }

    static void loadProperties(
            PropertyStore propertyStore, long nextProp, PropertyReceiver receiver )
    {
        Collection<PropertyRecord> chain = propertyStore.getPropertyRecordChain( nextProp );
        if ( chain != null )
        {
            loadPropertyChain( chain, propertyStore, receiver );
        }
    }

    static Map<Integer, RelationshipGroupRecord> loadRelationshipGroups( long firstGroup, RelationshipGroupStore store )
    {
        long groupId = firstGroup;
        long previousGroupId = Record.NO_NEXT_RELATIONSHIP.intValue();
        Map<Integer, RelationshipGroupRecord> result = new HashMap<>();
        while ( groupId != Record.NO_NEXT_RELATIONSHIP.intValue() )
        {
            RelationshipGroupRecord record = store.getRecord( groupId );
            record.setPrev( previousGroupId );
            result.put( record.getType(), record );
            previousGroupId = groupId;
            groupId = record.getNext();
        }
        return result;
    }

    private Map<Integer, RelationshipGroupRecord> loadRelationshipGroups( NodeRecord node )
    {
        assert node.isDense();
        return loadRelationshipGroups( node.getNextRel(), getRelationshipGroupStore() );
    }

    public int getRelationshipCount( long id, int type, DirectionWrapper direction )
    {
        NodeRecord node = getNodeStore().getRecord( id );
        long nextRel = node.getNextRel();
        if ( nextRel == Record.NO_NEXT_RELATIONSHIP.intValue() )
        {
            return 0;
        }
        if ( !node.isDense() )
        {
            assert type == -1;
            assert direction == DirectionWrapper.BOTH;
            return getRelationshipCount( node, nextRel );
        }

        // From here on it's only dense node specific

        Map<Integer, RelationshipGroupRecord> groups = loadRelationshipGroups( node );
        if ( type == -1 && direction == DirectionWrapper.BOTH )
        {   // Count for all types/directions
            int count = 0;
            for ( RelationshipGroupRecord group : groups.values() )
            {
                count += getRelationshipCount( node, group.getFirstOut() );
                count += getRelationshipCount( node, group.getFirstIn() );
                count += getRelationshipCount( node, group.getFirstLoop() );
            }
            return count;
        }
        else if ( type == -1 )
        {   // Count for all types with a given direction
            int count = 0;
            for ( RelationshipGroupRecord group : groups.values() )
            {
                count += getRelationshipCount( node, group, direction );
            }
            return count;
        }
        else if ( direction == DirectionWrapper.BOTH )
        {   // Count for a type
            RelationshipGroupRecord group = groups.get( type );
            if ( group == null )
            {
                return 0;
            }
            int count = 0;
            count += getRelationshipCount( node, group.getFirstOut() );
            count += getRelationshipCount( node, group.getFirstIn() );
            count += getRelationshipCount( node, group.getFirstLoop() );
            return count;
        }
        else
        {   // Count for one type and direction
            RelationshipGroupRecord group = groups.get( type );
            if ( group == null )
            {
                return 0;
            }
            return getRelationshipCount( node, group, direction );
        }
    }

    private int getRelationshipCount( NodeRecord node, RelationshipGroupRecord group, DirectionWrapper direction )
    {
        if ( direction == DirectionWrapper.BOTH )
        {
            return getRelationshipCount( node, DirectionWrapper.OUTGOING.getNextRel( group ) ) +
                    getRelationshipCount( node, DirectionWrapper.INCOMING.getNextRel( group ) ) +
                    getRelationshipCount( node, DirectionWrapper.BOTH.getNextRel( group ) );
        }

        return getRelationshipCount( node, direction.getNextRel( group ) ) +
                getRelationshipCount( node, DirectionWrapper.BOTH.getNextRel( group ) );
    }

    private int getRelationshipCount( NodeRecord node, long relId )
    {   // Relationship count is in a PREV field of the first record in a chain
        if ( relId == Record.NO_NEXT_RELATIONSHIP.intValue() )
        {
            return 0;
        }
        RelationshipRecord rel = getRelationshipStore().getRecord( relId );
        return (int) (node.getId() == rel.getFirstNode() ? rel.getFirstPrevRel() : rel.getSecondPrevRel());
    }

    public Integer[] getRelationshipTypes( long id )
    {
        Map<Integer, RelationshipGroupRecord> groups = loadRelationshipGroups( getNodeStore().getRecord( id ) );
        Integer[] types = new Integer[groups.size()];
        int i = 0;
        for ( Integer type : groups.keySet() )
        {
            types[i++] = type;
        }
        return types;
    }

    public RelationshipLoadingPosition getRelationshipChainPosition( long id )
    {
        RecordChange<Long, NodeRecord, Void> nodeChange = context.getNodeRecords().getIfLoaded( id );
        if ( nodeChange != null && nodeChange.isCreated() )
        {
            return RelationshipLoadingPosition.EMPTY;
        }

        NodeRecord node = getNodeStore().getRecord( id );
        if ( node.isDense() )
        {
            long firstGroup = node.getNextRel();
            if ( firstGroup == Record.NO_NEXT_RELATIONSHIP.intValue() )
            {
                return RelationshipLoadingPosition.EMPTY;
            }
            Map<Integer, RelationshipGroupRecord> groups = loadRelationshipGroups( firstGroup,
                    neoStore.getRelationshipGroupStore() );
            return new DenseNodeChainPosition( groups );
        }

        long firstRel = node.getNextRel();
        return firstRel == Record.NO_NEXT_RELATIONSHIP.intValue() ?
                RelationshipLoadingPosition.EMPTY : new SingleChainPosition( firstRel );
    }

    public interface PropertyReceiver
    {
        void receive( DefinedProperty property, long propertyRecordId );
    }
}<|MERGE_RESOLUTION|>--- conflicted
+++ resolved
@@ -41,10 +41,7 @@
 
 import org.neo4j.collection.primitive.PrimitiveLongCollections;
 import org.neo4j.collection.primitive.PrimitiveLongIterator;
-<<<<<<< HEAD
-=======
 import org.neo4j.helpers.Exceptions;
->>>>>>> 77a2cef0
 import org.neo4j.helpers.Pair;
 import org.neo4j.kernel.api.KernelTransaction;
 import org.neo4j.kernel.api.labelscan.LabelScanStore;
@@ -90,13 +87,6 @@
 import org.neo4j.kernel.impl.nioneo.store.TokenStore;
 import org.neo4j.kernel.impl.nioneo.store.UnderlyingStorageException;
 import org.neo4j.kernel.impl.nioneo.store.labels.NodeLabels;
-<<<<<<< HEAD
-import org.neo4j.kernel.impl.nioneo.xa.Command.NodeCommand;
-import org.neo4j.kernel.impl.nioneo.xa.Command.PropertyCommand;
-import org.neo4j.kernel.impl.nioneo.xa.Command.RelationshipGroupCommand;
-import org.neo4j.kernel.impl.nioneo.xa.Command.SchemaRuleCommand;
-=======
->>>>>>> 77a2cef0
 import org.neo4j.kernel.impl.nioneo.xa.RecordAccess.RecordProxy;
 import org.neo4j.kernel.impl.nioneo.xa.RecordChanges.RecordChange;
 import org.neo4j.kernel.impl.nioneo.xa.command.Command;
@@ -111,19 +101,6 @@
 import org.neo4j.kernel.impl.util.RelIdArray.DirectionWrapper;
 import org.neo4j.unsafe.batchinsert.LabelScanWriter;
 
-<<<<<<< HEAD
-import static java.util.Arrays.binarySearch;
-import static java.util.Arrays.copyOf;
-
-import static org.neo4j.helpers.collection.IteratorUtil.first;
-import static org.neo4j.kernel.impl.nioneo.store.PropertyStore.encodeString;
-import static org.neo4j.kernel.impl.nioneo.store.labels.NodeLabelsField.parseLabelsField;
-import static org.neo4j.kernel.impl.nioneo.xa.Command.Mode.CREATE;
-import static org.neo4j.kernel.impl.nioneo.xa.Command.Mode.DELETE;
-import static org.neo4j.kernel.impl.nioneo.xa.Command.Mode.UPDATE;
-
-=======
->>>>>>> 77a2cef0
 /**
  * Transaction containing {@link org.neo4j.kernel.impl.nioneo.xa.command.Command commands} reflecting the operations
  * performed in the transaction.
@@ -145,12 +122,6 @@
  */
 public class NeoStoreTransaction extends XaTransaction
 {
-<<<<<<< HEAD
-    private Map<Integer, RelationshipTypeTokenRecord> relationshipTypeTokenRecords;
-    private Map<Integer, LabelTokenRecord> labelTokenRecords;
-    private Map<Integer, PropertyKeyTokenRecord> propertyKeyTokenRecords;
-=======
->>>>>>> 77a2cef0
     private final Map<Long, Map<Integer, RelationshipGroupRecord>> relGroupCache = new HashMap<>();
     private RecordChanges<Long, NeoStoreRecord, Void> neoStoreRecord;
 
@@ -167,11 +138,8 @@
     private final LockService locks;
 
     private final NeoStoreTransactionContext context;
-<<<<<<< HEAD
-=======
     private final NeoXaCommandExecutor executor;
 
->>>>>>> 77a2cef0
 
     /**
      * @param lastCommittedTxWhenTransactionStarted is the highest committed transaction id when this transaction
@@ -194,10 +162,7 @@
         super( log, context.getTransactionState() );
         this.lastCommittedTxWhenTransactionStarted = lastCommittedTxWhenTransactionStarted;
         this.neoStore = neoStore;
-<<<<<<< HEAD
-=======
         this.executor = new NeoXaCommandExecutor( neoStore, indexingService );
->>>>>>> 77a2cef0
         this.cacheAccess = cacheAccess;
         this.indexes = indexingService;
         this.labelScanStore = labelScanStore;
@@ -224,33 +189,20 @@
         if ( isRecovered() )
         {
             return context.getNodeCommands().isEmpty() && context.getPropCommands().isEmpty() &&
-<<<<<<< HEAD
-                   context.getRelCommands().isEmpty() && context.getSchemaRuleCommands().isEmpty() &&
-                    context.getRelationshipTypeTokenCommands().isEmpty() &&
-                   context.getLabelTokenCommands().isEmpty() &&
-                   context.getRelGroupCommands().isEmpty() &&
-=======
                     context.getRelCommands().isEmpty() && context.getSchemaRuleCommands().isEmpty() &&
                     context.getRelationshipTypeTokenCommands().isEmpty() &&
                     context.getLabelTokenCommands().isEmpty() &&
                     context.getRelGroupCommands().isEmpty() &&
->>>>>>> 77a2cef0
                     context.getPropertyKeyTokenCommands().isEmpty() && kernelTransaction.isReadOnly();
         }
         return context.getNodeRecords().changeSize() == 0 && context.getRelRecords().changeSize() == 0 &&
                 context.getSchemaRuleChanges().changeSize() == 0 &&
-<<<<<<< HEAD
-               context.getPropertyRecords().changeSize() == 0 && relationshipTypeTokenRecords == null &&
-               context.getRelGroupRecords().changeSize() == 0 &&
-               labelTokenRecords == null && propertyKeyTokenRecords == null && kernelTransaction.isReadOnly();
-=======
                 context.getPropertyRecords().changeSize() == 0 &&
                 context.getRelGroupRecords().changeSize() == 0 &&
                 context.getPropertyKeyTokenRecords().changeSize() == 0 &&
                 context.getLabelTokenRecords().changeSize() == 0 &&
                 context.getRelationshipTypeTokenRecords().changeSize() == 0 &&
                 kernelTransaction.isReadOnly();
->>>>>>> 77a2cef0
     }
 
     // Make this accessible in this package
@@ -286,64 +238,31 @@
                            context.getRelRecords().changeSize() +
                            context.getPropertyRecords().changeSize() +
                            context.getSchemaRuleChanges().changeSize() +
-<<<<<<< HEAD
-                           (propertyKeyTokenRecords != null ? propertyKeyTokenRecords.size() : 0) +
-                           (relationshipTypeTokenRecords != null ? relationshipTypeTokenRecords.size() : 0) +
-                           (labelTokenRecords != null ? labelTokenRecords.size() : 0) +
-=======
                            context.getPropertyKeyTokenRecords().changeSize() +
                            context.getLabelTokenRecords().changeSize() +
                            context.getRelationshipTypeTokenRecords().changeSize() +
->>>>>>> 77a2cef0
                            context.getRelGroupRecords().changeSize();
         List<Command> commands = new ArrayList<>( noOfCommands );
         for ( RecordProxy<Integer, LabelTokenRecord, Void> record : context.getLabelTokenRecords().changes() )
         {
-<<<<<<< HEAD
-            for ( RelationshipTypeTokenRecord record : relationshipTypeTokenRecords.values() )
-            {
-                Command.RelationshipTypeTokenCommand command =
-                        new Command.RelationshipTypeTokenCommand(
-                                neoStore.getRelationshipTypeStore(), record );
-                context.getRelationshipTypeTokenCommands().add( command );
-                commands.add( command );
-            }
-=======
             Command.LabelTokenCommand command = new Command.LabelTokenCommand();
             command.init(  record.forReadingLinkage()  );
             context.getLabelTokenCommands().add( command );
             commands.add( command );
->>>>>>> 77a2cef0
         }
         for ( RecordProxy<Integer, RelationshipTypeTokenRecord, Void> record : context.getRelationshipTypeTokenRecords().changes() )
         {
-<<<<<<< HEAD
-            for ( LabelTokenRecord record : labelTokenRecords.values() )
-            {
-                Command.LabelTokenCommand command =
-                        new Command.LabelTokenCommand(
-                                neoStore.getLabelTokenStore(), record );
-                context.getLabelTokenCommands().add( command );
-                commands.add( command );
-            }
-=======
             Command.RelationshipTypeTokenCommand command = new Command.RelationshipTypeTokenCommand();
             command.init( record.forReadingLinkage() );
             context.getRelationshipTypeTokenCommands().add( command );
             commands.add( command );
->>>>>>> 77a2cef0
         }
         for ( RecordChange<Long, NodeRecord, Void> change : context.getNodeRecords().changes() )
         {
             NodeRecord record = change.forReadingLinkage();
             integrityValidator.validateNodeRecord( record );
-<<<<<<< HEAD
-            Command.NodeCommand command = new Command.NodeCommand(
-                    neoStore.getNodeStore(), change.getBefore(), record );
-=======
             Command.NodeCommand command = new Command.NodeCommand();
             command.init( change.getBefore(), record );
->>>>>>> 77a2cef0
             context.getNodeCommands().put( record.getId(), command );
             commands.add( command );
         }
@@ -356,13 +275,8 @@
         }
         for ( RecordProxy<Long, RelationshipRecord, Void> record : context.getRelRecords().changes() )
         {
-<<<<<<< HEAD
-            Command.RelationshipCommand command = new Command.RelationshipCommand(
-                    neoStore.getRelationshipStore(), record.forReadingLinkage() );
-=======
             Command.RelationshipCommand command = new Command.RelationshipCommand();
             command.init(  record.forReadingLinkage()  );
->>>>>>> 77a2cef0
             context.getRelCommands().add( command );
             commands.add( command );
         }
@@ -376,21 +290,6 @@
         }
         for ( RecordProxy<Integer, PropertyKeyTokenRecord, Void> record : context.getPropertyKeyTokenRecords().changes() )
         {
-<<<<<<< HEAD
-            for ( PropertyKeyTokenRecord record : propertyKeyTokenRecords.values() )
-            {
-                Command.PropertyKeyTokenCommand command =
-                        new Command.PropertyKeyTokenCommand(
-                                neoStore.getPropertyStore().getPropertyKeyTokenStore(), record );
-                context.getPropertyKeyTokenCommands().add( command );
-                commands.add( command );
-            }
-        }
-        for ( RecordChange<Long, PropertyRecord, PrimitiveRecord> change : context.getPropertyRecords().changes() )
-        {
-            Command.PropertyCommand command = new Command.PropertyCommand(
-                    neoStore.getPropertyStore(), change.getBefore(), change.forReadingLinkage() );
-=======
             Command.PropertyKeyTokenCommand command =
                     new Command.PropertyKeyTokenCommand();
             command.init( record.forReadingLinkage() );
@@ -401,39 +300,21 @@
         {
             Command.PropertyCommand command = new Command.PropertyCommand();
             command.init( change.getBefore(), change.forReadingLinkage() );
->>>>>>> 77a2cef0
             context.getPropCommands().add( command );
             commands.add( command );
         }
         for ( RecordChange<Long, Collection<DynamicRecord>, SchemaRule> change : context.getSchemaRuleChanges().changes() )
         {
             integrityValidator.validateSchemaRule( change.getAdditionalData() );
-<<<<<<< HEAD
-            Command.SchemaRuleCommand command = new Command.SchemaRuleCommand(
-                    neoStore,
-                    neoStore.getSchemaStore(),
-                    indexes,
-                    change.getBefore(),
-                    change.forChangingData(),
-                    change.getAdditionalData(),
-                    -1 );
-=======
             Command.SchemaRuleCommand command = new Command.SchemaRuleCommand();
             command.init( change.getBefore(), change.forChangingData(), change.getAdditionalData(), -1 );
->>>>>>> 77a2cef0
             context.getSchemaRuleCommands().add( command );
             commands.add( command );
         }
         for ( RecordProxy<Long, RelationshipGroupRecord, Integer> change : context.getRelGroupRecords().changes() )
         {
-<<<<<<< HEAD
-            Command.RelationshipGroupCommand command =
-                    new Command.RelationshipGroupCommand( neoStore.getRelationshipGroupStore(),
-                            change.forReadingData() );
-=======
             Command.RelationshipGroupCommand command = new Command.RelationshipGroupCommand();
             command.init( change.forReadingData() );
->>>>>>> 77a2cef0
             context.getRelGroupCommands().add( command );
             commands.add( command );
         }
@@ -485,11 +366,7 @@
         }
         else if ( xaCommand instanceof Command.NeoStoreCommand )
         {
-<<<<<<< HEAD
-            assert context.getNeoStoreCommand() == null;
-=======
             assert context.getNeoStoreCommand().getRecord() == null;
->>>>>>> 77a2cef0
             context.setNeoStoreCommand( (Command.NeoStoreCommand) xaCommand );
         }
         else if ( xaCommand instanceof Command.SchemaRuleCommand )
@@ -518,31 +395,6 @@
         try
         {
             boolean freeIds = neoStore.freeIdsDuringRollback();
-<<<<<<< HEAD
-            if ( relationshipTypeTokenRecords != null )
-            {
-                for ( RelationshipTypeTokenRecord record : relationshipTypeTokenRecords.values() )
-                {
-                    if ( record.isCreated() )
-                    {
-                        if ( freeIds )
-                        {
-                            getRelationshipTypeStore().freeId( record.getId() );
-                        }
-                        for ( DynamicRecord dynamicRecord : record.getNameRecords() )
-                        {
-                            if ( dynamicRecord.isCreated() )
-                            {
-                                getRelationshipTypeStore().freeId(
-                                        (int) dynamicRecord.getId() );
-                            }
-                        }
-                    }
-                    removeRelationshipTypeFromCache( record.getId() );
-                }
-            }
-=======
->>>>>>> 77a2cef0
             for ( RecordProxy<Long, NodeRecord, Void> change : context.getNodeRecords().changes() )
             {
                 NodeRecord record = change.forReadingLinkage();
@@ -568,29 +420,6 @@
             {
                 removeGraphPropertiesFromCache();
             }
-<<<<<<< HEAD
-            if ( propertyKeyTokenRecords != null )
-            {
-                for ( PropertyKeyTokenRecord record : propertyKeyTokenRecords.values() )
-                {
-                    if ( record.isCreated() )
-                    {
-                        if ( freeIds )
-                        {
-                            getPropertyStore().getPropertyKeyTokenStore().freeId( record.getId() );
-                        }
-                        for ( DynamicRecord dynamicRecord : record.getNameRecords() )
-                        {
-                            if ( dynamicRecord.isCreated() )
-                            {
-                                getPropertyStore().getPropertyKeyTokenStore().freeId(
-                                        (int) dynamicRecord.getId() );
-                            }
-                        }
-                    }
-                }
-            }
-=======
 
             rollbackTokenRecordChanges( context.getPropertyKeyTokenRecords(),
                     getPropertyKeyTokenStore(), freeIds, PROPERTY_KEY_CACHE_REMOVER );
@@ -599,7 +428,6 @@
             rollbackTokenRecordChanges( context.getRelationshipTypeTokenRecords(), getRelationshipTypeStore(),
                     freeIds, RELATIONSHIP_TYPE_CACHE_REMOVER );
 
->>>>>>> 77a2cef0
             for ( RecordProxy<Long, PropertyRecord, PrimitiveRecord> change : context.getPropertyRecords().changes() )
             {
                 PropertyRecord record = change.forReadingLinkage();
@@ -909,15 +737,9 @@
                 }
             }
 
-<<<<<<< HEAD
-            if ( context.getNeoStoreCommand() != null )
-            {
-                context.getNeoStoreCommand().execute();
-=======
             if ( context.getNeoStoreCommand().getRecord() != null )
             {
                 executor.execute( context.getNeoStoreCommand() );
->>>>>>> 77a2cef0
                 if ( isRecovered )
                 {
                     removeGraphPropertiesFromCache();
@@ -925,10 +747,6 @@
             }
             if ( !isRecovered )
             {
-<<<<<<< HEAD
-
-=======
->>>>>>> 77a2cef0
                 context.updateFirstRelationships();
                 context.commitCows(); // updates the cached primitives
             }
@@ -1006,10 +824,6 @@
 
     public void relationshipCreate( long id, int typeId, long startNodeId, long endNodeId )
     {
-<<<<<<< HEAD
-
-=======
->>>>>>> 77a2cef0
         context.relationshipCreate( id, typeId, startNodeId, endNodeId );
     }
 
@@ -1138,11 +952,7 @@
                  * are in cache).
                  */
                     lockEntity( lockGroup, command );
-<<<<<<< HEAD
-                    command.execute();
-=======
                     executor.execute( command );
->>>>>>> 77a2cef0
                     command.applyToCache( cacheAccess );
                 }
             }
@@ -1168,11 +978,6 @@
     private void clear()
     {
         context.close();
-<<<<<<< HEAD
-        relationshipTypeTokenRecords = null;
-        propertyKeyTokenRecords = null;
-=======
->>>>>>> 77a2cef0
         relGroupCache.clear();
         neoStoreRecord = null;
     }
@@ -1279,7 +1084,6 @@
     }
 
     private ArrayMap<Integer, DefinedProperty> getAndDeletePropertyChain( NodeRecord nodeRecord )
-<<<<<<< HEAD
     {
         return context.getAndDeletePropertyChain( nodeRecord );
     }
@@ -1307,35 +1111,6 @@
      */
     public void relRemoveProperty( long relId, int propertyKey )
     {
-=======
-    {
-        return context.getAndDeletePropertyChain( nodeRecord );
-    }
-
-    /*
-     * List<Iterable<RelationshipRecord>> is a list with three items:
-     * 0: outgoing relationships
-     * 1: incoming relationships
-     * 2: loop relationships
-     */
-    public Pair<Map<DirectionWrapper, Iterable<RelationshipRecord>>, RelationshipLoadingPosition> getMoreRelationships(
-            long nodeId, RelationshipLoadingPosition position, DirectionWrapper direction,
-            int[] types )
-    {
-        return getMoreRelationships( nodeId, position, getRelGrabSize(), direction, types, getRelationshipStore() );
-    }
-
-    /**
-     * Removes the given property identified by its index from the relationship
-     * with the given id.
-     *
-     * @param relId The id of the relationship that is to have the property
-     *            removed.
-     * @param propertyKey The index key of the property.
-     */
-    public void relRemoveProperty( long relId, int propertyKey )
-    {
->>>>>>> 77a2cef0
         RecordProxy<Long, RelationshipRecord, Void> rel = context.getRelRecords().getOrLoad( relId, null );
         RelationshipRecord relRecord = rel.forReadingLinkage();
         if ( !relRecord.inUse() )
@@ -1594,36 +1369,6 @@
         }
     }
 
-<<<<<<< HEAD
-    void addRelationshipTypeRecord( RelationshipTypeTokenRecord record )
-    {
-        if ( relationshipTypeTokenRecords == null )
-        {
-            relationshipTypeTokenRecords = new HashMap<>();
-        }
-        relationshipTypeTokenRecords.put( record.getId(), record );
-    }
-
-    void addLabelIdRecord( LabelTokenRecord record )
-    {
-        if ( labelTokenRecords == null )
-        {
-            labelTokenRecords = new HashMap<>();
-        }
-        labelTokenRecords.put( record.getId(), record );
-    }
-
-    void addPropertyKeyTokenRecord( PropertyKeyTokenRecord record )
-    {
-        if ( propertyKeyTokenRecords == null )
-        {
-            propertyKeyTokenRecords = new HashMap<>();
-        }
-        propertyKeyTokenRecords.put( record.getId(), record );
-    }
-
-=======
->>>>>>> 77a2cef0
     private RecordProxy<Long, NeoStoreRecord, Void> getOrLoadNeoStoreRecord()
     {
         if ( neoStoreRecord == null )
@@ -1731,11 +1476,7 @@
     public void addLabelToNode( int labelId, long nodeId )
     {
         NodeRecord nodeRecord = context.getNodeRecords().getOrLoad( nodeId, null ).forChangingData();
-<<<<<<< HEAD
-        parseLabelsField( nodeRecord ).add( labelId, getNodeStore() );
-=======
         parseLabelsField( nodeRecord ).add( labelId, getNodeStore(), getNodeStore().getDynamicLabelStore() );
->>>>>>> 77a2cef0
     }
 
     public void removeLabelFromNode( int labelId, long nodeId )
