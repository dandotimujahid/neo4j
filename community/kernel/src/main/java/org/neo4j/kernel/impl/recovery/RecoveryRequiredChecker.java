/*
 * Copyright (c) 2002-2018 "Neo Technology,"
 * Network Engine for Objects in Lund AB [http://neotechnology.com]
 *
 * This file is part of Neo4j.
 *
 * Neo4j is free software: you can redistribute it and/or modify
 * it under the terms of the GNU General Public License as published by
 * the Free Software Foundation, either version 3 of the License, or
 * (at your option) any later version.
 *
 * This program is distributed in the hope that it will be useful,
 * but WITHOUT ANY WARRANTY; without even the implied warranty of
 * MERCHANTABILITY or FITNESS FOR A PARTICULAR PURPOSE.  See the
 * GNU General Public License for more details.
 *
 * You should have received a copy of the GNU General Public License
 * along with this program.  If not, see <http://www.gnu.org/licenses/>.
 */
package org.neo4j.kernel.impl.recovery;

import java.io.File;
import java.io.IOException;

import org.neo4j.io.fs.FileSystemAbstraction;
import org.neo4j.io.pagecache.PageCache;
<<<<<<< HEAD
import org.neo4j.kernel.configuration.Config;
=======
>>>>>>> 6c5d9f1f
import org.neo4j.kernel.impl.store.NeoStores;
import org.neo4j.kernel.impl.transaction.log.ReadableClosablePositionAwareChannel;
import org.neo4j.kernel.impl.transaction.log.entry.LogEntryReader;
import org.neo4j.kernel.impl.transaction.log.entry.VersionAwareLogEntryReader;
import org.neo4j.kernel.impl.transaction.log.files.LogFiles;
import org.neo4j.kernel.impl.transaction.log.files.LogFilesBuilder;
import org.neo4j.kernel.monitoring.Monitors;
import org.neo4j.kernel.recovery.LogTailScanner;
import org.neo4j.kernel.recovery.RecoveryStartInformationProvider;

import static org.neo4j.kernel.recovery.RecoveryStartInformationProvider.NO_MONITOR;

/**
 * An external tool that can determine if a given store will need recovery.
 */
public class RecoveryRequiredChecker
{
    private final FileSystemAbstraction fs;
    private final PageCache pageCache;
    private final Monitors monitors;
    private Config config;

    public RecoveryRequiredChecker( FileSystemAbstraction fs, PageCache pageCache, Config config, Monitors monitors )
    {
        this.fs = fs;
        this.pageCache = pageCache;
        this.config = config;
        this.monitors = monitors;
    }

    public boolean isRecoveryRequiredAt( File dataDir ) throws IOException
    {
<<<<<<< HEAD
        // We need config to determine where the logical log files are
        if ( !NeoStores.isStorePresent( pageCache, dataDir ) )
=======
        boolean noStoreFound = !NeoStores.isStorePresent( pageCache, dataDir );
        if ( noStoreFound )
>>>>>>> 6c5d9f1f
        {
            return false;
        }

        LogEntryReader<ReadableClosablePositionAwareChannel> reader = new VersionAwareLogEntryReader<>();
        LogFiles logFiles = LogFilesBuilder.activeFilesBuilder( dataDir, fs, pageCache )
                                           .withConfig( config )
                                           .withLogEntryReader( reader ).build();
        LogTailScanner tailScanner = new LogTailScanner( logFiles, reader, monitors );
        return new RecoveryStartInformationProvider( tailScanner, NO_MONITOR ).get().isRecoveryRequired();
    }
}<|MERGE_RESOLUTION|>--- conflicted
+++ resolved
@@ -24,10 +24,7 @@
 
 import org.neo4j.io.fs.FileSystemAbstraction;
 import org.neo4j.io.pagecache.PageCache;
-<<<<<<< HEAD
 import org.neo4j.kernel.configuration.Config;
-=======
->>>>>>> 6c5d9f1f
 import org.neo4j.kernel.impl.store.NeoStores;
 import org.neo4j.kernel.impl.transaction.log.ReadableClosablePositionAwareChannel;
 import org.neo4j.kernel.impl.transaction.log.entry.LogEntryReader;
@@ -60,13 +57,8 @@
 
     public boolean isRecoveryRequiredAt( File dataDir ) throws IOException
     {
-<<<<<<< HEAD
         // We need config to determine where the logical log files are
         if ( !NeoStores.isStorePresent( pageCache, dataDir ) )
-=======
-        boolean noStoreFound = !NeoStores.isStorePresent( pageCache, dataDir );
-        if ( noStoreFound )
->>>>>>> 6c5d9f1f
         {
             return false;
         }
