/*
 * Copyright (c) 2002-2015 "Neo Technology,"
 * Network Engine for Objects in Lund AB [http://neotechnology.com]
 *
 * This file is part of Neo4j.
 *
 * Neo4j is free software: you can redistribute it and/or modify
 * it under the terms of the GNU General Public License as published by
 * the Free Software Foundation, either version 3 of the License, or
 * (at your option) any later version.
 *
 * This program is distributed in the hope that it will be useful,
 * but WITHOUT ANY WARRANTY; without even the implied warranty of
 * MERCHANTABILITY or FITNESS FOR A PARTICULAR PURPOSE.  See the
 * GNU General Public License for more details.
 *
 * You should have received a copy of the GNU General Public License
 * along with this program.  If not, see <http://www.gnu.org/licenses/>.
 */
package org.neo4j.kernel.impl.api.index;

import java.io.IOException;

import org.neo4j.kernel.KernelHealth;
import org.neo4j.kernel.api.index.NodePropertyUpdate;
import org.neo4j.kernel.impl.store.NeoStores;
import org.neo4j.kernel.impl.store.NodeStore;
import org.neo4j.kernel.impl.store.PropertyStore;
import org.neo4j.kernel.impl.transaction.TransactionRepresentation;
import org.neo4j.kernel.impl.transaction.state.LazyIndexUpdates;
import org.neo4j.kernel.impl.transaction.state.PropertyLoader;

/**
 * Performs validation of index updates for transactions based on
 * {@link org.neo4j.kernel.impl.transaction.command.Command}s in transaction state.
 * It is done by inferring {@link org.neo4j.kernel.api.index.NodePropertyUpdate}s from commands and asking
 * {@link org.neo4j.kernel.impl.api.index.IndexingService} to check those via
 * {@link org.neo4j.kernel.impl.api.index.IndexingService#validate(Iterable,IndexUpdateMode)}.
 */
public class OnlineIndexUpdatesValidator implements IndexUpdatesValidator
{
    private final NodeStore nodeStore;
    private final PropertyStore propertyStore;
    private final PropertyLoader propertyLoader;
    private final IndexingService indexing;
    private final KernelHealth kernelHealth;
    private final IndexUpdateMode updateMode;
    private final KernelHealth kernelHealth;

<<<<<<< HEAD
    public OnlineIndexUpdatesValidator( NeoStores neoStore, KernelHealth kernelHealth, PropertyLoader propertyLoader,
=======
    public OnlineIndexUpdatesValidator( NeoStore neoStore, KernelHealth kernelHealth, PropertyLoader propertyLoader,
>>>>>>> da9c5081
            IndexingService indexing, IndexUpdateMode updateMode )
    {
        this.kernelHealth = kernelHealth;
        this.updateMode = updateMode;
        this.nodeStore = neoStore.getNodeStore();
        this.propertyStore = neoStore.getPropertyStore();
        this.propertyLoader = propertyLoader;
        this.indexing = indexing;
    }

    @Override
    public ValidatedIndexUpdates validate( TransactionRepresentation transaction ) throws IOException
    {
        NodePropertyCommandsExtractor extractor = new NodePropertyCommandsExtractor();
        try
        {
            transaction.accept( extractor );
        }
        catch ( IOException cause )
        {
            kernelHealth.panic( cause );
            throw cause;
        }

        if ( !extractor.containsAnyNodeOrPropertyUpdate() )
        {
            return ValidatedIndexUpdates.NONE;
        }

        Iterable<NodePropertyUpdate> updates = new LazyIndexUpdates( nodeStore, propertyStore, propertyLoader,
                extractor.propertyCommandsByNodeIds, extractor.nodeCommandsById );

        return indexing.validate( updates, updateMode );
    }
}<|MERGE_RESOLUTION|>--- conflicted
+++ resolved
@@ -45,13 +45,8 @@
     private final IndexingService indexing;
     private final KernelHealth kernelHealth;
     private final IndexUpdateMode updateMode;
-    private final KernelHealth kernelHealth;
 
-<<<<<<< HEAD
     public OnlineIndexUpdatesValidator( NeoStores neoStore, KernelHealth kernelHealth, PropertyLoader propertyLoader,
-=======
-    public OnlineIndexUpdatesValidator( NeoStore neoStore, KernelHealth kernelHealth, PropertyLoader propertyLoader,
->>>>>>> da9c5081
             IndexingService indexing, IndexUpdateMode updateMode )
     {
         this.kernelHealth = kernelHealth;
