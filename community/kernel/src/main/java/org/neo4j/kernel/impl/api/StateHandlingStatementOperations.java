--- conflicted
+++ resolved
@@ -1019,18 +1019,8 @@
         try ( Cursor<NodeItem> cursor = nodeCursorById( state, nodeId ) )
         {
             NodeItem node = cursor.get();
-<<<<<<< HEAD
             DefinedProperty existingProperty = NO_SUCH_PROPERTY;
             try ( Cursor<PropertyItem> properties = nodeGetPropertyCursor( state, node, property.propertyKeyId() ) )
-=======
-            Property existingProperty = readProperty( property.propertyKeyId(), node, EntityType.NODE );
-
-            // TODO Explicitly auto-index properties, even if setting the same value as the existing one.
-            // This because there are established ways of rebuilding auto-indexes which involves this function.
-            autoIndexProperty( nodeId, property, ops, existingProperty, autoIndexing.nodes() );
-
-            if ( propertyHasChanged( property, existingProperty ) )
->>>>>>> cd0a53dc
             {
                 if ( !properties.next() )
                 {
@@ -1051,7 +1041,7 @@
             }
             else
             {
-                if ( !property.equals( existingProperty ) )
+                if ( propertyHasChanged( property, existingProperty ))
                 {
                     state.txState().nodeDoChangeProperty( node.id(), existingProperty, property );
                     indexTxStateUpdater.onPropertyChange( state, node, existingProperty, property );
@@ -1071,7 +1061,6 @@
         try ( Cursor<RelationshipItem> cursor = relationshipCursorById( state, relationshipId ) )
         {
             RelationshipItem relationship = cursor.get();
-<<<<<<< HEAD
             Property existingProperty;
             try ( Cursor<PropertyItem> properties = relationshipGetPropertyCursor( state, relationship,
                     property.propertyKeyId() ) )
@@ -1088,16 +1077,7 @@
                     autoIndexing.relationships().propertyChanged( ops, relationshipId, existingProperty, property );
                 }
             }
-            if ( !property.equals( existingProperty ) )
-=======
-            Property existingProperty = readProperty( property.propertyKeyId(), relationship, EntityType.RELATIONSHIP );
-
-            // TODO Explicitly auto-index properties, even if setting the same value as the existing one.
-            // This because there are established ways of rebuilding auto-indexes which involves this function.
-            autoIndexProperty( relationshipId, property, ops, existingProperty, autoIndexing.relationships() );
-
             if ( propertyHasChanged( property, existingProperty ) )
->>>>>>> cd0a53dc
             {
                 state.txState().relationshipDoReplaceProperty( relationship.id(), existingProperty, property );
             }
@@ -1798,10 +1778,67 @@
         return storeLayer.nodeExists( id );
     }
 
-<<<<<<< HEAD
     @Override
     public PrimitiveIntSet relationshipTypes( KernelStatement statement, NodeItem node )
-=======
+    {
+        if ( statement.hasTxStateWithChanges() && statement.txState().nodeIsAddedInThisTx( node.id() ) )
+        {
+            return statement.txState().getNodeState( node.id() ).relationshipTypes();
+        }
+
+        // Read types in the current transaction
+        PrimitiveIntSet types = statement.hasTxStateWithChanges()
+                                ? statement.txState().getNodeState( node.id() ).relationshipTypes()
+                                : Primitive.intSet();
+
+        // Augment with types stored on disk, minus any types where all rels of that type are deleted
+        // in current tx.
+        types.addAll( filter( storeLayer.relationshipTypes( statement.getStoreStatement(), node ).iterator(),
+                ( current ) -> !types.contains( current ) && degree( statement, node, Direction.BOTH, current ) > 0 ) );
+
+        return types;
+    }
+
+    @Override
+    public int degree( KernelStatement statement, NodeItem node, Direction direction )
+    {
+        int degree = statement.hasTxStateWithChanges() && statement.txState().nodeIsAddedInThisTx( node.id() )
+                     ? 0
+                     : computeDegree( statement, node, direction, null );
+
+        return statement.hasTxStateWithChanges()
+                ? statement.txState().getNodeState( node.id() ).augmentDegree( direction, degree )
+                : degree;
+    }
+
+    @Override
+    public int degree( KernelStatement statement, NodeItem node, Direction direction, int relType )
+    {
+        int degree = statement.hasTxStateWithChanges() && statement.txState().nodeIsAddedInThisTx( node.id() )
+                     ? 0
+                     : computeDegree( statement, node, direction, relType );
+
+        return statement.hasTxStateWithChanges()
+               ? statement.txState().getNodeState( node.id() ).augmentDegree( direction, degree, relType )
+               : degree;
+    }
+
+    private int computeDegree( KernelStatement statement, NodeItem node,  Direction direction, Integer relType )
+    {
+        StorageStatement storeStatement = statement.getStoreStatement();
+        if ( node.isDense() )
+        {
+            return storeLayer.degreeRelationshipsInGroup( storeStatement, node.id(), node.nextGroupId(),
+                    direction, relType );
+        }
+        else
+        {
+            return count( relType == null
+                          ? storeLayer.nodeGetRelationships( storeStatement, node, direction )
+                          : storeLayer.nodeGetRelationships( storeStatement, node, direction, t -> t == relType ) );
+        }
+    }
+
     private boolean propertyHasChanged( Property lhs, Property rhs )
     {
         //It is not enough to check equality here since by our equality semantics `int == tofloat(int)` is `true`
@@ -1809,65 +1846,4 @@
         //Hence the extra type check here.
         return lhs.getClass() != rhs.getClass() || !lhs.equals( rhs );
     }
-
-    private static DefinedProperty definedPropertyOrNull( Property existingProperty )
->>>>>>> cd0a53dc
-    {
-        if ( statement.hasTxStateWithChanges() && statement.txState().nodeIsAddedInThisTx( node.id() ) )
-        {
-            return statement.txState().getNodeState( node.id() ).relationshipTypes();
-        }
-
-        // Read types in the current transaction
-        PrimitiveIntSet types = statement.hasTxStateWithChanges()
-                                ? statement.txState().getNodeState( node.id() ).relationshipTypes()
-                                : Primitive.intSet();
-
-        // Augment with types stored on disk, minus any types where all rels of that type are deleted
-        // in current tx.
-        types.addAll( filter( storeLayer.relationshipTypes( statement.getStoreStatement(), node ).iterator(),
-                ( current ) -> !types.contains( current ) && degree( statement, node, Direction.BOTH, current ) > 0 ) );
-
-        return types;
-    }
-
-    @Override
-    public int degree( KernelStatement statement, NodeItem node, Direction direction )
-    {
-        int degree = statement.hasTxStateWithChanges() && statement.txState().nodeIsAddedInThisTx( node.id() )
-                     ? 0
-                     : computeDegree( statement, node, direction, null );
-
-        return statement.hasTxStateWithChanges()
-                ? statement.txState().getNodeState( node.id() ).augmentDegree( direction, degree )
-                : degree;
-    }
-
-    @Override
-    public int degree( KernelStatement statement, NodeItem node, Direction direction, int relType )
-    {
-        int degree = statement.hasTxStateWithChanges() && statement.txState().nodeIsAddedInThisTx( node.id() )
-                     ? 0
-                     : computeDegree( statement, node, direction, relType );
-
-        return statement.hasTxStateWithChanges()
-               ? statement.txState().getNodeState( node.id() ).augmentDegree( direction, degree, relType )
-               : degree;
-    }
-
-    private int computeDegree( KernelStatement statement, NodeItem node,  Direction direction, Integer relType )
-    {
-        StorageStatement storeStatement = statement.getStoreStatement();
-        if ( node.isDense() )
-        {
-            return storeLayer.degreeRelationshipsInGroup( storeStatement, node.id(), node.nextGroupId(),
-                    direction, relType );
-        }
-        else
-        {
-            return count( relType == null
-                          ? storeLayer.nodeGetRelationships( storeStatement, node, direction )
-                          : storeLayer.nodeGetRelationships( storeStatement, node, direction, t -> t == relType ) );
-        }
-    }
 }