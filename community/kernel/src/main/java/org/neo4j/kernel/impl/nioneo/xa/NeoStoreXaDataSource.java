--- conflicted
+++ resolved
@@ -182,11 +182,8 @@
     private LabelScanStore labelScanStore;
     private final IndexingService.Monitor indexingServiceMonitor;
     private final FileSystemAbstraction fs;
-<<<<<<< HEAD
-=======
     private Function<NeoStore, Function<List<LogEntry>, List<LogEntry>>> translatorFactory;
     private final StoreUpgrader storeMigrationProcess;
->>>>>>> 77a2cef0
 
     private enum Diagnostics implements DiagnosticsExtractor<NeoStoreXaDataSource>
     {
@@ -283,12 +280,8 @@
                                  RelationshipTypeTokenHolder relationshipTypeTokens,
                                  PersistenceManager persistenceManager, Locks lockManager,
                                  SchemaWriteGuard schemaWriteGuard, TransactionEventHandlers transactionEventHandlers,
-<<<<<<< HEAD
-                                 IndexingService.Monitor indexingServiceMonitor, FileSystemAbstraction fs )
-=======
                                  IndexingService.Monitor indexingServiceMonitor, FileSystemAbstraction fs, Function
             <NeoStore, Function<List<LogEntry>, List<LogEntry>>> translatorFactory, StoreUpgrader storeMigrationProcess )
->>>>>>> 77a2cef0
     {
         super( BRANCH_ID, DEFAULT_DATA_SOURCE_NAME );
         this.config = config;
@@ -308,11 +301,8 @@
         this.transactionEventHandlers = transactionEventHandlers;
         this.indexingServiceMonitor = indexingServiceMonitor;
         this.fs = fs;
-<<<<<<< HEAD
-=======
         this.translatorFactory = translatorFactory;
         this.storeMigrationProcess = storeMigrationProcess;
->>>>>>> 77a2cef0
 
         readOnly = config.get( Configuration.read_only );
         msgLog = stringLogger;
@@ -554,28 +544,6 @@
             xaContainer.getResourceManager(), getBranchId() );
     }
 
-<<<<<<< HEAD
-    private static class CommandFactory extends XaCommandFactory
-    {
-        private final NeoStore neoStore;
-        private final IndexingService indexingService;
-
-        CommandFactory( NeoStore neoStore, IndexingService indexingService )
-        {
-            this.neoStore = neoStore;
-            this.indexingService = indexingService;
-        }
-
-        @Override
-        public XaCommand readCommand( ReadableByteChannel byteChannel,
-            ByteBuffer buffer ) throws IOException
-        {
-            return Command.readCommand( neoStore, indexingService, byteChannel, buffer );
-        }
-    }
-
-=======
->>>>>>> 77a2cef0
     private class TransactionFactory extends XaTransactionFactory
     {
         @Override
