/**
 * Copyright (c) 2002-2014 "Neo Technology,"
 * Network Engine for Objects in Lund AB [http://neotechnology.com]
 *
 * This file is part of Neo4j.
 *
 * Neo4j is free software: you can redistribute it and/or modify
 * it under the terms of the GNU General Public License as published by
 * the Free Software Foundation, either version 3 of the License, or
 * (at your option) any later version.
 *
 * This program is distributed in the hope that it will be useful,
 * but WITHOUT ANY WARRANTY; without even the implied warranty of
 * MERCHANTABILITY or FITNESS FOR A PARTICULAR PURPOSE.  See the
 * GNU General Public License for more details.
 *
 * You should have received a copy of the GNU General Public License
 * along with this program.  If not, see <http://www.gnu.org/licenses/>.
 */
package org.neo4j.kernel.impl.storemigration;

import java.io.File;
import java.io.IOException;
import java.util.ArrayList;
import java.util.Arrays;
import java.util.Collection;
import java.util.HashMap;
import java.util.Iterator;
import java.util.List;
import java.util.Map;

import org.neo4j.graphdb.DependencyResolver;
import org.neo4j.helpers.collection.IteratorWrapper;
import org.neo4j.io.fs.FileSystemAbstraction;
import org.neo4j.io.pagecache.PageCache;
import org.neo4j.kernel.DefaultIdGeneratorFactory;
import org.neo4j.kernel.configuration.Config;
import org.neo4j.kernel.impl.core.Token;
import org.neo4j.kernel.impl.nioneo.store.CommonAbstractStore;
import org.neo4j.kernel.impl.nioneo.store.DynamicRecord;
import org.neo4j.kernel.impl.nioneo.store.NeoStore;
import org.neo4j.kernel.impl.nioneo.store.NeoStoreUtil;
import org.neo4j.kernel.impl.nioneo.store.NodeRecord;
import org.neo4j.kernel.impl.nioneo.store.PropertyBlock;
import org.neo4j.kernel.impl.nioneo.store.PropertyKeyTokenRecord;
import org.neo4j.kernel.impl.nioneo.store.PropertyKeyTokenStore;
import org.neo4j.kernel.impl.nioneo.store.PropertyRecord;
import org.neo4j.kernel.impl.nioneo.store.PropertyStore;
import org.neo4j.kernel.impl.nioneo.store.RelationshipRecord;
import org.neo4j.kernel.impl.nioneo.store.StoreFactory;
import org.neo4j.kernel.impl.nioneo.xa.command.PhysicalLogNeoXaCommandWriter;
import org.neo4j.kernel.impl.storemigration.legacystore.LegacyLogFiles;
import org.neo4j.kernel.impl.storemigration.legacystore.LegacyLogIoUtil;
import org.neo4j.kernel.impl.storemigration.legacystore.LegacyLuceneCommandReader;
import org.neo4j.kernel.impl.storemigration.legacystore.LegacyNodeStoreReader;
import org.neo4j.kernel.impl.storemigration.legacystore.LegacyRelationshipStoreReader;
import org.neo4j.kernel.impl.storemigration.legacystore.LegacyStore;
import org.neo4j.kernel.impl.storemigration.legacystore.v19.Legacy19CommandReader;
import org.neo4j.kernel.impl.storemigration.legacystore.v19.Legacy19LogIoUtil;
import org.neo4j.kernel.impl.storemigration.legacystore.v19.Legacy19Store;
import org.neo4j.kernel.impl.storemigration.legacystore.v20.Legacy20CommandReader;
import org.neo4j.kernel.impl.storemigration.legacystore.v20.Legacy20LogIoUtil;
import org.neo4j.kernel.impl.storemigration.legacystore.v20.Legacy20Store;
<<<<<<< HEAD
import org.neo4j.kernel.impl.storemigration.legacystore.v21.Legacy21Store;
import org.neo4j.kernel.impl.storemigration.monitoring.MigrationProgressMonitor;
import org.neo4j.kernel.impl.transaction.xaframework.PhysicalLogFile;
=======
import org.neo4j.kernel.impl.storemigration.legacystore.v20.StoreFile20;
import org.neo4j.kernel.impl.storemigration.monitoring.MigrationProgressMonitor;
import org.neo4j.kernel.impl.transaction.xaframework.LogEntryWriterv1;
>>>>>>> 816f76de
import org.neo4j.kernel.impl.util.StringLogger;
import org.neo4j.kernel.lifecycle.LifeSupport;
import org.neo4j.kernel.logging.Logging;
import org.neo4j.kernel.logging.SystemOutLogging;
import org.neo4j.kernel.monitoring.Monitors;
import org.neo4j.unsafe.impl.batchimport.BatchImporter;
import org.neo4j.unsafe.impl.batchimport.Configuration;
import org.neo4j.unsafe.impl.batchimport.ParallelBatchImporter;
import org.neo4j.unsafe.impl.batchimport.cache.IdMapper;
import org.neo4j.unsafe.impl.batchimport.cache.IdMappers;
import org.neo4j.unsafe.impl.batchimport.input.InputNode;
import org.neo4j.unsafe.impl.batchimport.input.InputRelationship;
import org.neo4j.unsafe.impl.batchimport.staging.CoarseBoundedProgressExecutionMonitor;
import org.neo4j.unsafe.impl.batchimport.staging.ExecutionMonitor;

import static org.neo4j.helpers.UTF8.encode;
import static org.neo4j.helpers.collection.IteratorUtil.first;
import static org.neo4j.helpers.collection.IteratorUtil.loop;
import static org.neo4j.kernel.impl.pagecache.StandalonePageCacheFactory.createPageCache;
import static org.neo4j.kernel.impl.storemigration.legacystore.LegacyLogFilenames.allLegacyLogFilesFilter;
import static org.neo4j.kernel.impl.storemigration.legacystore.LegacyLogFilenames.getLegacyLogVersion;
import static org.neo4j.kernel.impl.storemigration.legacystore.LegacyLogFilenames.versionedLegacyLogFilesFilter;

/**
 * Migrates a neo4j kernel database from one version to the next.
 * <p/>
 * Since only one store migration is supported at any given version (migration from the previous store version)
 * the migration code is specific for the current upgrade and changes with each store format version.
 * <p/>
 * Just one out of many potential participants in a {@link StoreUpgrader migration}.
 *
 * @see StoreUpgrader
 */
public class StoreMigrator extends StoreMigrationParticipant.Adapter {
    private static final Object[] NO_PROPERTIES = new Object[0];

    // Developers: There is a benchmark, storemigrate-benchmark, that generates large stores and benchmarks
    // the upgrade process. Please utilize that when writing upgrade code to ensure the code is fast enough to
    // complete upgrades in a reasonable time period.

    private final MigrationProgressMonitor progressMonitor;
    private final UpgradableDatabase upgradableDatabase;
    private final Config config;
    private final Logging logging;
    private String versionToUpgradeFrom;
    private LegacyStore legacyStore;
    private LegacyLogFiles legacyLogFiles;

    // TODO progress meter should be an aspect of StoreUpgrader, not specific to this participant.

    public StoreMigrator(MigrationProgressMonitor progressMonitor, FileSystemAbstraction fileSystem) {
        this(progressMonitor, new UpgradableDatabase(new StoreVersionCheck(fileSystem)),
                new Config(), new SystemOutLogging());
    }

    public StoreMigrator(MigrationProgressMonitor progressMonitor, UpgradableDatabase upgradableDatabase,
                         Config config, Logging logging) {
        this.progressMonitor = progressMonitor;
        this.upgradableDatabase = upgradableDatabase;
        this.config = config;
        this.logging = logging;
    }

    @Override
    public boolean needsMigration(FileSystemAbstraction fileSystem, File storeDir) throws IOException {
        NeoStoreUtil neoStoreUtil = new NeoStoreUtil(storeDir, fileSystem);
        String versionAsString = NeoStore.versionLongToString(neoStoreUtil.getStoreVersion());
        boolean sameVersion = CommonAbstractStore.ALL_STORES_VERSION.equals(versionAsString);
        if (!sameVersion) {
            upgradableDatabase.checkUpgradeable(storeDir);
        }
        return !sameVersion;
    }

    @Override
    public void migrate(FileSystemAbstraction fileSystem, File storeDir, File migrationDir,
                        DependencyResolver dependencyResolver) throws IOException {
        versionToUpgradeFrom = upgradableDatabase.checkUpgradeable(storeDir);

        progressMonitor.started();

<<<<<<< HEAD
        if (versionToUpgradeFrom.equals(Legacy21Store.LEGACY_VERSION)) {   // Don't migrate any store here
        } else {
            migrateWithBatchImporter(fileSystem, storeDir, migrationDir, dependencyResolver);
        }
        progressMonitor.finished();
    }

    private void migrateWithBatchImporter(FileSystemAbstraction fileSystem, File storeDir, File migrationDir,
                                          DependencyResolver dependencyResolver)
            throws IOException {
        LegacyStore legacyStore;
        switch (versionToUpgradeFrom) {
            case Legacy19Store.LEGACY_VERSION:
                legacyStore = new Legacy19Store(fileSystem, new File(storeDir, NeoStore.DEFAULT_NAME));
                break;
            case Legacy20Store.LEGACY_VERSION:
                legacyStore = new Legacy20Store(fileSystem, new File(storeDir, NeoStore.DEFAULT_NAME));
                break;
            default:
                throw new IllegalStateException("Unknown version to upgrade from: " + versionToUpgradeFrom);
=======
        final LogEntryWriterv1 logEntryWriter = new LogEntryWriterv1();
        logEntryWriter.setCommandWriter( new PhysicalLogNeoXaCommandWriter() );
        final LogEntryWriterv1 luceneLogEntryWriter = new LogEntryWriterv1();
        luceneLogEntryWriter.setCommandWriter( LegacyLuceneCommandReader.newWriter() );
        if ( versionToUpgradeFrom.equals( Legacy19Store.LEGACY_VERSION ) )
        {
            legacyStore = new Legacy19Store( fileSystem, new File( storeDir, NeoStore.DEFAULT_NAME ) );
            final LegacyLogIoUtil logIoUtil = new Legacy19LogIoUtil( new Legacy19CommandReader() );
            final LegacyLogIoUtil luceneLogIoUtil = new Legacy19LogIoUtil( LegacyLuceneCommandReader.newReader() );
            legacyLogFiles = new LegacyLogFiles( fileSystem, logEntryWriter, luceneLogEntryWriter,
                    logIoUtil, luceneLogIoUtil );
        }
        else
        {
            legacyStore = new Legacy20Store( fileSystem, new File( storeDir, NeoStore.DEFAULT_NAME ) );
            final LegacyLogIoUtil logIoUtil = new Legacy20LogIoUtil( new Legacy20CommandReader() );
            final LegacyLogIoUtil luceneLogIoUtil = new Legacy20LogIoUtil( LegacyLuceneCommandReader.newReader() );
            legacyLogFiles = new LegacyLogFiles( fileSystem, logEntryWriter, luceneLogEntryWriter,
                    logIoUtil, luceneLogIoUtil );
>>>>>>> 816f76de
        }

        ExecutionMonitor executionMonitor = new CoarseBoundedProgressExecutionMonitor(
                legacyStore.getNodeStoreReader().getMaxId(), legacyStore.getRelStoreReader().getMaxId()) {
            @Override
            protected void percent(int percent) {
                progressMonitor.percentComplete(percent);
            }
        };
        BatchImporter importer = new ParallelBatchImporter(migrationDir.getAbsolutePath(), fileSystem,
                new Configuration.OverrideFromConfig(config), logging, executionMonitor);
        Iterable<InputNode> nodes = legacyNodesAsInput(legacyStore);
        Iterable<InputRelationship> relationships = legacyRelationshipsAsInput(legacyStore);
        IdMapper idMapper = IdMappers.actualIds();
        importer.doImport(nodes, relationships, idMapper);

        // Finish the import of nodes and relationships
        importer.shutdown();
        if (legacyStore instanceof Legacy19Store) {
            // we may need to upgrade the property keys
            Legacy19Store legacy19Store = (Legacy19Store) legacyStore;
            LifeSupport life = new LifeSupport();
            life.start();
            PageCache pageCache = createPageCache( fileSystem, "migrator-dedup-properties", life );
            PropertyStore propertyStore = storeFactory( fileSystem, pageCache, migrationDir ).newPropertyStore();
            try
            {
                migratePropertyKeys( legacy19Store, propertyStore );
            }
            finally
            {
                propertyStore.close();
                pageCache.close();
                life.shutdown();
            }
<<<<<<< HEAD
=======

>>>>>>> 816f76de
        }

        legacyLogFiles.migrateNeoLogs( fileSystem, migrationDir, storeDir );
        legacyLogFiles.migrateLuceneLogs( fileSystem, migrationDir, storeDir );
        // Close
        legacyStore.close();
    }

    private StoreFactory storeFactory( FileSystemAbstraction fileSystem, PageCache pageCache, File migrationDir )
    {
        return new StoreFactory(
                StoreFactory.configForStoreDir(config, migrationDir),
                new DefaultIdGeneratorFactory(), pageCache,
                fileSystem, StringLogger.DEV_NULL, new Monitors());
    }

    private void migratePropertyKeys(Legacy19Store legacyStore, PropertyStore propertyStore) throws IOException {
        Token[] tokens = legacyStore.getPropertyIndexReader().readTokens();

        // dedup and write new property key token store (incl. names)
        Map<Integer, Integer> propertyKeyTranslation = dedupAndWritePropertyKeyTokenStore(propertyStore, tokens);

        // read property store, replace property key ids
        migratePropertyStore(legacyStore, propertyKeyTranslation, propertyStore);
    }

    private Map<Integer, Integer> dedupAndWritePropertyKeyTokenStore(
            PropertyStore propertyStore, Token[] tokens /*ordered ASC*/) {
        PropertyKeyTokenStore keyTokenStore = propertyStore.getPropertyKeyTokenStore();
        Map<Integer/*duplicate*/, Integer/*use this instead*/> translations = new HashMap<>();
        Map<String, Integer> createdTokens = new HashMap<>();
        for (Token token : tokens) {
            Integer id = createdTokens.get(token.name());
            if (id == null) {   // Not a duplicate, add to store
                id = (int) keyTokenStore.nextId();
                PropertyKeyTokenRecord record = new PropertyKeyTokenRecord(id);
                Collection<DynamicRecord> nameRecords =
                        keyTokenStore.allocateNameRecords(encode(token.name()));
                record.setNameId((int) first(nameRecords).getId());
                record.addNameRecords(nameRecords);
                record.setInUse(true);
                record.setCreated();
                keyTokenStore.updateRecord(record);
                createdTokens.put(token.name(), id);
            }
            translations.put(token.id(), id);
        }
        return translations;
    }

    private void migratePropertyStore(Legacy19Store legacyStore, Map<Integer, Integer> propertyKeyTranslation,
                                      PropertyStore propertyStore) throws IOException {
        long lastInUseId = -1;
        for (PropertyRecord propertyRecord : loop(legacyStore.getPropertyStoreReader().readPropertyStore())) {
            // Translate property keys
            for (PropertyBlock block : propertyRecord.getPropertyBlocks()) {
                int key = block.getKeyIndexId();
                Integer translation = propertyKeyTranslation.get(key);
                if (translation != null) {
                    block.setKeyIndexId(translation);
                }
            }
            propertyStore.setHighId(propertyRecord.getId() + 1);
            propertyStore.updateRecord(propertyRecord);
            for (long id = lastInUseId + 1; id < propertyRecord.getId(); id++) {
                propertyStore.freeId(id);
            }
            lastInUseId = propertyRecord.getId();
        }
    }

    private StoreFile[] allExcept(StoreFile... exceptions) {
        List<StoreFile> result = new ArrayList<>();
        result.addAll(Arrays.asList(StoreFile.values()));
        for (StoreFile except : exceptions) {
            result.remove(except);
        }
        return result.toArray(new StoreFile[result.size()]);
    }

<<<<<<< HEAD
    private Iterable<InputRelationship> legacyRelationshipsAsInput(LegacyStore legacyStore) {
        final org.neo4j.kernel.impl.storemigration.legacystore.LegacyRelationshipStoreReader reader = legacyStore.getRelStoreReader();
        return new Iterable<InputRelationship>() {
=======
    private Iterable<InputRelationship> legacyRelationshipsAsInput( LegacyStore legacyStore )
    {
        final LegacyRelationshipStoreReader reader = legacyStore.getRelStoreReader();
        return new Iterable<InputRelationship>()
        {
>>>>>>> 816f76de
            @Override
            public Iterator<InputRelationship> iterator() {
                Iterator<RelationshipRecord> source;
                try {
                    source = reader.iterator(0);
                } catch (IOException e) {
                    throw new RuntimeException(e);
                }

                return new IteratorWrapper<InputRelationship, RelationshipRecord>(source) {
                    @Override
                    protected InputRelationship underlyingObjectToObject(RelationshipRecord record) {
                        return new InputRelationship(record.getId(), NO_PROPERTIES, record.getNextProp(),
                                record.getFirstNode(), record.getSecondNode(), null, record.getType());
                    }
                };
            }
        };
    }

    private Iterable<InputNode> legacyNodesAsInput(LegacyStore legacyStore) {
        final LegacyNodeStoreReader reader = legacyStore.getNodeStoreReader();
        final String[] NO_LABELS = new String[0];
        return new Iterable<InputNode>() {
            @Override
            public Iterator<InputNode> iterator() {
                Iterator<NodeRecord> source;
                try {
                    source = reader.iterator();
                } catch (IOException e) {
                    throw new RuntimeException(e);
                }

                return new IteratorWrapper<InputNode, NodeRecord>(source) {
                    @Override
                    protected InputNode underlyingObjectToObject(NodeRecord record) {
                        return new InputNode(record.getId(), NO_PROPERTIES, record.getNextProp(),
                                NO_LABELS, record.getLabelField());
                    }
                };
            }
        };
    }

    @Override
    public void moveMigratedFiles(FileSystemAbstraction fileSystem, File migrationDir,
                                  File storeDir, File leftOversDir) throws IOException {
        // The batch importer will create a whole store. so
        // Disregard the new and empty node/relationship".id" files, i.e. reuse the existing id files
<<<<<<< HEAD

        StoreFile[] filesToDelete;
        StoreFile[] leftoverFiles;
        StoreFile[] idFilesToDelete;
        switch (versionToUpgradeFrom) {
            case Legacy19Store.LEGACY_VERSION:
                filesToDelete = allExcept(
                        StoreFile.NODE_STORE,
                        StoreFile.RELATIONSHIP_STORE,
                        StoreFile.RELATIONSHIP_GROUP_STORE,
                        StoreFile.LABEL_TOKEN_STORE,
                        StoreFile.NODE_LABEL_STORE,
                        StoreFile.PROPERTY_STORE,
                        StoreFile.PROPERTY_KEY_TOKEN_STORE,
                        StoreFile.PROPERTY_KEY_TOKEN_NAMES_STORE,
                        StoreFile.LABEL_TOKEN_NAMES_STORE,
                        StoreFile.SCHEMA_STORE
                );
                idFilesToDelete = allExcept(
                        StoreFile.RELATIONSHIP_GROUP_STORE
                );
                leftoverFiles = new StoreFile[]{
                        StoreFile.NODE_STORE,
                        StoreFile.RELATIONSHIP_STORE,
                        StoreFile.PROPERTY_STORE,
                        StoreFile.PROPERTY_KEY_TOKEN_STORE,
                        StoreFile.PROPERTY_KEY_TOKEN_NAMES_STORE
                };
                break;
            case Legacy20Store.LEGACY_VERSION:
                // Note: We don't overwrite the label stores in 2.0
                filesToDelete = allExcept(
                        StoreFile.NODE_STORE,
                        StoreFile.RELATIONSHIP_STORE,
                        StoreFile.RELATIONSHIP_GROUP_STORE);
                idFilesToDelete = allExcept(
                        StoreFile.RELATIONSHIP_GROUP_STORE
                );
                leftoverFiles = new StoreFile[]{
                        StoreFile.NODE_STORE,
                        StoreFile.RELATIONSHIP_STORE
                };
                break;
            case Legacy21Store.LEGACY_VERSION:
                filesToDelete = idFilesToDelete = leftoverFiles = new StoreFile[]{};
                break;
            default:
                throw new IllegalStateException("Unknown version to upgrade from: " + versionToUpgradeFrom);
        }

        StoreFile.deleteStoreFile(fileSystem, migrationDir, filesToDelete);
        StoreFile.deleteIdFile(fileSystem, migrationDir, idFilesToDelete);

        // Move the current ones into the leftovers directory
        StoreFile.move(fileSystem, storeDir, leftOversDir,
                IteratorUtil.asIterable(leftoverFiles), // files
                false,  // does not allow to skip non existent source files
                false,  // does not allow to overwrite target files
                StoreFileType.STORE);

        // Move the migrated ones into the store directory
        StoreFile.move(fileSystem, migrationDir, storeDir,
                StoreFile.currentStoreFiles(), // files
                true,   // allow to skip non existent source files
                true,   // allow to overwrite target files
                StoreFileType.values());

        // ensure the store version is correct
        StoreFile.ensureStoreVersion(fileSystem, storeDir, StoreFile.currentStoreFiles());

        renameLogFiles(fileSystem, storeDir);
    }

    private void renameLogFiles(FileSystemAbstraction fileSystem, File storeDir) throws IOException {
        // rename files
        for (File file : fileSystem.listFiles(storeDir, versionedLegacyLogFilesFilter)) {
            final String oldName = file.getName();
            final long version = getLegacyLogVersion(oldName);
            final String newName = PhysicalLogFile.DEFAULT_NAME + PhysicalLogFile.DEFAULT_VERSION_SUFFIX + version;
            fileSystem.renameFile(file, new File(file.getParent(), newName));
        }

        // delete old an unused log files
        for (File file : fileSystem.listFiles(storeDir, allLegacyLogFilesFilter)) {
            fileSystem.deleteFile(file);
        }
    }

    @Override
    public void cleanup(FileSystemAbstraction fileSystem, File migrationDir) throws IOException {
        for (StoreFile storeFile : StoreFile.values()) {
            fileSystem.deleteFile(new File(migrationDir, storeFile.storeFileName()));
            fileSystem.deleteFile(new File(migrationDir, storeFile.idFileName()));
        }
=======
        StoreFile20.deleteIdFile( fileSystem, migrationDir, allExcept( StoreFile20.RELATIONSHIP_GROUP_STORE ) );

        Iterable<StoreFile20> filesToMove;
        if ( versionToUpgradeFrom.equals( Legacy19Store.LEGACY_VERSION ) )
        {
            filesToMove = Arrays.asList(
                    StoreFile20.NODE_STORE,
                    StoreFile20.RELATIONSHIP_STORE,
                    StoreFile20.RELATIONSHIP_GROUP_STORE,
                    StoreFile20.LABEL_TOKEN_STORE,
                    StoreFile20.NODE_LABEL_STORE,
                    StoreFile20.LABEL_TOKEN_NAMES_STORE,
                    StoreFile20.PROPERTY_STORE,
                    StoreFile20.PROPERTY_KEY_TOKEN_STORE,
                    StoreFile20.PROPERTY_KEY_TOKEN_NAMES_STORE,
                    StoreFile20.SCHEMA_STORE
            );
        }
        else
        {
            // Note: We don't overwrite the label stores in 2.0
            filesToMove = Arrays.asList(
                    StoreFile20.NODE_STORE,
                    StoreFile20.RELATIONSHIP_STORE,
                    StoreFile20.RELATIONSHIP_GROUP_STORE);
        }

        // Move the current ones into the leftovers directory
        StoreFile20.move( fileSystem, storeDir, leftOversDir, filesToMove,
                true,  // allow to skip non existent source files
                false, // not allow to overwrite target files
                StoreFileType.STORE );

        // Move the migrated ones into the store directory
        StoreFile20.move( fileSystem, migrationDir, storeDir, filesToMove,
                true, // allow to skip non existent source files
                true, // allow to overwrite target files
                StoreFileType.values() );

        StoreFile20.ensureStoreVersion( fileSystem, storeDir, StoreFile20.currentStoreFiles() );

        legacyLogFiles.moveRewrittenNeoLogs( migrationDir, storeDir );
        legacyLogFiles.moveRewrittenLuceneLogs( migrationDir, storeDir );
    }

    @Override
    public void cleanup( FileSystemAbstraction fileSystem, File migrationDir ) throws IOException
    {
        fileSystem.deleteRecursively( migrationDir );
>>>>>>> 816f76de
    }

    @Override
    public String toString() {
        return "Kernel StoreMigrator";
    }
}<|MERGE_RESOLUTION|>--- conflicted
+++ resolved
@@ -21,6 +21,7 @@
 
 import java.io.File;
 import java.io.IOException;
+import java.security.SecureRandom;
 import java.util.ArrayList;
 import java.util.Arrays;
 import java.util.Collection;
@@ -30,6 +31,7 @@
 import java.util.Map;
 
 import org.neo4j.graphdb.DependencyResolver;
+import org.neo4j.helpers.collection.Iterables;
 import org.neo4j.helpers.collection.IteratorWrapper;
 import org.neo4j.io.fs.FileSystemAbstraction;
 import org.neo4j.io.pagecache.PageCache;
@@ -48,28 +50,14 @@
 import org.neo4j.kernel.impl.nioneo.store.PropertyStore;
 import org.neo4j.kernel.impl.nioneo.store.RelationshipRecord;
 import org.neo4j.kernel.impl.nioneo.store.StoreFactory;
-import org.neo4j.kernel.impl.nioneo.xa.command.PhysicalLogNeoXaCommandWriter;
-import org.neo4j.kernel.impl.storemigration.legacystore.LegacyLogFiles;
-import org.neo4j.kernel.impl.storemigration.legacystore.LegacyLogIoUtil;
-import org.neo4j.kernel.impl.storemigration.legacystore.LegacyLuceneCommandReader;
 import org.neo4j.kernel.impl.storemigration.legacystore.LegacyNodeStoreReader;
 import org.neo4j.kernel.impl.storemigration.legacystore.LegacyRelationshipStoreReader;
 import org.neo4j.kernel.impl.storemigration.legacystore.LegacyStore;
-import org.neo4j.kernel.impl.storemigration.legacystore.v19.Legacy19CommandReader;
-import org.neo4j.kernel.impl.storemigration.legacystore.v19.Legacy19LogIoUtil;
 import org.neo4j.kernel.impl.storemigration.legacystore.v19.Legacy19Store;
-import org.neo4j.kernel.impl.storemigration.legacystore.v20.Legacy20CommandReader;
-import org.neo4j.kernel.impl.storemigration.legacystore.v20.Legacy20LogIoUtil;
 import org.neo4j.kernel.impl.storemigration.legacystore.v20.Legacy20Store;
-<<<<<<< HEAD
 import org.neo4j.kernel.impl.storemigration.legacystore.v21.Legacy21Store;
 import org.neo4j.kernel.impl.storemigration.monitoring.MigrationProgressMonitor;
 import org.neo4j.kernel.impl.transaction.xaframework.PhysicalLogFile;
-=======
-import org.neo4j.kernel.impl.storemigration.legacystore.v20.StoreFile20;
-import org.neo4j.kernel.impl.storemigration.monitoring.MigrationProgressMonitor;
-import org.neo4j.kernel.impl.transaction.xaframework.LogEntryWriterv1;
->>>>>>> 816f76de
 import org.neo4j.kernel.impl.util.StringLogger;
 import org.neo4j.kernel.lifecycle.LifeSupport;
 import org.neo4j.kernel.logging.Logging;
@@ -103,7 +91,8 @@
  *
  * @see StoreUpgrader
  */
-public class StoreMigrator extends StoreMigrationParticipant.Adapter {
+public class StoreMigrator extends StoreMigrationParticipant.Adapter
+{
     private static final Object[] NO_PROPERTIES = new Object[0];
 
     // Developers: There is a benchmark, storemigrate-benchmark, that generates large stores and benchmarks
@@ -116,17 +105,18 @@
     private final Logging logging;
     private String versionToUpgradeFrom;
     private LegacyStore legacyStore;
-    private LegacyLogFiles legacyLogFiles;
 
     // TODO progress meter should be an aspect of StoreUpgrader, not specific to this participant.
 
-    public StoreMigrator(MigrationProgressMonitor progressMonitor, FileSystemAbstraction fileSystem) {
-        this(progressMonitor, new UpgradableDatabase(new StoreVersionCheck(fileSystem)),
-                new Config(), new SystemOutLogging());
-    }
-
-    public StoreMigrator(MigrationProgressMonitor progressMonitor, UpgradableDatabase upgradableDatabase,
-                         Config config, Logging logging) {
+    public StoreMigrator( MigrationProgressMonitor progressMonitor, FileSystemAbstraction fileSystem )
+    {
+        this( progressMonitor, new UpgradableDatabase( new StoreVersionCheck( fileSystem ) ),
+                new Config(), new SystemOutLogging() );
+    }
+
+    public StoreMigrator( MigrationProgressMonitor progressMonitor, UpgradableDatabase upgradableDatabase,
+                          Config config, Logging logging )
+    {
         this.progressMonitor = progressMonitor;
         this.upgradableDatabase = upgradableDatabase;
         this.config = config;
@@ -134,84 +124,73 @@
     }
 
     @Override
-    public boolean needsMigration(FileSystemAbstraction fileSystem, File storeDir) throws IOException {
-        NeoStoreUtil neoStoreUtil = new NeoStoreUtil(storeDir, fileSystem);
-        String versionAsString = NeoStore.versionLongToString(neoStoreUtil.getStoreVersion());
-        boolean sameVersion = CommonAbstractStore.ALL_STORES_VERSION.equals(versionAsString);
-        if (!sameVersion) {
-            upgradableDatabase.checkUpgradeable(storeDir);
+    public boolean needsMigration( FileSystemAbstraction fileSystem, File storeDir ) throws IOException
+    {
+        NeoStoreUtil neoStoreUtil = new NeoStoreUtil( storeDir, fileSystem );
+        String versionAsString = NeoStore.versionLongToString( neoStoreUtil.getStoreVersion() );
+        boolean sameVersion = CommonAbstractStore.ALL_STORES_VERSION.equals( versionAsString );
+        if ( !sameVersion )
+        {
+            upgradableDatabase.checkUpgradeable( storeDir );
         }
         return !sameVersion;
     }
 
     @Override
-    public void migrate(FileSystemAbstraction fileSystem, File storeDir, File migrationDir,
-                        DependencyResolver dependencyResolver) throws IOException {
-        versionToUpgradeFrom = upgradableDatabase.checkUpgradeable(storeDir);
+    public void migrate( FileSystemAbstraction fileSystem, File storeDir, File migrationDir,
+                         DependencyResolver dependencyResolver ) throws IOException
+    {
+        versionToUpgradeFrom = upgradableDatabase.checkUpgradeable( storeDir );
 
         progressMonitor.started();
 
-<<<<<<< HEAD
-        if (versionToUpgradeFrom.equals(Legacy21Store.LEGACY_VERSION)) {   // Don't migrate any store here
-        } else {
-            migrateWithBatchImporter(fileSystem, storeDir, migrationDir, dependencyResolver);
+        if ( versionToUpgradeFrom.equals( Legacy21Store.LEGACY_VERSION ) )
+        {   // Don't migrate any store here
+        }
+        else
+        {
+            migrateWithBatchImporter( fileSystem, storeDir, migrationDir, dependencyResolver );
         }
         progressMonitor.finished();
     }
 
-    private void migrateWithBatchImporter(FileSystemAbstraction fileSystem, File storeDir, File migrationDir,
-                                          DependencyResolver dependencyResolver)
-            throws IOException {
+    private void migrateWithBatchImporter( FileSystemAbstraction fileSystem, File storeDir, File migrationDir,
+                                           DependencyResolver dependencyResolver )
+            throws IOException
+    {
         LegacyStore legacyStore;
-        switch (versionToUpgradeFrom) {
+        switch ( versionToUpgradeFrom )
+        {
             case Legacy19Store.LEGACY_VERSION:
-                legacyStore = new Legacy19Store(fileSystem, new File(storeDir, NeoStore.DEFAULT_NAME));
+                legacyStore = new Legacy19Store( fileSystem, new File( storeDir, NeoStore.DEFAULT_NAME ) );
                 break;
             case Legacy20Store.LEGACY_VERSION:
-                legacyStore = new Legacy20Store(fileSystem, new File(storeDir, NeoStore.DEFAULT_NAME));
+                legacyStore = new Legacy20Store( fileSystem, new File( storeDir, NeoStore.DEFAULT_NAME ) );
                 break;
             default:
-                throw new IllegalStateException("Unknown version to upgrade from: " + versionToUpgradeFrom);
-=======
-        final LogEntryWriterv1 logEntryWriter = new LogEntryWriterv1();
-        logEntryWriter.setCommandWriter( new PhysicalLogNeoXaCommandWriter() );
-        final LogEntryWriterv1 luceneLogEntryWriter = new LogEntryWriterv1();
-        luceneLogEntryWriter.setCommandWriter( LegacyLuceneCommandReader.newWriter() );
-        if ( versionToUpgradeFrom.equals( Legacy19Store.LEGACY_VERSION ) )
-        {
-            legacyStore = new Legacy19Store( fileSystem, new File( storeDir, NeoStore.DEFAULT_NAME ) );
-            final LegacyLogIoUtil logIoUtil = new Legacy19LogIoUtil( new Legacy19CommandReader() );
-            final LegacyLogIoUtil luceneLogIoUtil = new Legacy19LogIoUtil( LegacyLuceneCommandReader.newReader() );
-            legacyLogFiles = new LegacyLogFiles( fileSystem, logEntryWriter, luceneLogEntryWriter,
-                    logIoUtil, luceneLogIoUtil );
-        }
-        else
-        {
-            legacyStore = new Legacy20Store( fileSystem, new File( storeDir, NeoStore.DEFAULT_NAME ) );
-            final LegacyLogIoUtil logIoUtil = new Legacy20LogIoUtil( new Legacy20CommandReader() );
-            final LegacyLogIoUtil luceneLogIoUtil = new Legacy20LogIoUtil( LegacyLuceneCommandReader.newReader() );
-            legacyLogFiles = new LegacyLogFiles( fileSystem, logEntryWriter, luceneLogEntryWriter,
-                    logIoUtil, luceneLogIoUtil );
->>>>>>> 816f76de
+                throw new IllegalStateException( "Unknown version to upgrade from: " + versionToUpgradeFrom );
         }
 
         ExecutionMonitor executionMonitor = new CoarseBoundedProgressExecutionMonitor(
-                legacyStore.getNodeStoreReader().getMaxId(), legacyStore.getRelStoreReader().getMaxId()) {
+                legacyStore.getNodeStoreReader().getMaxId(), legacyStore.getRelStoreReader().getMaxId() )
+        {
             @Override
-            protected void percent(int percent) {
-                progressMonitor.percentComplete(percent);
+            protected void percent( int percent )
+            {
+                progressMonitor.percentComplete( percent );
             }
         };
-        BatchImporter importer = new ParallelBatchImporter(migrationDir.getAbsolutePath(), fileSystem,
-                new Configuration.OverrideFromConfig(config), logging, executionMonitor);
-        Iterable<InputNode> nodes = legacyNodesAsInput(legacyStore);
-        Iterable<InputRelationship> relationships = legacyRelationshipsAsInput(legacyStore);
+        BatchImporter importer = new ParallelBatchImporter( migrationDir.getAbsolutePath(), fileSystem,
+                new Configuration.OverrideFromConfig( config ), logging, executionMonitor );
+        Iterable<InputNode> nodes = legacyNodesAsInput( legacyStore );
+        Iterable<InputRelationship> relationships = legacyRelationshipsAsInput( legacyStore );
         IdMapper idMapper = IdMappers.actualIds();
-        importer.doImport(nodes, relationships, idMapper);
+        importer.doImport( nodes, relationships, idMapper );
 
         // Finish the import of nodes and relationships
         importer.shutdown();
-        if (legacyStore instanceof Legacy19Store) {
+        if ( legacyStore instanceof Legacy19Store )
+        {
             // we may need to upgrade the property keys
             Legacy19Store legacy19Store = (Legacy19Store) legacyStore;
             LifeSupport life = new LifeSupport();
@@ -228,14 +207,7 @@
                 pageCache.close();
                 life.shutdown();
             }
-<<<<<<< HEAD
-=======
-
->>>>>>> 816f76de
-        }
-
-        legacyLogFiles.migrateNeoLogs( fileSystem, migrationDir, storeDir );
-        legacyLogFiles.migrateLuceneLogs( fileSystem, migrationDir, storeDir );
+        }
         // Close
         legacyStore.close();
     }
@@ -243,124 +215,143 @@
     private StoreFactory storeFactory( FileSystemAbstraction fileSystem, PageCache pageCache, File migrationDir )
     {
         return new StoreFactory(
-                StoreFactory.configForStoreDir(config, migrationDir),
+                StoreFactory.configForStoreDir( config, migrationDir ),
                 new DefaultIdGeneratorFactory(), pageCache,
-                fileSystem, StringLogger.DEV_NULL, new Monitors());
-    }
-
-    private void migratePropertyKeys(Legacy19Store legacyStore, PropertyStore propertyStore) throws IOException {
+                fileSystem, StringLogger.DEV_NULL, new Monitors() );
+    }
+
+    private void migratePropertyKeys( Legacy19Store legacyStore, PropertyStore propertyStore ) throws IOException
+    {
         Token[] tokens = legacyStore.getPropertyIndexReader().readTokens();
 
         // dedup and write new property key token store (incl. names)
-        Map<Integer, Integer> propertyKeyTranslation = dedupAndWritePropertyKeyTokenStore(propertyStore, tokens);
+        Map<Integer, Integer> propertyKeyTranslation = dedupAndWritePropertyKeyTokenStore( propertyStore, tokens );
 
         // read property store, replace property key ids
-        migratePropertyStore(legacyStore, propertyKeyTranslation, propertyStore);
+        migratePropertyStore( legacyStore, propertyKeyTranslation, propertyStore );
     }
 
     private Map<Integer, Integer> dedupAndWritePropertyKeyTokenStore(
-            PropertyStore propertyStore, Token[] tokens /*ordered ASC*/) {
+            PropertyStore propertyStore, Token[] tokens /*ordered ASC*/ )
+    {
         PropertyKeyTokenStore keyTokenStore = propertyStore.getPropertyKeyTokenStore();
         Map<Integer/*duplicate*/, Integer/*use this instead*/> translations = new HashMap<>();
         Map<String, Integer> createdTokens = new HashMap<>();
-        for (Token token : tokens) {
-            Integer id = createdTokens.get(token.name());
-            if (id == null) {   // Not a duplicate, add to store
+        for ( Token token : tokens )
+        {
+            Integer id = createdTokens.get( token.name() );
+            if ( id == null )
+            {   // Not a duplicate, add to store
                 id = (int) keyTokenStore.nextId();
-                PropertyKeyTokenRecord record = new PropertyKeyTokenRecord(id);
+                PropertyKeyTokenRecord record = new PropertyKeyTokenRecord( id );
                 Collection<DynamicRecord> nameRecords =
-                        keyTokenStore.allocateNameRecords(encode(token.name()));
-                record.setNameId((int) first(nameRecords).getId());
-                record.addNameRecords(nameRecords);
-                record.setInUse(true);
+                        keyTokenStore.allocateNameRecords( encode( token.name() ) );
+                record.setNameId( (int) first( nameRecords ).getId() );
+                record.addNameRecords( nameRecords );
+                record.setInUse( true );
                 record.setCreated();
-                keyTokenStore.updateRecord(record);
-                createdTokens.put(token.name(), id);
-            }
-            translations.put(token.id(), id);
+                keyTokenStore.updateRecord( record );
+                createdTokens.put( token.name(), id );
+            }
+            translations.put( token.id(), id );
         }
         return translations;
     }
 
-    private void migratePropertyStore(Legacy19Store legacyStore, Map<Integer, Integer> propertyKeyTranslation,
-                                      PropertyStore propertyStore) throws IOException {
+    private void migratePropertyStore( Legacy19Store legacyStore, Map<Integer, Integer> propertyKeyTranslation,
+                                       PropertyStore propertyStore ) throws IOException
+    {
         long lastInUseId = -1;
-        for (PropertyRecord propertyRecord : loop(legacyStore.getPropertyStoreReader().readPropertyStore())) {
+        for ( PropertyRecord propertyRecord : loop( legacyStore.getPropertyStoreReader().readPropertyStore() ) )
+        {
             // Translate property keys
-            for (PropertyBlock block : propertyRecord.getPropertyBlocks()) {
+            for ( PropertyBlock block : propertyRecord.getPropertyBlocks() )
+            {
                 int key = block.getKeyIndexId();
-                Integer translation = propertyKeyTranslation.get(key);
-                if (translation != null) {
-                    block.setKeyIndexId(translation);
+                Integer translation = propertyKeyTranslation.get( key );
+                if ( translation != null )
+                {
+                    block.setKeyIndexId( translation );
                 }
             }
-            propertyStore.setHighId(propertyRecord.getId() + 1);
-            propertyStore.updateRecord(propertyRecord);
-            for (long id = lastInUseId + 1; id < propertyRecord.getId(); id++) {
-                propertyStore.freeId(id);
+            propertyStore.setHighId( propertyRecord.getId() + 1 );
+            propertyStore.updateRecord( propertyRecord );
+            for ( long id = lastInUseId + 1; id < propertyRecord.getId(); id++ )
+            {
+                propertyStore.freeId( id );
             }
             lastInUseId = propertyRecord.getId();
         }
     }
 
-    private StoreFile[] allExcept(StoreFile... exceptions) {
+    private StoreFile[] allExcept( StoreFile... exceptions )
+    {
         List<StoreFile> result = new ArrayList<>();
-        result.addAll(Arrays.asList(StoreFile.values()));
-        for (StoreFile except : exceptions) {
-            result.remove(except);
-        }
-        return result.toArray(new StoreFile[result.size()]);
-    }
-
-<<<<<<< HEAD
-    private Iterable<InputRelationship> legacyRelationshipsAsInput(LegacyStore legacyStore) {
-        final org.neo4j.kernel.impl.storemigration.legacystore.LegacyRelationshipStoreReader reader = legacyStore.getRelStoreReader();
-        return new Iterable<InputRelationship>() {
-=======
+        result.addAll( Arrays.asList( StoreFile.values() ) );
+        for ( StoreFile except : exceptions )
+        {
+            result.remove( except );
+        }
+        return result.toArray( new StoreFile[result.size()] );
+    }
+
     private Iterable<InputRelationship> legacyRelationshipsAsInput( LegacyStore legacyStore )
     {
         final LegacyRelationshipStoreReader reader = legacyStore.getRelStoreReader();
         return new Iterable<InputRelationship>()
         {
->>>>>>> 816f76de
             @Override
-            public Iterator<InputRelationship> iterator() {
+            public Iterator<InputRelationship> iterator()
+            {
                 Iterator<RelationshipRecord> source;
-                try {
-                    source = reader.iterator(0);
-                } catch (IOException e) {
-                    throw new RuntimeException(e);
+                try
+                {
+                    source = reader.iterator( 0 );
                 }
-
-                return new IteratorWrapper<InputRelationship, RelationshipRecord>(source) {
+                catch ( IOException e )
+                {
+                    throw new RuntimeException( e );
+                }
+
+                return new IteratorWrapper<InputRelationship, RelationshipRecord>( source )
+                {
                     @Override
-                    protected InputRelationship underlyingObjectToObject(RelationshipRecord record) {
-                        return new InputRelationship(record.getId(), NO_PROPERTIES, record.getNextProp(),
-                                record.getFirstNode(), record.getSecondNode(), null, record.getType());
+                    protected InputRelationship underlyingObjectToObject( RelationshipRecord record )
+                    {
+                        return new InputRelationship( record.getId(), NO_PROPERTIES, record.getNextProp(),
+                                record.getFirstNode(), record.getSecondNode(), null, record.getType() );
                     }
                 };
             }
         };
     }
 
-    private Iterable<InputNode> legacyNodesAsInput(LegacyStore legacyStore) {
+    private Iterable<InputNode> legacyNodesAsInput( LegacyStore legacyStore )
+    {
         final LegacyNodeStoreReader reader = legacyStore.getNodeStoreReader();
         final String[] NO_LABELS = new String[0];
-        return new Iterable<InputNode>() {
+        return new Iterable<InputNode>()
+        {
             @Override
-            public Iterator<InputNode> iterator() {
+            public Iterator<InputNode> iterator()
+            {
                 Iterator<NodeRecord> source;
-                try {
+                try
+                {
                     source = reader.iterator();
-                } catch (IOException e) {
-                    throw new RuntimeException(e);
                 }
-
-                return new IteratorWrapper<InputNode, NodeRecord>(source) {
+                catch ( IOException e )
+                {
+                    throw new RuntimeException( e );
+                }
+
+                return new IteratorWrapper<InputNode, NodeRecord>( source )
+                {
                     @Override
-                    protected InputNode underlyingObjectToObject(NodeRecord record) {
-                        return new InputNode(record.getId(), NO_PROPERTIES, record.getNextProp(),
-                                NO_LABELS, record.getLabelField());
+                    protected InputNode underlyingObjectToObject( NodeRecord record )
+                    {
+                        return new InputNode( record.getId(), NO_PROPERTIES, record.getNextProp(),
+                                NO_LABELS, record.getLabelField() );
                     }
                 };
             }
@@ -368,160 +359,107 @@
     }
 
     @Override
-    public void moveMigratedFiles(FileSystemAbstraction fileSystem, File migrationDir,
-                                  File storeDir, File leftOversDir) throws IOException {
+    public void moveMigratedFiles( FileSystemAbstraction fileSystem, File migrationDir,
+                                   File storeDir, File leftOversDir ) throws IOException
+    {
         // The batch importer will create a whole store. so
         // Disregard the new and empty node/relationship".id" files, i.e. reuse the existing id files
-<<<<<<< HEAD
-
-        StoreFile[] filesToDelete;
-        StoreFile[] leftoverFiles;
+
+        Iterable<StoreFile> filesToMove;
         StoreFile[] idFilesToDelete;
-        switch (versionToUpgradeFrom) {
+        switch ( versionToUpgradeFrom )
+        {
             case Legacy19Store.LEGACY_VERSION:
-                filesToDelete = allExcept(
+                filesToMove = Arrays.asList(
                         StoreFile.NODE_STORE,
                         StoreFile.RELATIONSHIP_STORE,
                         StoreFile.RELATIONSHIP_GROUP_STORE,
                         StoreFile.LABEL_TOKEN_STORE,
                         StoreFile.NODE_LABEL_STORE,
+                        StoreFile.LABEL_TOKEN_NAMES_STORE,
                         StoreFile.PROPERTY_STORE,
                         StoreFile.PROPERTY_KEY_TOKEN_STORE,
                         StoreFile.PROPERTY_KEY_TOKEN_NAMES_STORE,
-                        StoreFile.LABEL_TOKEN_NAMES_STORE,
-                        StoreFile.SCHEMA_STORE
-                );
+                        StoreFile.SCHEMA_STORE );
                 idFilesToDelete = allExcept(
                         StoreFile.RELATIONSHIP_GROUP_STORE
                 );
-                leftoverFiles = new StoreFile[]{
-                        StoreFile.NODE_STORE,
-                        StoreFile.RELATIONSHIP_STORE,
-                        StoreFile.PROPERTY_STORE,
-                        StoreFile.PROPERTY_KEY_TOKEN_STORE,
-                        StoreFile.PROPERTY_KEY_TOKEN_NAMES_STORE
-                };
                 break;
             case Legacy20Store.LEGACY_VERSION:
                 // Note: We don't overwrite the label stores in 2.0
-                filesToDelete = allExcept(
+                filesToMove = Arrays.asList(
                         StoreFile.NODE_STORE,
                         StoreFile.RELATIONSHIP_STORE,
-                        StoreFile.RELATIONSHIP_GROUP_STORE);
+                        StoreFile.RELATIONSHIP_GROUP_STORE );
                 idFilesToDelete = allExcept(
                         StoreFile.RELATIONSHIP_GROUP_STORE
                 );
-                leftoverFiles = new StoreFile[]{
-                        StoreFile.NODE_STORE,
-                        StoreFile.RELATIONSHIP_STORE
-                };
                 break;
             case Legacy21Store.LEGACY_VERSION:
-                filesToDelete = idFilesToDelete = leftoverFiles = new StoreFile[]{};
+                filesToMove = Iterables.empty();
+                idFilesToDelete = new StoreFile[]{};
                 break;
             default:
-                throw new IllegalStateException("Unknown version to upgrade from: " + versionToUpgradeFrom);
-        }
-
-        StoreFile.deleteStoreFile(fileSystem, migrationDir, filesToDelete);
-        StoreFile.deleteIdFile(fileSystem, migrationDir, idFilesToDelete);
+                throw new IllegalStateException( "Unknown version to upgrade from: " + versionToUpgradeFrom );
+        }
+
+        StoreFile.deleteIdFile( fileSystem, migrationDir, idFilesToDelete );
 
         // Move the current ones into the leftovers directory
-        StoreFile.move(fileSystem, storeDir, leftOversDir,
-                IteratorUtil.asIterable(leftoverFiles), // files
-                false,  // does not allow to skip non existent source files
-                false,  // does not allow to overwrite target files
-                StoreFileType.STORE);
-
-        // Move the migrated ones into the store directory
-        StoreFile.move(fileSystem, migrationDir, storeDir,
-                StoreFile.currentStoreFiles(), // files
-                true,   // allow to skip non existent source files
-                true,   // allow to overwrite target files
-                StoreFileType.values());
-
-        // ensure the store version is correct
-        StoreFile.ensureStoreVersion(fileSystem, storeDir, StoreFile.currentStoreFiles());
-
-        renameLogFiles(fileSystem, storeDir);
-    }
-
-    private void renameLogFiles(FileSystemAbstraction fileSystem, File storeDir) throws IOException {
-        // rename files
-        for (File file : fileSystem.listFiles(storeDir, versionedLegacyLogFilesFilter)) {
-            final String oldName = file.getName();
-            final long version = getLegacyLogVersion(oldName);
-            final String newName = PhysicalLogFile.DEFAULT_NAME + PhysicalLogFile.DEFAULT_VERSION_SUFFIX + version;
-            fileSystem.renameFile(file, new File(file.getParent(), newName));
-        }
-
-        // delete old an unused log files
-        for (File file : fileSystem.listFiles(storeDir, allLegacyLogFilesFilter)) {
-            fileSystem.deleteFile(file);
-        }
-    }
-
-    @Override
-    public void cleanup(FileSystemAbstraction fileSystem, File migrationDir) throws IOException {
-        for (StoreFile storeFile : StoreFile.values()) {
-            fileSystem.deleteFile(new File(migrationDir, storeFile.storeFileName()));
-            fileSystem.deleteFile(new File(migrationDir, storeFile.idFileName()));
-        }
-=======
-        StoreFile20.deleteIdFile( fileSystem, migrationDir, allExcept( StoreFile20.RELATIONSHIP_GROUP_STORE ) );
-
-        Iterable<StoreFile20> filesToMove;
-        if ( versionToUpgradeFrom.equals( Legacy19Store.LEGACY_VERSION ) )
-        {
-            filesToMove = Arrays.asList(
-                    StoreFile20.NODE_STORE,
-                    StoreFile20.RELATIONSHIP_STORE,
-                    StoreFile20.RELATIONSHIP_GROUP_STORE,
-                    StoreFile20.LABEL_TOKEN_STORE,
-                    StoreFile20.NODE_LABEL_STORE,
-                    StoreFile20.LABEL_TOKEN_NAMES_STORE,
-                    StoreFile20.PROPERTY_STORE,
-                    StoreFile20.PROPERTY_KEY_TOKEN_STORE,
-                    StoreFile20.PROPERTY_KEY_TOKEN_NAMES_STORE,
-                    StoreFile20.SCHEMA_STORE
-            );
-        }
-        else
-        {
-            // Note: We don't overwrite the label stores in 2.0
-            filesToMove = Arrays.asList(
-                    StoreFile20.NODE_STORE,
-                    StoreFile20.RELATIONSHIP_STORE,
-                    StoreFile20.RELATIONSHIP_GROUP_STORE);
-        }
-
-        // Move the current ones into the leftovers directory
-        StoreFile20.move( fileSystem, storeDir, leftOversDir, filesToMove,
+        StoreFile.move( fileSystem, storeDir, leftOversDir, filesToMove,
                 true,  // allow to skip non existent source files
                 false, // not allow to overwrite target files
                 StoreFileType.STORE );
 
         // Move the migrated ones into the store directory
-        StoreFile20.move( fileSystem, migrationDir, storeDir, filesToMove,
+        StoreFile.move( fileSystem, migrationDir, storeDir, filesToMove,
                 true, // allow to skip non existent source files
                 true, // allow to overwrite target files
                 StoreFileType.values() );
 
-        StoreFile20.ensureStoreVersion( fileSystem, storeDir, StoreFile20.currentStoreFiles() );
-
-        legacyLogFiles.moveRewrittenNeoLogs( migrationDir, storeDir );
-        legacyLogFiles.moveRewrittenLuceneLogs( migrationDir, storeDir );
+        // ensure the store version is correct
+        StoreFile.ensureStoreVersion( fileSystem, storeDir, StoreFile.currentStoreFiles() );
+        // update or add upgrade id and time
+        updateOrAddUpgradeIdAndUpgradeTime( fileSystem, storeDir );
+
+        renameLogFiles( fileSystem, storeDir );
+    }
+
+
+    private void updateOrAddUpgradeIdAndUpgradeTime( FileSystemAbstraction fileSystem, File storeDirectory )
+    {
+        final File neostore = new File( storeDirectory, NeoStore.DEFAULT_NAME );
+        NeoStore.setOrAddUpgradeIdOnMigration( fileSystem, neostore, new SecureRandom().nextLong() );
+        NeoStore.setOrAddUpgradeTimeOnMigration( fileSystem, neostore, System.currentTimeMillis() );
+    }
+
+    private void renameLogFiles( FileSystemAbstraction fileSystem, File storeDir ) throws IOException
+    {
+        // rename files
+        for ( File file : fileSystem.listFiles( storeDir, versionedLegacyLogFilesFilter ) )
+        {
+            final String oldName = file.getName();
+            final long version = getLegacyLogVersion( oldName );
+            final String newName = PhysicalLogFile.DEFAULT_NAME + PhysicalLogFile.DEFAULT_VERSION_SUFFIX + version;
+            fileSystem.renameFile( file, new File( file.getParent(), newName ) );
+        }
+
+        // delete old an unused log files
+        for ( File file : fileSystem.listFiles( storeDir, allLegacyLogFilesFilter ) )
+        {
+            fileSystem.deleteFile( file );
+        }
     }
 
     @Override
     public void cleanup( FileSystemAbstraction fileSystem, File migrationDir ) throws IOException
     {
         fileSystem.deleteRecursively( migrationDir );
->>>>>>> 816f76de
     }
 
     @Override
-    public String toString() {
+    public String toString()
+    {
         return "Kernel StoreMigrator";
     }
 }