/**
 * Copyright (c) 2002-2014 "Neo Technology,"
 * Network Engine for Objects in Lund AB [http://neotechnology.com]
 *
 * This file is part of Neo4j.
 *
 * Neo4j is free software: you can redistribute it and/or modify
 * it under the terms of the GNU General Public License as published by
 * the Free Software Foundation, either version 3 of the License, or
 * (at your option) any later version.
 *
 * This program is distributed in the hope that it will be useful,
 * but WITHOUT ANY WARRANTY; without even the implied warranty of
 * MERCHANTABILITY or FITNESS FOR A PARTICULAR PURPOSE.  See the
 * GNU General Public License for more details.
 *
 * You should have received a copy of the GNU General Public License
 * along with this program.  If not, see <http://www.gnu.org/licenses/>.
 */
package org.neo4j.kernel.impl.nioneo.store;

import java.io.File;
import java.io.IOException;
import java.nio.ByteBuffer;

import org.neo4j.graphdb.config.Setting;
import org.neo4j.graphdb.factory.GraphDatabaseSettings;
import org.neo4j.helpers.UTF8;
import org.neo4j.io.fs.FileSystemAbstraction;
import org.neo4j.io.fs.StoreChannel;
import org.neo4j.io.pagecache.PageCache;
import org.neo4j.kernel.DefaultFileSystemAbstraction;
import org.neo4j.kernel.DefaultIdGeneratorFactory;
import org.neo4j.kernel.IdGeneratorFactory;
import org.neo4j.kernel.IdType;
import org.neo4j.kernel.configuration.Config;
import org.neo4j.kernel.impl.util.StringLogger;
import org.neo4j.kernel.monitoring.Monitors;

import static org.neo4j.helpers.collection.MapUtil.stringMap;
import static org.neo4j.kernel.impl.nioneo.store.TransactionIdStore.BASE_TX_ID;

/**
* Factory for Store implementations. Can also be used to create empty stores.
*/
public class StoreFactory
{
    public static abstract class Configuration
    {
        public static final Setting<Integer> string_block_size = GraphDatabaseSettings.string_block_size;
        public static final Setting<Integer> array_block_size = GraphDatabaseSettings.array_block_size;
        public static final Setting<Integer> label_block_size = GraphDatabaseSettings.label_block_size;
        public static final Setting<Integer> dense_node_threshold = GraphDatabaseSettings.dense_node_threshold;
    }

    private final Config config;
    private final IdGeneratorFactory idGeneratorFactory;
    private final FileSystemAbstraction fileSystemAbstraction;
    private final StringLogger stringLogger;

    public static final String LABELS_PART = ".labels";
    public static final String NAMES_PART = ".names";
    public static final String INDEX_PART = ".index";
    public static final String KEYS_PART = ".keys";
    public static final String ARRAYS_PART = ".arrays";
    public static final String STRINGS_PART = ".strings";

    public static final String NODE_STORE_NAME = ".nodestore.db";
    public static final String NODE_LABELS_STORE_NAME = NODE_STORE_NAME + LABELS_PART;
    public static final String PROPERTY_STORE_NAME = ".propertystore.db";
    public static final String PROPERTY_KEY_TOKEN_STORE_NAME = PROPERTY_STORE_NAME + INDEX_PART;
    public static final String PROPERTY_KEY_TOKEN_NAMES_STORE_NAME = PROPERTY_STORE_NAME + INDEX_PART + KEYS_PART;
    public static final String PROPERTY_STRINGS_STORE_NAME = PROPERTY_STORE_NAME + STRINGS_PART;
    public static final String PROPERTY_ARRAYS_STORE_NAME = PROPERTY_STORE_NAME + ARRAYS_PART;
    public static final String RELATIONSHIP_STORE_NAME = ".relationshipstore.db";
    public static final String RELATIONSHIP_TYPE_TOKEN_STORE_NAME = ".relationshiptypestore.db";
    public static final String RELATIONSHIP_TYPE_TOKEN_NAMES_STORE_NAME = RELATIONSHIP_TYPE_TOKEN_STORE_NAME + NAMES_PART;
    public static final String LABEL_TOKEN_STORE_NAME = ".labeltokenstore.db";
    public static final String LABEL_TOKEN_NAMES_STORE_NAME = LABEL_TOKEN_STORE_NAME + NAMES_PART;
    public static final String SCHEMA_STORE_NAME = ".schemastore.db";
    public static final String RELATIONSHIP_GROUP_STORE_NAME = ".relationshipgroupstore.db";
    private final StoreVersionMismatchHandler versionMismatchHandler;
    private final File neoStoreFileName;
    private final Monitors monitors;
    private final PageCache pageCache;

    public StoreFactory( File storeDir, PageCache pageCache, StringLogger logger, Monitors monitors )
    {
        this( configForStoreDir( new Config(), storeDir ),
                new DefaultIdGeneratorFactory(), pageCache, new DefaultFileSystemAbstraction(),
                logger, monitors, StoreVersionMismatchHandler.THROW_EXCEPTION );
    }

    public StoreFactory( Config config, IdGeneratorFactory idGeneratorFactory, PageCache pageCache,
            FileSystemAbstraction fileSystemAbstraction, StringLogger stringLogger, Monitors monitors )
    {
        this( config, idGeneratorFactory, pageCache, fileSystemAbstraction, stringLogger,
                monitors, StoreVersionMismatchHandler.THROW_EXCEPTION );
    }

    public StoreFactory( Config config, IdGeneratorFactory idGeneratorFactory, PageCache pageCache,
                         FileSystemAbstraction fileSystemAbstraction, StringLogger stringLogger,
                         Monitors monitors, StoreVersionMismatchHandler versionMismatchHandler )
    {
        this.config = config;
        this.idGeneratorFactory = idGeneratorFactory;
        this.fileSystemAbstraction = fileSystemAbstraction;
        this.stringLogger = stringLogger;
        this.versionMismatchHandler = versionMismatchHandler;
        this.neoStoreFileName = config.get( GraphDatabaseSettings.neo_store );
        assert neoStoreFileName != null;
        this.monitors = monitors;
        this.pageCache = pageCache;
    }

    private File storeFileName( String toAppend )
    {
        return new File( neoStoreFileName.getPath() + toAppend );
    }

    public NeoStore newNeoStore( boolean allowCreate )
    {
        if ( !storeExists() && allowCreate )
        {
            return createNeoStore();
        }

        // The store exists already, start it
        return new NeoStore( neoStoreFileName, config, idGeneratorFactory, pageCache, fileSystemAbstraction,
                stringLogger,
                newRelationshipTypeTokenStore(),
                newLabelTokenStore(),
                newPropertyStore(),
                newRelationshipStore(),
                newNodeStore(),
                // We don't need any particular upgrade when we add the schema store
                newSchemaStore(),
                newRelationshipGroupStore(),
                versionMismatchHandler, monitors );
    }

    public boolean storeExists()
    {
        return fileSystemAbstraction.fileExists( neoStoreFileName );
    }

    public RelationshipGroupStore newRelationshipGroupStore()
    {
        return new RelationshipGroupStore( storeFileName( RELATIONSHIP_GROUP_STORE_NAME ), config,
                idGeneratorFactory, pageCache, fileSystemAbstraction, stringLogger, versionMismatchHandler, monitors );
    }

    public SchemaStore newSchemaStore()
    {
        return new SchemaStore( storeFileName( SCHEMA_STORE_NAME ), config, IdType.SCHEMA,
                idGeneratorFactory, pageCache, fileSystemAbstraction, stringLogger, versionMismatchHandler, monitors );
    }

    public DynamicStringStore newDynamicStringStore( File fileName, IdType nameIdType )
    {
        return new DynamicStringStore( fileName, config, nameIdType, idGeneratorFactory, pageCache,
                fileSystemAbstraction, stringLogger, versionMismatchHandler, monitors );
    }

<<<<<<< HEAD
    private RelationshipTypeTokenStore newRelationshipTypeTokenStore()
=======
    RelationshipTypeTokenStore newRelationshipTypeTokenStore( File baseFileName )
>>>>>>> c44cba0d
    {
        DynamicStringStore nameStore = newDynamicStringStore( storeFileName( RELATIONSHIP_TYPE_TOKEN_NAMES_STORE_NAME ),
                IdType.RELATIONSHIP_TYPE_TOKEN_NAME );
        return new RelationshipTypeTokenStore( storeFileName( RELATIONSHIP_TYPE_TOKEN_STORE_NAME ), config,
                idGeneratorFactory, pageCache, fileSystemAbstraction, stringLogger, nameStore,
                versionMismatchHandler, monitors );
    }

    public PropertyStore newPropertyStore()
    {
        PropertyKeyTokenStore propertyKeyTokenStore = newPropertyKeyTokenStore();
        DynamicStringStore stringPropertyStore = newDynamicStringStore(
                storeFileName( PROPERTY_STRINGS_STORE_NAME ), IdType.STRING_BLOCK );
        DynamicArrayStore arrayPropertyStore = newDynamicArrayStore(
                storeFileName( PROPERTY_ARRAYS_STORE_NAME ), IdType.ARRAY_BLOCK );
        return new PropertyStore( storeFileName( PROPERTY_STORE_NAME ), config, idGeneratorFactory,
                pageCache, fileSystemAbstraction, stringLogger, stringPropertyStore, propertyKeyTokenStore,
                arrayPropertyStore, versionMismatchHandler, monitors );
    }

    public PropertyKeyTokenStore newPropertyKeyTokenStore()
    {
        DynamicStringStore nameStore = newDynamicStringStore( storeFileName( PROPERTY_KEY_TOKEN_NAMES_STORE_NAME ),
                IdType.PROPERTY_KEY_TOKEN_NAME );
        return new PropertyKeyTokenStore( storeFileName( PROPERTY_KEY_TOKEN_STORE_NAME ), config,
                idGeneratorFactory, pageCache, fileSystemAbstraction, stringLogger, nameStore,
                versionMismatchHandler, monitors );
    }

<<<<<<< HEAD
    private LabelTokenStore newLabelTokenStore()
=======
    LabelTokenStore newLabelTokenStore( File baseFileName )
>>>>>>> c44cba0d
    {
        DynamicStringStore nameStore = newDynamicStringStore( storeFileName( LABEL_TOKEN_NAMES_STORE_NAME ),
                IdType.LABEL_TOKEN_NAME );
        return new LabelTokenStore( storeFileName( LABEL_TOKEN_STORE_NAME ), config, idGeneratorFactory,
                pageCache, fileSystemAbstraction, stringLogger, nameStore, versionMismatchHandler, monitors );
    }

    public RelationshipStore newRelationshipStore()
    {
        return new RelationshipStore( storeFileName( RELATIONSHIP_STORE_NAME ), config,
                idGeneratorFactory, pageCache, fileSystemAbstraction, stringLogger, versionMismatchHandler, monitors );
    }

    public DynamicArrayStore newDynamicArrayStore( File fileName, IdType idType )
    {
        return new DynamicArrayStore( fileName, config, idType, idGeneratorFactory, pageCache,
                fileSystemAbstraction, stringLogger, versionMismatchHandler, monitors );
    }

    public NodeStore newNodeStore()
    {
        DynamicArrayStore dynamicLabelStore = new DynamicArrayStore( storeFileName( NODE_LABELS_STORE_NAME ),
                config, IdType.NODE_LABELS, idGeneratorFactory, pageCache, fileSystemAbstraction, stringLogger,
                versionMismatchHandler, monitors );
        return new NodeStore( storeFileName( NODE_STORE_NAME ), config, idGeneratorFactory, pageCache,
                fileSystemAbstraction, stringLogger, dynamicLabelStore, versionMismatchHandler, monitors );
    }

    public NeoStore createNeoStore()
    {
        return createNeoStore( new StoreId() );
    }

    public NeoStore createNeoStore( StoreId storeId )
    {
        boolean readOnly = config.get( GraphDatabaseSettings.read_only );
        if ( readOnly )
        {   // but we're set to read-only mode
            throw new UnderlyingStorageException(
                    "Was told to create a neo store, but I'm in read-only mode" );
        }

        // Go ahead and create the store
        stringLogger.info( "Creating new db @ " + neoStoreFileName );
        try
        {
            fileSystemAbstraction.mkdirs( neoStoreFileName.getParentFile() );
        }
        catch ( IOException e )
        {
            throw new UnderlyingStorageException( "Unable to create directory " +
                    neoStoreFileName.getParentFile() + " for creating a neo store in", e );
        }

        createEmptyStore( neoStoreFileName, buildTypeDescriptorAndVersion( NeoStore.TYPE_DESCRIPTOR ) );
        createNodeStore();
        createRelationshipStore();
        createPropertyStore();
        createRelationshipTypeStore();
        createLabelTokenStore();
        createSchemaStore();
        createRelationshipGroupStore( config.get( Configuration.dense_node_threshold ) );

        NeoStore neoStore = newNeoStore( false );
        /*
        *  created time | random long | backup version | tx id | store version | next prop
        */
        for ( int i = 0; i < 6; i++ )
        {
            neoStore.nextId();
        }
        neoStore.setCreationTime( storeId.getCreationTime() );
        neoStore.setRandomNumber( storeId.getRandomId() );
        neoStore.setCurrentLogVersion( 0 );
        neoStore.setLastCommittedAndClosedTransactionId( BASE_TX_ID );
        neoStore.setStoreVersion( NeoStore.versionStringToLong( CommonAbstractStore.ALL_STORES_VERSION ) );
        neoStore.setGraphNextProp( -1 );

        try
        {
            pageCache.flush();
        }
        catch ( IOException e )
        {
            throw new UnderlyingStorageException( e );
        }

        return neoStore;
    }

    /**
     * Creates a new node store contained in <CODE>fileName</CODE> If filename
     * is <CODE>null</CODE> or the file already exists an
     * <CODE>IOException</CODE> is thrown.
     */
    public void createNodeStore()
    {
        createNodeLabelsStore();
        createEmptyStore( storeFileName( NODE_STORE_NAME ), buildTypeDescriptorAndVersion( NodeStore.TYPE_DESCRIPTOR ) );
    }

    private void createNodeLabelsStore()
    {
        int labelStoreBlockSize = config.get( Configuration.label_block_size );
        createEmptyDynamicStore( storeFileName( NODE_LABELS_STORE_NAME ), labelStoreBlockSize,
                DynamicArrayStore.VERSION, IdType.NODE_LABELS );
    }

    /**
     * Creates a new relationship store contained in <CODE>fileName</CODE> If
     * filename is <CODE>null</CODE> or the file already exists an <CODE>IOException</CODE>
     * is thrown.
     */
    public void createRelationshipStore()
    {
        createEmptyStore( storeFileName( RELATIONSHIP_STORE_NAME ),
                buildTypeDescriptorAndVersion( RelationshipStore.TYPE_DESCRIPTOR ) );
    }

    /**
     * Creates a new property store contained in <CODE>fileName</CODE> If
     * filename is <CODE>null</CODE> or the file already exists an
     * <CODE>IOException</CODE> is thrown.
     */
    public void createPropertyStore()
    {
        createEmptyStore( storeFileName( PROPERTY_STORE_NAME ),
                buildTypeDescriptorAndVersion( PropertyStore.TYPE_DESCRIPTOR ));
        int stringStoreBlockSize = config.get( Configuration.string_block_size );
        int arrayStoreBlockSize = config.get( Configuration.array_block_size );

        createPropertyKeyTokenStore();
        createDynamicStringStore( storeFileName( PROPERTY_STRINGS_STORE_NAME ), stringStoreBlockSize,
                IdType.STRING_BLOCK);
        createDynamicArrayStore( storeFileName( PROPERTY_ARRAYS_STORE_NAME ), arrayStoreBlockSize );
    }

    /**
     * Creates a new relationship type store contained in <CODE>fileName</CODE>
     * If filename is <CODE>null</CODE> or the file already exists an
     * <CODE>IOException</CODE> is thrown.
     */
    private void createRelationshipTypeStore()
    {
        createEmptyStore( storeFileName( RELATIONSHIP_TYPE_TOKEN_STORE_NAME ),
                buildTypeDescriptorAndVersion( RelationshipTypeTokenStore.TYPE_DESCRIPTOR ));
        createDynamicStringStore( storeFileName( RELATIONSHIP_TYPE_TOKEN_NAMES_STORE_NAME ),
                TokenStore.NAME_STORE_BLOCK_SIZE, IdType.RELATIONSHIP_TYPE_TOKEN_NAME );
        RelationshipTypeTokenStore store = newRelationshipTypeTokenStore();
        store.close();
    }

    private void createLabelTokenStore()
    {
        createEmptyStore( storeFileName( LABEL_TOKEN_STORE_NAME ),
                buildTypeDescriptorAndVersion( LabelTokenStore.TYPE_DESCRIPTOR ));
        createDynamicStringStore( storeFileName( LABEL_TOKEN_NAMES_STORE_NAME ),
                TokenStore.NAME_STORE_BLOCK_SIZE, IdType.LABEL_TOKEN_NAME );
        LabelTokenStore store = newLabelTokenStore();
        store.close();
    }

    public void createDynamicStringStore( File fileName, int blockSize, IdType idType )
    {
        createEmptyDynamicStore( fileName, blockSize, DynamicStringStore.VERSION, idType );
    }

    public void createPropertyKeyTokenStore()
    {
        createEmptyStore( storeFileName( PROPERTY_KEY_TOKEN_STORE_NAME ),
                buildTypeDescriptorAndVersion( PropertyKeyTokenStore.TYPE_DESCRIPTOR ));
        createDynamicStringStore( storeFileName( PROPERTY_KEY_TOKEN_NAMES_STORE_NAME ),
                TokenStore.NAME_STORE_BLOCK_SIZE, IdType.PROPERTY_KEY_TOKEN_NAME );
    }

    public void createDynamicArrayStore( File fileName, int blockSize)
    {
        createEmptyDynamicStore( fileName, blockSize, DynamicArrayStore.VERSION, IdType.ARRAY_BLOCK );
    }

    public void createSchemaStore()
    {
        createEmptyDynamicStore( storeFileName( SCHEMA_STORE_NAME ), SchemaStore.BLOCK_SIZE,
                SchemaStore.VERSION, IdType.SCHEMA );
    }

    /**
     * Creates a new empty store. A factory method returning an implementation
     * should make use of this method to initialize an empty store. Block size
     * must be greater than zero. Not that the first block will be marked as
     * reserved (contains info about the block size). There will be an overhead
     * for each block of <CODE>AbstractDynamicStore.BLOCK_HEADER_SIZE</CODE>
     * bytes.
     * <p>
     * This method will create a empty store with descriptor returned by the
     * {@link CommonAbstractStore#getTypeDescriptor()}. The internal id generator used by
     * this store will also be created.
     *
     * @param fileName
     *            The file name of the store that will be created
     * @param  baseBlockSize
     *            The number of bytes for each block
     * @param typeAndVersionDescriptor
     *            The type and version descriptor that identifies this store
     */
    public void createEmptyDynamicStore( File fileName, int baseBlockSize,
                                            String typeAndVersionDescriptor, IdType idType)
    {
        int blockSize = baseBlockSize;
        // sanity checks
        if ( fileName == null )
        {
            throw new IllegalArgumentException( "Null filename" );
        }
        if ( fileSystemAbstraction.fileExists( fileName ) )
        {
            throw new IllegalStateException( "Can't create store[" + fileName
                    + "], file already exists" );
        }
        if ( blockSize < 1 )
        {
            throw new IllegalArgumentException( "Illegal block size["
                    + blockSize + "]" );
        }
        if ( blockSize > 0xFFFF )
        {
            throw new IllegalArgumentException( "Illegal block size[" + blockSize + "], limit is 65535" );
        }
        blockSize += AbstractDynamicStore.BLOCK_HEADER_SIZE;

        // write the header
        try
        {
            StoreChannel channel = fileSystemAbstraction.create(fileName);
            int endHeaderSize = blockSize
                    + UTF8.encode( typeAndVersionDescriptor ).length;
            ByteBuffer buffer = ByteBuffer.allocate( endHeaderSize );
            buffer.putInt( blockSize );
            buffer.position( endHeaderSize - typeAndVersionDescriptor.length() );
            buffer.put( UTF8.encode( typeAndVersionDescriptor ) ).flip();
            channel.write( buffer );
            channel.force( false );
            channel.close();
        }
        catch ( IOException e )
        {
            throw new UnderlyingStorageException( "Unable to create store "
                    + fileName, e );
        }
        idGeneratorFactory.create( fileSystemAbstraction, new File( fileName.getPath() + ".id"), 0 );
        // TODO highestIdInUse = 0 works now, but not when slave can create store files.
        IdGenerator idGenerator = idGeneratorFactory.open(fileSystemAbstraction, new File( fileName.getPath() + ".id"),
                idType.getGrabSize(), idType, 0 );
        idGenerator.nextId(); // reserve first for blockSize
        idGenerator.close();
    }

    public void createRelationshipGroupStore( int denseNodeThreshold )
    {
        ByteBuffer firstRecord = ByteBuffer.allocate( RelationshipGroupStore.RECORD_SIZE ).putInt( denseNodeThreshold );
        firstRecord.flip();
        firstRecord.limit( firstRecord.capacity() );
        createEmptyStore( storeFileName( RELATIONSHIP_GROUP_STORE_NAME ),
                buildTypeDescriptorAndVersion( RelationshipGroupStore.TYPE_DESCRIPTOR ),
                firstRecord, IdType.RELATIONSHIP_GROUP );
    }

    public void createEmptyStore( File fileName, String typeAndVersionDescriptor )
    {
        createEmptyStore( fileName, typeAndVersionDescriptor, null, null );
    }

    private void createEmptyStore( File fileName, String typeAndVersionDescriptor, ByteBuffer firstRecordData,
            IdType idType )
    {
        // sanity checks
        if ( fileName == null )
        {
            throw new IllegalArgumentException( "Null filename" );
        }
        if ( fileSystemAbstraction.fileExists( fileName ) )
        {
            throw new IllegalStateException( "Can't create store[" + fileName
                    + "], file already exists" );
        }

        // write the header
        try
        {
            StoreChannel channel = fileSystemAbstraction.create( fileName );
            int endHeaderSize = UTF8.encode( typeAndVersionDescriptor ).length;
            if ( firstRecordData != null )
            {
                endHeaderSize += firstRecordData.limit();
            }
            ByteBuffer buffer = ByteBuffer.allocate( endHeaderSize );
            if ( firstRecordData != null )
            {
                buffer.put( firstRecordData );
            }
            buffer.put( UTF8.encode( typeAndVersionDescriptor ) ).flip();
            channel.write( buffer );
            channel.force( false );
            channel.close();
        }
        catch ( IOException e )
        {
            throw new UnderlyingStorageException( "Unable to create store " + fileName, e );
        }
        idGeneratorFactory.create( fileSystemAbstraction, new File( fileName.getPath() + ".id"), 0 );
        if ( firstRecordData != null )
        {
            IdGenerator idGenerator = idGeneratorFactory.open( fileSystemAbstraction,
                    new File( fileName.getPath() + ".id" ), 1, idType, 0 );
            idGenerator.nextId(); // reserve first for blockSize
            idGenerator.close();
        }
    }

    public String buildTypeDescriptorAndVersion( String typeDescriptor )
    {
        return typeDescriptor + " " + CommonAbstractStore.ALL_STORES_VERSION;
    }

    /**
     * Fills in neo_store and store_dir based on store dir.
     * @return a new modified config, leaves this config unchanged.
     */
    public static Config configForStoreDir( Config config, File storeDir )
    {
        return config.with( stringMap(
                GraphDatabaseSettings.neo_store.name(), new File( storeDir, NeoStore.DEFAULT_NAME ).getAbsolutePath(),
                GraphDatabaseSettings.store_dir.name(), storeDir.getAbsolutePath() ) );
    }

    /**
     * Fills in read_only=true config.
     * @return a new modified config, leaves this config unchanged.
     */
    public static Config readOnly( Config config )
    {
        return config.with( stringMap( GraphDatabaseSettings.read_only.name(), Boolean.TRUE.toString() ) );
    }
}<|MERGE_RESOLUTION|>--- conflicted
+++ resolved
@@ -41,8 +41,8 @@
 import static org.neo4j.kernel.impl.nioneo.store.TransactionIdStore.BASE_TX_ID;
 
 /**
-* Factory for Store implementations. Can also be used to create empty stores.
-*/
+ * Factory for Store implementations. Can also be used to create empty stores.
+ */
 public class StoreFactory
 {
     public static abstract class Configuration
@@ -74,7 +74,8 @@
     public static final String PROPERTY_ARRAYS_STORE_NAME = PROPERTY_STORE_NAME + ARRAYS_PART;
     public static final String RELATIONSHIP_STORE_NAME = ".relationshipstore.db";
     public static final String RELATIONSHIP_TYPE_TOKEN_STORE_NAME = ".relationshiptypestore.db";
-    public static final String RELATIONSHIP_TYPE_TOKEN_NAMES_STORE_NAME = RELATIONSHIP_TYPE_TOKEN_STORE_NAME + NAMES_PART;
+    public static final String RELATIONSHIP_TYPE_TOKEN_NAMES_STORE_NAME = RELATIONSHIP_TYPE_TOKEN_STORE_NAME +
+            NAMES_PART;
     public static final String LABEL_TOKEN_STORE_NAME = ".labeltokenstore.db";
     public static final String LABEL_TOKEN_NAMES_STORE_NAME = LABEL_TOKEN_STORE_NAME + NAMES_PART;
     public static final String SCHEMA_STORE_NAME = ".schemastore.db";
@@ -92,7 +93,7 @@
     }
 
     public StoreFactory( Config config, IdGeneratorFactory idGeneratorFactory, PageCache pageCache,
-            FileSystemAbstraction fileSystemAbstraction, StringLogger stringLogger, Monitors monitors )
+                         FileSystemAbstraction fileSystemAbstraction, StringLogger stringLogger, Monitors monitors )
     {
         this( config, idGeneratorFactory, pageCache, fileSystemAbstraction, stringLogger,
                 monitors, StoreVersionMismatchHandler.THROW_EXCEPTION );
@@ -146,13 +147,23 @@
 
     public RelationshipGroupStore newRelationshipGroupStore()
     {
-        return new RelationshipGroupStore( storeFileName( RELATIONSHIP_GROUP_STORE_NAME ), config,
+        return newRelationshipGroupStore( storeFileName( RELATIONSHIP_GROUP_STORE_NAME ) );
+    }
+
+    public RelationshipGroupStore newRelationshipGroupStore( File baseFile )
+    {
+        return new RelationshipGroupStore( baseFile, config,
                 idGeneratorFactory, pageCache, fileSystemAbstraction, stringLogger, versionMismatchHandler, monitors );
     }
 
     public SchemaStore newSchemaStore()
     {
-        return new SchemaStore( storeFileName( SCHEMA_STORE_NAME ), config, IdType.SCHEMA,
+        return newSchemaStore( storeFileName( SCHEMA_STORE_NAME ) );
+    }
+
+    public SchemaStore newSchemaStore( File baseFile )
+    {
+        return new SchemaStore( baseFile, config, IdType.SCHEMA,
                 idGeneratorFactory, pageCache, fileSystemAbstraction, stringLogger, versionMismatchHandler, monitors );
     }
 
@@ -162,55 +173,96 @@
                 fileSystemAbstraction, stringLogger, versionMismatchHandler, monitors );
     }
 
-<<<<<<< HEAD
-    private RelationshipTypeTokenStore newRelationshipTypeTokenStore()
-=======
-    RelationshipTypeTokenStore newRelationshipTypeTokenStore( File baseFileName )
->>>>>>> c44cba0d
-    {
-        DynamicStringStore nameStore = newDynamicStringStore( storeFileName( RELATIONSHIP_TYPE_TOKEN_NAMES_STORE_NAME ),
+    public RelationshipTypeTokenStore newRelationshipTypeTokenStore()
+    {
+        return newRelationshipTypeTokenStore( storeFileName( RELATIONSHIP_TYPE_TOKEN_NAMES_STORE_NAME ),
+                storeFileName( RELATIONSHIP_TYPE_TOKEN_STORE_NAME ) );
+    }
+
+    public RelationshipTypeTokenStore newRelationshipTypeTokenStore( File baseFile )
+    {
+        return newRelationshipTypeTokenStore( new File( baseFile + NAMES_PART ), baseFile );
+    }
+
+    private RelationshipTypeTokenStore newRelationshipTypeTokenStore( File relationshipTypeTokenNamesStore,
+                                                                      File relationshipTypeTokenStore )
+    {
+        DynamicStringStore nameStore = newDynamicStringStore( relationshipTypeTokenNamesStore,
                 IdType.RELATIONSHIP_TYPE_TOKEN_NAME );
-        return new RelationshipTypeTokenStore( storeFileName( RELATIONSHIP_TYPE_TOKEN_STORE_NAME ), config,
+        return new RelationshipTypeTokenStore( relationshipTypeTokenStore, config,
                 idGeneratorFactory, pageCache, fileSystemAbstraction, stringLogger, nameStore,
                 versionMismatchHandler, monitors );
     }
 
     public PropertyStore newPropertyStore()
     {
+        return newPropertyStore( storeFileName( PROPERTY_STRINGS_STORE_NAME ),
+                storeFileName( PROPERTY_ARRAYS_STORE_NAME ), storeFileName( PROPERTY_STORE_NAME ) );
+    }
+
+    public PropertyStore newPropertyStore( File baseFile )
+    {
+        return newPropertyStore( new File( baseFile.getPath() + STRINGS_PART ),
+                new File( baseFile.getPath() + ARRAYS_PART ), baseFile );
+    }
+
+    private PropertyStore newPropertyStore( File propertyStringStore, File propertyArrayStore, File propertyStore )
+    {
         PropertyKeyTokenStore propertyKeyTokenStore = newPropertyKeyTokenStore();
-        DynamicStringStore stringPropertyStore = newDynamicStringStore(
-                storeFileName( PROPERTY_STRINGS_STORE_NAME ), IdType.STRING_BLOCK );
-        DynamicArrayStore arrayPropertyStore = newDynamicArrayStore(
-                storeFileName( PROPERTY_ARRAYS_STORE_NAME ), IdType.ARRAY_BLOCK );
-        return new PropertyStore( storeFileName( PROPERTY_STORE_NAME ), config, idGeneratorFactory,
+        DynamicStringStore stringPropertyStore = newDynamicStringStore( propertyStringStore, IdType.STRING_BLOCK );
+        DynamicArrayStore arrayPropertyStore = newDynamicArrayStore( propertyArrayStore, IdType.ARRAY_BLOCK );
+        return new PropertyStore( propertyStore, config, idGeneratorFactory,
                 pageCache, fileSystemAbstraction, stringLogger, stringPropertyStore, propertyKeyTokenStore,
                 arrayPropertyStore, versionMismatchHandler, monitors );
     }
 
     public PropertyKeyTokenStore newPropertyKeyTokenStore()
     {
-        DynamicStringStore nameStore = newDynamicStringStore( storeFileName( PROPERTY_KEY_TOKEN_NAMES_STORE_NAME ),
+        return newPropertyKeyTokenStore( storeFileName( PROPERTY_KEY_TOKEN_NAMES_STORE_NAME ),
+                storeFileName( PROPERTY_KEY_TOKEN_STORE_NAME ) );
+    }
+
+    public PropertyKeyTokenStore newPropertyKeyTokenStore( File baseFile )
+    {
+        return newPropertyKeyTokenStore( new File( baseFile.getPath() + INDEX_PART + KEYS_PART ), baseFile );
+    }
+
+    private PropertyKeyTokenStore newPropertyKeyTokenStore( File propertyKeyTokenNamesStore,
+                                                            File propertyKeyTokenStore )
+    {
+        DynamicStringStore nameStore = newDynamicStringStore( propertyKeyTokenNamesStore,
                 IdType.PROPERTY_KEY_TOKEN_NAME );
-        return new PropertyKeyTokenStore( storeFileName( PROPERTY_KEY_TOKEN_STORE_NAME ), config,
+        return new PropertyKeyTokenStore( propertyKeyTokenStore, config,
                 idGeneratorFactory, pageCache, fileSystemAbstraction, stringLogger, nameStore,
                 versionMismatchHandler, monitors );
     }
 
-<<<<<<< HEAD
-    private LabelTokenStore newLabelTokenStore()
-=======
-    LabelTokenStore newLabelTokenStore( File baseFileName )
->>>>>>> c44cba0d
-    {
-        DynamicStringStore nameStore = newDynamicStringStore( storeFileName( LABEL_TOKEN_NAMES_STORE_NAME ),
-                IdType.LABEL_TOKEN_NAME );
-        return new LabelTokenStore( storeFileName( LABEL_TOKEN_STORE_NAME ), config, idGeneratorFactory,
+    public LabelTokenStore newLabelTokenStore()
+    {
+        return newLabelTokenStore( storeFileName( LABEL_TOKEN_NAMES_STORE_NAME ),
+                storeFileName( LABEL_TOKEN_STORE_NAME ) );
+    }
+
+    public LabelTokenStore newLabelTokenStore( File baseFile )
+    {
+        return newLabelTokenStore( new File( baseFile.getParent() + NAMES_PART ), baseFile );
+    }
+
+    private LabelTokenStore newLabelTokenStore( File labelTokenNamesStore, File labelTokenStore )
+    {
+        DynamicStringStore nameStore = newDynamicStringStore( labelTokenNamesStore, IdType.LABEL_TOKEN_NAME );
+        return new LabelTokenStore( labelTokenStore, config, idGeneratorFactory,
                 pageCache, fileSystemAbstraction, stringLogger, nameStore, versionMismatchHandler, monitors );
     }
 
     public RelationshipStore newRelationshipStore()
     {
-        return new RelationshipStore( storeFileName( RELATIONSHIP_STORE_NAME ), config,
+        return newRelationshipStore( storeFileName( RELATIONSHIP_STORE_NAME ) );
+    }
+
+    public RelationshipStore newRelationshipStore( File baseFile )
+    {
+        return new RelationshipStore( baseFile, config,
                 idGeneratorFactory, pageCache, fileSystemAbstraction, stringLogger, versionMismatchHandler, monitors );
     }
 
@@ -222,10 +274,20 @@
 
     public NodeStore newNodeStore()
     {
-        DynamicArrayStore dynamicLabelStore = new DynamicArrayStore( storeFileName( NODE_LABELS_STORE_NAME ),
+        return newNodeStore( storeFileName( NODE_LABELS_STORE_NAME ), storeFileName( NODE_STORE_NAME ) );
+    }
+
+    public NodeStore newNodeStore( File baseFile )
+    {
+        return newNodeStore( new File( baseFile.getPath() + LABELS_PART ), baseFile );
+    }
+
+    private NodeStore newNodeStore( File labelStore, File nodeStore )
+    {
+        DynamicArrayStore dynamicLabelStore = new DynamicArrayStore( labelStore,
                 config, IdType.NODE_LABELS, idGeneratorFactory, pageCache, fileSystemAbstraction, stringLogger,
                 versionMismatchHandler, monitors );
-        return new NodeStore( storeFileName( NODE_STORE_NAME ), config, idGeneratorFactory, pageCache,
+        return new NodeStore( nodeStore, config, idGeneratorFactory, pageCache,
                 fileSystemAbstraction, stringLogger, dynamicLabelStore, versionMismatchHandler, monitors );
     }
 
@@ -299,7 +361,8 @@
     public void createNodeStore()
     {
         createNodeLabelsStore();
-        createEmptyStore( storeFileName( NODE_STORE_NAME ), buildTypeDescriptorAndVersion( NodeStore.TYPE_DESCRIPTOR ) );
+        createEmptyStore( storeFileName( NODE_STORE_NAME ), buildTypeDescriptorAndVersion( NodeStore.TYPE_DESCRIPTOR
+        ) );
     }
 
     private void createNodeLabelsStore()
@@ -328,13 +391,13 @@
     public void createPropertyStore()
     {
         createEmptyStore( storeFileName( PROPERTY_STORE_NAME ),
-                buildTypeDescriptorAndVersion( PropertyStore.TYPE_DESCRIPTOR ));
+                buildTypeDescriptorAndVersion( PropertyStore.TYPE_DESCRIPTOR ) );
         int stringStoreBlockSize = config.get( Configuration.string_block_size );
         int arrayStoreBlockSize = config.get( Configuration.array_block_size );
 
         createPropertyKeyTokenStore();
         createDynamicStringStore( storeFileName( PROPERTY_STRINGS_STORE_NAME ), stringStoreBlockSize,
-                IdType.STRING_BLOCK);
+                IdType.STRING_BLOCK );
         createDynamicArrayStore( storeFileName( PROPERTY_ARRAYS_STORE_NAME ), arrayStoreBlockSize );
     }
 
@@ -346,7 +409,7 @@
     private void createRelationshipTypeStore()
     {
         createEmptyStore( storeFileName( RELATIONSHIP_TYPE_TOKEN_STORE_NAME ),
-                buildTypeDescriptorAndVersion( RelationshipTypeTokenStore.TYPE_DESCRIPTOR ));
+                buildTypeDescriptorAndVersion( RelationshipTypeTokenStore.TYPE_DESCRIPTOR ) );
         createDynamicStringStore( storeFileName( RELATIONSHIP_TYPE_TOKEN_NAMES_STORE_NAME ),
                 TokenStore.NAME_STORE_BLOCK_SIZE, IdType.RELATIONSHIP_TYPE_TOKEN_NAME );
         RelationshipTypeTokenStore store = newRelationshipTypeTokenStore();
@@ -356,7 +419,7 @@
     private void createLabelTokenStore()
     {
         createEmptyStore( storeFileName( LABEL_TOKEN_STORE_NAME ),
-                buildTypeDescriptorAndVersion( LabelTokenStore.TYPE_DESCRIPTOR ));
+                buildTypeDescriptorAndVersion( LabelTokenStore.TYPE_DESCRIPTOR ) );
         createDynamicStringStore( storeFileName( LABEL_TOKEN_NAMES_STORE_NAME ),
                 TokenStore.NAME_STORE_BLOCK_SIZE, IdType.LABEL_TOKEN_NAME );
         LabelTokenStore store = newLabelTokenStore();
@@ -371,12 +434,12 @@
     public void createPropertyKeyTokenStore()
     {
         createEmptyStore( storeFileName( PROPERTY_KEY_TOKEN_STORE_NAME ),
-                buildTypeDescriptorAndVersion( PropertyKeyTokenStore.TYPE_DESCRIPTOR ));
+                buildTypeDescriptorAndVersion( PropertyKeyTokenStore.TYPE_DESCRIPTOR ) );
         createDynamicStringStore( storeFileName( PROPERTY_KEY_TOKEN_NAMES_STORE_NAME ),
                 TokenStore.NAME_STORE_BLOCK_SIZE, IdType.PROPERTY_KEY_TOKEN_NAME );
     }
 
-    public void createDynamicArrayStore( File fileName, int blockSize)
+    public void createDynamicArrayStore( File fileName, int blockSize )
     {
         createEmptyDynamicStore( fileName, blockSize, DynamicArrayStore.VERSION, IdType.ARRAY_BLOCK );
     }
@@ -394,20 +457,17 @@
      * reserved (contains info about the block size). There will be an overhead
      * for each block of <CODE>AbstractDynamicStore.BLOCK_HEADER_SIZE</CODE>
      * bytes.
-     * <p>
+     * <p/>
      * This method will create a empty store with descriptor returned by the
      * {@link CommonAbstractStore#getTypeDescriptor()}. The internal id generator used by
      * this store will also be created.
      *
-     * @param fileName
-     *            The file name of the store that will be created
-     * @param  baseBlockSize
-     *            The number of bytes for each block
-     * @param typeAndVersionDescriptor
-     *            The type and version descriptor that identifies this store
+     * @param fileName                 The file name of the store that will be created
+     * @param baseBlockSize            The number of bytes for each block
+     * @param typeAndVersionDescriptor The type and version descriptor that identifies this store
      */
     public void createEmptyDynamicStore( File fileName, int baseBlockSize,
-                                            String typeAndVersionDescriptor, IdType idType)
+                                         String typeAndVersionDescriptor, IdType idType )
     {
         int blockSize = baseBlockSize;
         // sanity checks
@@ -434,7 +494,7 @@
         // write the header
         try
         {
-            StoreChannel channel = fileSystemAbstraction.create(fileName);
+            StoreChannel channel = fileSystemAbstraction.create( fileName );
             int endHeaderSize = blockSize
                     + UTF8.encode( typeAndVersionDescriptor ).length;
             ByteBuffer buffer = ByteBuffer.allocate( endHeaderSize );
@@ -450,9 +510,10 @@
             throw new UnderlyingStorageException( "Unable to create store "
                     + fileName, e );
         }
-        idGeneratorFactory.create( fileSystemAbstraction, new File( fileName.getPath() + ".id"), 0 );
+        idGeneratorFactory.create( fileSystemAbstraction, new File( fileName.getPath() + ".id" ), 0 );
         // TODO highestIdInUse = 0 works now, but not when slave can create store files.
-        IdGenerator idGenerator = idGeneratorFactory.open(fileSystemAbstraction, new File( fileName.getPath() + ".id"),
+        IdGenerator idGenerator = idGeneratorFactory.open( fileSystemAbstraction,
+                new File( fileName.getPath() + ".id" ),
                 idType.getGrabSize(), idType, 0 );
         idGenerator.nextId(); // reserve first for blockSize
         idGenerator.close();
@@ -474,7 +535,7 @@
     }
 
     private void createEmptyStore( File fileName, String typeAndVersionDescriptor, ByteBuffer firstRecordData,
-            IdType idType )
+                                   IdType idType )
     {
         // sanity checks
         if ( fileName == null )
@@ -510,7 +571,7 @@
         {
             throw new UnderlyingStorageException( "Unable to create store " + fileName, e );
         }
-        idGeneratorFactory.create( fileSystemAbstraction, new File( fileName.getPath() + ".id"), 0 );
+        idGeneratorFactory.create( fileSystemAbstraction, new File( fileName.getPath() + ".id" ), 0 );
         if ( firstRecordData != null )
         {
             IdGenerator idGenerator = idGeneratorFactory.open( fileSystemAbstraction,
@@ -527,6 +588,7 @@
 
     /**
      * Fills in neo_store and store_dir based on store dir.
+     *
      * @return a new modified config, leaves this config unchanged.
      */
     public static Config configForStoreDir( Config config, File storeDir )
@@ -538,6 +600,7 @@
 
     /**
      * Fills in read_only=true config.
+     *
      * @return a new modified config, leaves this config unchanged.
      */
     public static Config readOnly( Config config )
