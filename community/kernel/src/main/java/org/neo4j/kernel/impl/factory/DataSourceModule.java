--- conflicted
+++ resolved
@@ -178,6 +178,7 @@
                 storeDir,
                 config,
                 editionModule.idGeneratorFactory,
+                editionModule.eligibleForIdReuse,
                 logging,
                 platformModule.jobScheduler,
                 tokenNameLookup,
@@ -193,7 +194,6 @@
                 platformModule.transactionMonitor,
                 databaseHealth,
                 platformModule.monitors.newMonitor( PhysicalLogFile.Monitor.class ),
-<<<<<<< HEAD
                 editionModule.headerInformationFactory,
                 startupStatistics,
                 guard,
@@ -205,12 +205,7 @@
                 platformModule.tracers,
                 procedures,
                 editionModule.ioLimiter ) );
-=======
-                editionModule.headerInformationFactory, startupStatistics, nodeManager, guard, indexStore,
-                editionModule.commitProcessFactory, pageCache, editionModule.constraintSemantics,
-                platformModule.monitors, platformModule.tracers, editionModule.idGeneratorFactory,
-                editionModule.eligibleForIdReuse ) );
->>>>>>> 485ab85a
+
         dataSourceManager.register( neoStoreDataSource );
 
         life.add( new MonitorGc( config, logging.getInternalLog( MonitorGc.class ) ) );
