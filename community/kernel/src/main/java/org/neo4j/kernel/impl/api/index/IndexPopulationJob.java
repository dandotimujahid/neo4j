--- conflicted
+++ resolved
@@ -38,6 +38,7 @@
 import org.neo4j.kernel.impl.api.UpdateableSchemaState;
 import org.neo4j.kernel.impl.util.StringLogger;
 import org.neo4j.kernel.logging.Logging;
+import org.neo4j.register.Register.DoubleLongRegister;
 import org.neo4j.register.Registers;
 
 import static java.lang.String.format;
@@ -46,7 +47,6 @@
 import static org.neo4j.helpers.FutureAdapter.latchGuardedValue;
 import static org.neo4j.helpers.ValueGetter.NO_VALUE;
 import static org.neo4j.kernel.impl.api.index.IndexPopulationFailure.failure;
-import static org.neo4j.register.Register.DoubleLongRegister;
 
 /**
  * Represents one job of initially populating an index over existing data in the database.
@@ -57,15 +57,11 @@
     // NOTE: unbounded queue expected here
     private final Queue<NodePropertyUpdate> queue = new ConcurrentLinkedQueue<>();
     private final IndexDescriptor descriptor;
-<<<<<<< HEAD
 
     private final IndexConfiguration config;
     private final SchemaIndexProvider.Descriptor providerDescriptor;
 
-=======
-    private final FailedIndexProxyFactory failureDelegate;
-    private IndexingService.Monitor monitor;
->>>>>>> 37cbe6ad
+    private final IndexingService.Monitor monitor;
     private final IndexPopulator populator;
     private final FlippableIndexProxy flipper;
     private final IndexStoreView storeView;
@@ -79,7 +75,6 @@
     private volatile StoreScan<IndexPopulationFailedKernelException> storeScan;
     private volatile boolean cancelled;
 
-<<<<<<< HEAD
     public IndexPopulationJob(IndexDescriptor descriptor,
                               IndexConfiguration config,
                               SchemaIndexProvider.Descriptor providerDescriptor,
@@ -89,16 +84,8 @@
                               FlippableIndexProxy flipper,
                               IndexStoreView storeView,
                               UpdateableSchemaState updateableSchemaState,
-                              Logging logging)
-=======
-    public IndexPopulationJob( IndexDescriptor descriptor, SchemaIndexProvider.Descriptor providerDescriptor,
-            String indexUserDescription,
-            FailedIndexProxyFactory failureDelegateFactory,
-            IndexPopulator populator, FlippableIndexProxy flipper,
-            IndexStoreView storeView, UpdateableSchemaState updateableSchemaState,
-            Logging logging,
-            IndexingService.Monitor monitor )
->>>>>>> 37cbe6ad
+                              Logging logging,
+                              IndexingService.Monitor monitor )
     {
         this.descriptor = descriptor;
         this.config = config;
@@ -193,13 +180,8 @@
                 // The reason for having the flipper transition to the failed index context in the first
                 // place is that we would otherwise introduce a race condition where updates could come
                 // in to the old context, if something failed in the job we send to the flipper.
-<<<<<<< HEAD
                 flipper.flipTo( new FailedIndexProxy( descriptor, config, providerDescriptor, indexUserDescription,
-                                                      populator, failure( t ), indexCountsRemover ) );
-=======
-                flipper.flipTo( new FailedIndexProxy( descriptor, providerDescriptor, indexUserDescription,
-                                                      populator, failure( t ), log ) );
->>>>>>> 37cbe6ad
+                                                      populator, failure( t ), indexCountsRemover, log ) );
             }
             finally
             {
@@ -250,14 +232,11 @@
                     }
                 } );
         storeScan.run();
-<<<<<<< HEAD
     }
 
     private void verifyDeferredConstraints() throws IndexPopulationFailedKernelException
     {
-=======
         monitor.verifyDeferredConstraints();
->>>>>>> 37cbe6ad
         try
         {
             populator.verifyDeferredConstraints( storeView );
