--- conflicted
+++ resolved
@@ -44,7 +44,6 @@
 import org.neo4j.kernel.impl.transaction.AbstractTransactionManager;
 import org.neo4j.kernel.impl.transaction.xaframework.XaConnection;
 import org.neo4j.kernel.impl.util.ArrayMap;
-import org.neo4j.kernel.impl.util.RelIdArray;
 import org.neo4j.kernel.impl.util.RelIdArray.DirectionWrapper;
 import org.neo4j.kernel.impl.util.StringLogger;
 
@@ -385,21 +384,7 @@
         }
     }
 
-    public RelIdArray getCreatedNodes()
-    {
-        return getResource( true ).getCreatedNodes();
-    }
-
-<<<<<<< HEAD
     public int getKeyIdForProperty( PropertyData property )
-=======
-    public RelIdArray getCreatedRelationships()
-    {
-        return getResource( true ).getCreatedRelationships();
-    }
-    
-    public boolean isNodeCreated( long nodeId )
->>>>>>> a00502b5
     {
         return getReadOnlyResourceIfPossible().getKeyIdForProperty( property );
     }
