/*
 * Copyright (c) 2002-2019 "Neo4j,"
 * Neo4j Sweden AB [http://neo4j.com]
 *
 * This file is part of Neo4j.
 *
 * Neo4j is free software: you can redistribute it and/or modify
 * it under the terms of the GNU General Public License as published by
 * the Free Software Foundation, either version 3 of the License, or
 * (at your option) any later version.
 *
 * This program is distributed in the hope that it will be useful,
 * but WITHOUT ANY WARRANTY; without even the implied warranty of
 * MERCHANTABILITY or FITNESS FOR A PARTICULAR PURPOSE.  See the
 * GNU General Public License for more details.
 *
 * You should have received a copy of the GNU General Public License
 * along with this program.  If not, see <http://www.gnu.org/licenses/>.
 */
package org.neo4j.kernel.impl.index.schema;

import java.io.File;
import java.io.IOException;
import java.util.ArrayList;
import java.util.List;
import java.util.regex.Matcher;
import java.util.regex.Pattern;

import org.neo4j.io.fs.FileSystemAbstraction;
import org.neo4j.io.pagecache.PageCache;
import org.neo4j.kernel.api.index.IndexDirectoryStructure;
import org.neo4j.kernel.impl.index.schema.config.ConfiguredSpaceFillingCurveSettingsCache;
import org.neo4j.kernel.impl.index.schema.config.SpaceFillingCurveSettings;
import org.neo4j.kernel.impl.index.schema.config.SpaceFillingCurveSettingsFactory;
import org.neo4j.values.storable.CoordinateReferenceSystem;

class SpatialIndexFiles
{
    private static final Pattern CRS_DIR_PATTERN = Pattern.compile( "(\\d+)-(\\d+)" );
    private final FileSystemAbstraction fs;
    private final ConfiguredSpaceFillingCurveSettingsCache configuredSettings;
    private final File indexDirectory;

    SpatialIndexFiles( IndexDirectoryStructure directoryStructure, long indexId, FileSystemAbstraction fs,
            ConfiguredSpaceFillingCurveSettingsCache settingsCache )
    {
        this.fs = fs;
        this.configuredSettings = settingsCache;
        indexDirectory = directoryStructure.directoryForIndex( indexId );
    }

    Iterable<SpatialFile> existing()
    {
        List<SpatialFile> existing = new ArrayList<>();
        addExistingFiles( existing );
        return existing;
    }

    <T> void loadExistingIndexes( SpatialIndexCache<T> indexCache )
    {
        for ( SpatialFile fileLayout : existing() )
        {
            indexCache.select( fileLayout.crs );
        }
    }

    SpatialFile forCrs( CoordinateReferenceSystem crs )
    {
        return new SpatialFile( crs, configuredSettings, fs, indexDirectory );
    }

    private void addExistingFiles( List<SpatialFile> existing )
    {
        File[] files = fs.listFiles( indexDirectory );
        if ( files != null )
        {
            for ( File file : files )
            {
                String name = file.getName();
                Matcher matcher = CRS_DIR_PATTERN.matcher( name );
                if ( matcher.matches() )
                {
                    int tableId = Integer.parseInt( matcher.group( 1 ) );
                    int code = Integer.parseInt( matcher.group( 2 ) );
                    CoordinateReferenceSystem crs = CoordinateReferenceSystem.get( tableId, code );
                    existing.add( forCrs( crs ) );
                }
            }
        }
    }

    static class SpatialFile
    {
        final ConfiguredSpaceFillingCurveSettingsCache configuredSettings;
<<<<<<< HEAD
        final IndexFiles indexFiles;
        private final CoordinateReferenceSystem crs;
=======
        final CoordinateReferenceSystem crs;
>>>>>>> 2312c943

        SpatialFile( CoordinateReferenceSystem crs, ConfiguredSpaceFillingCurveSettingsCache configuredSettings, FileSystemAbstraction fs, File indexDirectory )
        {
            this.crs = crs;
            this.configuredSettings = configuredSettings;
            String s = crs.getTable().getTableId() + "-" + crs.getCode();
            this.indexFiles = new IndexFiles.SingleFile( fs, new File( indexDirectory, s ) );
        }

        /**
         * If this is the first time an index is being created, get the layout settings from the config settings only
         */
        SpatialFileLayout getLayoutForNewIndex()
        {
            return new SpatialFileLayout( indexFiles, configuredSettings.forCRS( crs ), crs );
        }

        /**
         * If we are loading a layout for an existing index, read the settings from the index header, and ignore config settings
         */
        SpatialFileLayout getLayoutForExistingIndex( PageCache pageCache ) throws IOException
        {
            SpaceFillingCurveSettings settings =
                    SpaceFillingCurveSettingsFactory.fromGBPTree( indexFiles.getStoreFile(), pageCache, NativeIndexHeaderReader::readFailureMessage );
            return new SpatialFileLayout( indexFiles, settings, crs );
        }
    }

    static class SpatialFileLayout
    {
        final SpaceFillingCurveSettings settings;
        final IndexFiles indexFiles;
        final IndexLayout<SpatialIndexKey,NativeIndexValue> layout;

        SpatialFileLayout( IndexFiles indexFiles, SpaceFillingCurveSettings settings, CoordinateReferenceSystem crs )
        {
            this.indexFiles = indexFiles;
            this.settings = settings;
            this.layout = new SpatialLayout( crs, settings.curve() );
        }
    }
}<|MERGE_RESOLUTION|>--- conflicted
+++ resolved
@@ -92,12 +92,8 @@
     static class SpatialFile
     {
         final ConfiguredSpaceFillingCurveSettingsCache configuredSettings;
-<<<<<<< HEAD
         final IndexFiles indexFiles;
         private final CoordinateReferenceSystem crs;
-=======
-        final CoordinateReferenceSystem crs;
->>>>>>> 2312c943
 
         SpatialFile( CoordinateReferenceSystem crs, ConfiguredSpaceFillingCurveSettingsCache configuredSettings, FileSystemAbstraction fs, File indexDirectory )
         {
@@ -131,11 +127,13 @@
         final SpaceFillingCurveSettings settings;
         final IndexFiles indexFiles;
         final IndexLayout<SpatialIndexKey,NativeIndexValue> layout;
+        final CoordinateReferenceSystem crs;
 
         SpatialFileLayout( IndexFiles indexFiles, SpaceFillingCurveSettings settings, CoordinateReferenceSystem crs )
         {
             this.indexFiles = indexFiles;
             this.settings = settings;
+            this.crs = crs;
             this.layout = new SpatialLayout( crs, settings.curve() );
         }
     }
