/**
 * Copyright (c) 2002-2013 "Neo Technology,"
 * Network Engine for Objects in Lund AB [http://neotechnology.com]
 *
 * This file is part of Neo4j.
 *
 * Neo4j is free software: you can redistribute it and/or modify
 * it under the terms of the GNU General Public License as published by
 * the Free Software Foundation, either version 3 of the License, or
 * (at your option) any later version.
 *
 * This program is distributed in the hope that it will be useful,
 * but WITHOUT ANY WARRANTY; without even the implied warranty of
 * MERCHANTABILITY or FITNESS FOR A PARTICULAR PURPOSE.  See the
 * GNU General Public License for more details.
 *
 * You should have received a copy of the GNU General Public License
 * along with this program.  If not, see <http://www.gnu.org/licenses/>.
 */
package org.neo4j.kernel.impl.nioneo.xa;

import static org.neo4j.helpers.collection.IteratorUtil.first;
import static org.neo4j.kernel.impl.util.IoPrimitiveUtils.readAndFlip;

import java.io.IOException;
import java.nio.ByteBuffer;
import java.nio.channels.ReadableByteChannel;
import java.util.ArrayList;
import java.util.Collection;

import org.neo4j.kernel.impl.core.CacheAccessBackDoor;
import org.neo4j.kernel.impl.nioneo.store.AbstractBaseRecord;
import org.neo4j.kernel.impl.nioneo.store.AbstractDynamicStore;
import org.neo4j.kernel.impl.nioneo.store.DynamicRecord;
import org.neo4j.kernel.impl.nioneo.store.NeoStore;
import org.neo4j.kernel.impl.nioneo.store.NeoStoreRecord;
import org.neo4j.kernel.impl.nioneo.store.NodeRecord;
import org.neo4j.kernel.impl.nioneo.store.NodeStore;
import org.neo4j.kernel.impl.nioneo.store.PropertyBlock;
import org.neo4j.kernel.impl.nioneo.store.PropertyIndexRecord;
import org.neo4j.kernel.impl.nioneo.store.PropertyIndexStore;
import org.neo4j.kernel.impl.nioneo.store.PropertyRecord;
import org.neo4j.kernel.impl.nioneo.store.PropertyStore;
import org.neo4j.kernel.impl.nioneo.store.PropertyType;
import org.neo4j.kernel.impl.nioneo.store.Record;
import org.neo4j.kernel.impl.nioneo.store.RelationshipRecord;
import org.neo4j.kernel.impl.nioneo.store.RelationshipStore;
import org.neo4j.kernel.impl.nioneo.store.RelationshipTypeRecord;
import org.neo4j.kernel.impl.nioneo.store.RelationshipTypeStore;
import org.neo4j.kernel.impl.nioneo.store.SchemaRule;
import org.neo4j.kernel.impl.nioneo.store.SchemaStore;
import org.neo4j.kernel.impl.transaction.xaframework.LogBuffer;
import org.neo4j.kernel.impl.transaction.xaframework.XaCommand;

/**
 * Command implementations for all the commands that can be performed on a Neo
 * store.
 */
public abstract class Command extends XaCommand
{
    private final int keyHash;
    private final AbstractBaseRecord record;

    Command( AbstractBaseRecord record )
    {
        this.record = record;
        long key = getKey();
        this.keyHash = (int) (( key >>> 32 ) ^ key );
    }
    
    public abstract void accept( CommandRecordVisitor visitor );
    
    @Override
    // Makes this method publically visible
    public void setRecovered()
    {
        super.setRecovered();
    }

    long getKey()
    {
        return record.getLongId();
    }

    @Override
    public int hashCode()
    {
        return keyHash;
    }
    
    @Override
    public String toString()
    {
        return record.toString();
    }

    boolean isCreated()
    {
        return record.isCreated();
    }

    boolean isDeleted()
    {
        return !record.inUse();
    }
    
    @Override
    public boolean equals( Object o )
    {
        if ( o == null || !(o.getClass().equals( getClass() )) )
        {
            return false;
        }
        return getKey() == ((Command) o).getKey();
    }

    private static void writePropertyBlock( LogBuffer buffer,
            PropertyBlock block ) throws IOException
    {
        byte blockSize = (byte) block.getSize();
        assert blockSize > 0 : blockSize + " is not a valid block size value";
        buffer.put( blockSize ); // 1
        long[] propBlockValues = block.getValueBlocks();
        for ( int k = 0; k < propBlockValues.length; k++ )
        {
            buffer.putLong( propBlockValues[k] );
        }
        /*
         * For each block we need to keep its dynamic record chain if
         * it is just created. Deleted dynamic records are in the property
         * record and dynamic records are never modified. Also, they are
         * assigned as a whole, so just checking the first should be enough.
         */
        if ( block.isLight() || !block.getValueRecords().get( 0 ).isCreated() )
        {
            /*
             *  This has to be int. If this record is not light
             *  then we have the number of DynamicRecords that follow,
             *  which is an int. We do not currently want/have a flag bit so
             *  we simplify by putting an int here always
             */
            buffer.putInt( 0 ); // 4 or
        }
        else
        {
            writeDynamicRecords( buffer, block.getValueRecords() );
        }
    }
    
    static void writeDynamicRecords( LogBuffer buffer, Collection<DynamicRecord> records ) throws IOException
    {
        buffer.putInt( records.size() ); // 4
        for ( DynamicRecord record : records )
            writeDynamicRecord( buffer, record );
    }
    
    static void writeDynamicRecord( LogBuffer buffer, DynamicRecord record )
        throws IOException
    {
        // id+type+in_use(byte)+nr_of_bytes(int)+next_block(long)
        if ( record.inUse() )
        {
            byte inUse = Record.IN_USE.byteValue();
            buffer.putLong( record.getId() ).putInt( record.getType() ).put(
                    inUse ).putInt( record.getLength() ).putLong(
                    record.getNextBlock() );
            byte[] data = record.getData();
            assert data != null;
            buffer.put( data );
        }
        else
        {
            byte inUse = Record.NOT_IN_USE.byteValue();
            buffer.putLong( record.getId() ).putInt( record.getType() ).put(
                inUse );
        }
    }

    static PropertyBlock readPropertyBlock( ReadableByteChannel byteChannel,
            ByteBuffer buffer ) throws IOException
    {
        PropertyBlock toReturn = new PropertyBlock();
        if ( !readAndFlip( byteChannel, buffer, 1 ) )
            return null;
        byte blockSize = buffer.get(); // the size is stored in bytes // 1
        assert blockSize > 0 && blockSize % 8 == 0 : blockSize
                                                     + " is not a valid block size value";
        // Read in blocks
        if ( !readAndFlip( byteChannel, buffer, blockSize ) )
            return null;
        long[] blocks = readLongs( buffer, blockSize / 8 );
        assert blocks.length == blockSize / 8 : blocks.length
                                                + " longs were read in while i asked for what corresponds to "
                                                + blockSize;
        assert PropertyType.getPropertyType( blocks[0], false ).calculateNumberOfBlocksUsed(
                blocks[0] ) == blocks.length : blocks.length
                                               + " is not a valid number of blocks for type "
                                               + PropertyType.getPropertyType(
                                                       blocks[0], false );
        /*
         *  Ok, now we may be ready to return, if there are no DynamicRecords. So
         *  we start building the Object
         */
        toReturn.setValueBlocks( blocks );

        /*
         * Read in existence of DynamicRecords. Remember, this has already been
         * read in the buffer with the blocks, above.
         */
        if ( !readDynamicRecords( byteChannel, buffer, toReturn, PROPERTY_BLOCK_DYNAMIC_RECORD_ADDER ) )
            return null;

        // TODO we had this assertion before, necessary?
//            assert toReturn.getValueRecords().size() == noOfDynRecs : "read in "
//                                                                      + toReturn.getValueRecords().size()
//                                                                      + " instead of the proper "
//                                                                      + noOfDynRecs;
        return toReturn;
    }
    
    private static final DynamicRecordAdder<PropertyBlock> PROPERTY_BLOCK_DYNAMIC_RECORD_ADDER =
            new DynamicRecordAdder<PropertyBlock>()
    {
        @Override
        public void add( PropertyBlock target, DynamicRecord record )
        {
            record.setCreated();
            target.addValueRecord( record );
        }
    };
    
    static <T> boolean readDynamicRecords( ReadableByteChannel byteChannel, ByteBuffer buffer,
            T target, DynamicRecordAdder<T> adder ) throws IOException
    {
        if ( !readAndFlip( byteChannel, buffer, 4 ) )
            return false;
        int numberOfRecords = buffer.getInt();
        assert numberOfRecords >= 0;
        while ( numberOfRecords-- > 0 )
        {
            DynamicRecord read = readDynamicRecord( byteChannel, buffer );
            if ( read == null )
                return false;
            adder.add( target, read );
        }
        return true;
    }
    
    private interface DynamicRecordAdder<T>
    {
        void add( T target, DynamicRecord record );
    }

    static DynamicRecord readDynamicRecord( ReadableByteChannel byteChannel,
        ByteBuffer buffer ) throws IOException
    {
        // id+type+in_use(byte)+nr_of_bytes(int)+next_block(long)
        if ( !readAndFlip( byteChannel, buffer, 13 ) )
            return null;
        long id = buffer.getLong();
        assert id >= 0 && id <= ( 1l << 36 ) - 1 : id
                                                  + " is not a valid dynamic record id";
        int type = buffer.getInt();
        byte inUseFlag = buffer.get();
        boolean inUse = false;
        if ( inUseFlag == Record.IN_USE.byteValue() )
        {
            inUse = true;
        }
        else if ( inUseFlag != Record.NOT_IN_USE.byteValue() )
        {
            throw new IOException( "Illegal in use flag: " + inUseFlag );
        }

        DynamicRecord record = new DynamicRecord( id );
        record.setInUse( inUse, type );
        if ( inUse )
        {
            if ( !readAndFlip( byteChannel, buffer, 12 ) )
                return null;
            int nrOfBytes = buffer.getInt();
            assert nrOfBytes >= 0 && nrOfBytes < ( ( 1 << 24 ) - 1 ) : nrOfBytes
                                                                      + " is not valid for a number of bytes field of a dynamic record";
            long nextBlock = buffer.getLong();
            assert ( nextBlock >= 0 && nextBlock <= ( 1l << 36 - 1 ) )
                   || ( nextBlock == Record.NO_NEXT_BLOCK.intValue() ) : nextBlock
                                                                    + " is not valid for a next record field of a dynamic record";
            record.setNextBlock( nextBlock );
            if ( !readAndFlip( byteChannel, buffer, nrOfBytes ) )
                return null;
            byte data[] = new byte[nrOfBytes];
            buffer.get( data );
            record.setData( data );
        }
        return record;
    }

    private static long[] readLongs( ByteBuffer buffer, int count )
    {
        long[] result = new long[count];
        for ( int i = 0; i < count; i++ )
        {
            result[i] = buffer.getLong();
        }
        return result;
    }

    // means the first byte of the command record was only written but second
    // (saying what type) did not get written but the file still got expanded
    private static final byte NONE = (byte) 0;

    private static final byte NODE_COMMAND = (byte) 1;
    private static final byte PROP_COMMAND = (byte) 2;
    private static final byte REL_COMMAND = (byte) 3;
    private static final byte REL_TYPE_COMMAND = (byte) 4;
    private static final byte PROP_INDEX_COMMAND = (byte) 5;
    private static final byte NEOSTORE_COMMAND = (byte) 6;
    private static final byte SCHEMA_RULE_COMMAND = (byte) 7;

    abstract void removeFromCache( CacheAccessBackDoor cacheAccess );

    static class NodeCommand extends Command
    {
        private final NodeRecord record;
        private final NodeStore store;

        NodeCommand( NodeStore store, NodeRecord record )
        {
            super( record );
            this.record = record;
            this.store = store;
        }
        
        @Override
        public void accept( CommandRecordVisitor visitor )
        {
            visitor.visitNode( record );
        }

        @Override
        void removeFromCache( CacheAccessBackDoor cacheAccess )
        {
            cacheAccess.removeNodeFromCache( getKey() );
        }

        @Override
        public void execute()
        {
            if ( isRecovered() )
            {
                store.updateRecord( record, true );
            }
            else
            {
                store.updateRecord( record );
            }
            
            // Dynamic labels
            store.updateDynamicLabelRecords( record.getDynamicLabelRecords() );
        }

        @Override
        public void writeToFile( LogBuffer buffer ) throws IOException
        {
            byte inUse = record.inUse() ? Record.IN_USE.byteValue()
                : Record.NOT_IN_USE.byteValue();
            buffer.put( NODE_COMMAND );
            buffer.putLong( record.getId() );
            buffer.put( inUse );
            if ( record.inUse() )
            {
                buffer.putLong( record.getNextRel() ).putLong( record.getNextProp() );
                
                // labels
                buffer.putLong( record.getLabelField() );
                writeDynamicRecords( buffer, record.getDynamicLabelRecords() );
            }
        }

        public static Command readSpecificCommand( NeoStore neoStore,
            ReadableByteChannel byteChannel, ByteBuffer buffer )
            throws IOException
        {
            if ( !readAndFlip( byteChannel, buffer, 9 ) )
                return null;
            long id = buffer.getLong();
            byte inUseFlag = buffer.get();
            boolean inUse = false;
            if ( inUseFlag == Record.IN_USE.byteValue() )
            {
                inUse = true;
            }
            else if ( inUseFlag != Record.NOT_IN_USE.byteValue() )
            {
                throw new IOException( "Illegal in use flag: " + inUseFlag );
            }
            NodeRecord record;
            if ( inUse )
            {
                if ( !readAndFlip( byteChannel, buffer, 8*3 ) )
                    return null;
                record = new NodeRecord( id, buffer.getLong(), buffer.getLong() );
                
                // labels
                long labelField = buffer.getLong();
                Collection<DynamicRecord> dynamicLabelRecords = new ArrayList<DynamicRecord>();
                readDynamicRecords( byteChannel, buffer, dynamicLabelRecords, COLLECTION_DYNAMIC_RECORD_ADDER );
                record.setLabelField( labelField, dynamicLabelRecords );
            }
            else
                record = new NodeRecord( id, Record.NO_NEXT_RELATIONSHIP.intValue(),
                        Record.NO_NEXT_PROPERTY.intValue() );
            record.setInUse( inUse );
            return new NodeCommand( neoStore == null ? null : neoStore.getNodeStore(), record );
        }
    }

    static class RelationshipCommand extends Command
    {
        private final RelationshipRecord record;
        // before update stores the record as it looked before the command is executed
        private RelationshipRecord beforeUpdate;
        private final RelationshipStore store;

        RelationshipCommand( RelationshipStore store, RelationshipRecord record )
        {
            super( record );
            this.record = record;
            // the default (common) case is that the record to be written is complete and not from recovery or HA
            this.beforeUpdate = record;
            this.store = store;
        }
        
        @Override
        public void accept( CommandRecordVisitor visitor )
        {
            visitor.visitRelationship( record );
        }

        @Override
        void removeFromCache( CacheAccessBackDoor cacheAccess )
        {
<<<<<<< HEAD
            cacheAccess.removeRelationshipFromCache( getKey() );
            cacheAccess.patchDeletedRelationshipNodes( getKey(), record.getFirstNode(), record.getFirstNextRel(),
                    record.getSecondNode(), record.getSecondNextRel() );
            if ( this.getFirstNode() != -1 || this.getSecondNode() != -1 )
            {
                cacheAccess.removeNodeFromCache( this.getFirstNode() );
                cacheAccess.removeNodeFromCache( this.getSecondNode() );
            }
        }

        long getFirstNode()
        {
            return record.getFirstNode();
        }

        long getSecondNode()
        {
            return record.getSecondNode();
        }

        boolean isRemove()
=======
            state.removeRelationshipFromCache( getKey() );
            /*
             * If isRecovered() then beforeUpdate is the correct one UNLESS this is the second time this command
             * is executed, where it might have been actually written out to disk so the fields are already -1. So
             * we still need to check.
             * If !isRecovered() then beforeUpdate is the same as record, so we are still ok.
             * We don't check for !inUse() though because that is implicit in the call of this method.
             * The above is a hand waiving proof that the conditions that lead to the patchDeletedRelationshipNodes()
             * in the if below are the same as in RelationshipCommand.execute() so it should be safe.
             */
            if ( beforeUpdate.getFirstNode() != -1 || beforeUpdate.getSecondNode() != -1 )
            {
                state.patchDeletedRelationshipNodes( getKey(), beforeUpdate.getFirstNode(),
                        beforeUpdate.getFirstNextRel(), beforeUpdate.getSecondNode(), beforeUpdate.getSecondNextRel() );
            }
            if ( record.getFirstNode() != -1 || record.getSecondNode() != -1 )
            {
                state.removeNodeFromCache( record.getFirstNode() );
                state.removeNodeFromCache( record.getSecondNode() );
            }
        }

        @Override
        boolean isCreated()
        {
            return record.isCreated();
        }

        @Override
        boolean isDeleted()
>>>>>>> 4859e954
        {
            return !record.inUse();
        }

        @Override
        public void execute()
        {
            if ( isRecovered() && !record.inUse() )
            {
                /*
                 * If read from a log (either on recovery or HA) then all the fields but for the Id are -1. If the
                 * record is deleted, then we'll need to invalidate the cache and patch the node's relationship chains.
                 * Therefore, we need to read the record from the store. This is not too expensive, since the window
                 * will be either in memory or will soon be anyway and we are just saving the write the trouble.
                 */
                beforeUpdate = store.forceGetRaw( record.getId() );
            }
            if ( isRecovered() )
            {
                store.updateRecord( record, true );
            }
            else
            {
                store.updateRecord( record );
            }
        }

        @Override
        public void writeToFile( LogBuffer buffer ) throws IOException
        {
            byte inUse = record.inUse() ? Record.IN_USE.byteValue()
                : Record.NOT_IN_USE.byteValue();
            buffer.put( REL_COMMAND );
            buffer.putLong( record.getId() );
            buffer.put( inUse );
            if ( record.inUse() )
            {
                buffer.putLong( record.getFirstNode() )
                        .putLong( record.getSecondNode() )
                        .putInt( record.getType() )
                        .putLong( record.getFirstPrevRel() )
                        .putLong( record.getFirstNextRel() )
                        .putLong( record.getSecondPrevRel() )
                        .putLong( record.getSecondNextRel() )
                        .putLong( record.getNextProp() )
                        ;
            }
        }

        public static Command readSpecificCommand( NeoStore neoStore,
            ReadableByteChannel byteChannel, ByteBuffer buffer )
            throws IOException
        {
            if ( !readAndFlip( byteChannel, buffer, 9 ) )
                return null;
            long id = buffer.getLong();
            byte inUseFlag = buffer.get();
            boolean inUse = false;
            if ( (inUseFlag & Record.IN_USE.byteValue()) == Record.IN_USE
                .byteValue() )
            {
                inUse = true;
            }
            else if ( (inUseFlag & Record.IN_USE.byteValue()) != Record.NOT_IN_USE
                .byteValue() )
            {
                throw new IOException( "Illegal in use flag: " + inUseFlag );
            }
            RelationshipRecord record;
            if ( inUse )
            {
                if ( !readAndFlip( byteChannel, buffer, 60 ) )
                    return null;
                record = new RelationshipRecord( id, buffer.getLong(), buffer
                    .getLong(), buffer.getInt() );
                record.setInUse( inUse );
                record.setFirstPrevRel( buffer.getLong() );
                record.setFirstNextRel( buffer.getLong() );
                record.setSecondPrevRel( buffer.getLong() );
                record.setSecondNextRel( buffer.getLong() );
                record.setNextProp( buffer.getLong() );
            }
            else
            {
                record = new RelationshipRecord( id, -1, -1, -1 );
                record.setInUse( false );
            }
            return new RelationshipCommand( neoStore == null ? null : neoStore.getRelationshipStore(),
                record );
        }
    }
    
    static class NeoStoreCommand extends Command
    {
        private final NeoStoreRecord record;
        private final NeoStore neoStore;

        NeoStoreCommand( NeoStore neoStore, NeoStoreRecord record )
        {
            super( record );
            this.neoStore = neoStore;
            this.record = record;
        }

        @Override
        public void execute()
        {
            neoStore.setGraphNextProp( record.getNextProp() );
        }
        
        @Override
        public void accept( CommandRecordVisitor visitor )
        {
            visitor.visitNeoStore( record );
        }

        @Override
        void removeFromCache( CacheAccessBackDoor cacheAccess )
        {
            // no-op
        }

        @Override
        public void writeToFile( LogBuffer buffer ) throws IOException
        {
            buffer.put( NEOSTORE_COMMAND ).putLong( record.getNextProp() );
        }

        public static Command readSpecificCommand( NeoStore neoStore,
                ReadableByteChannel byteChannel, ByteBuffer buffer )
                throws IOException
        {
            if ( !readAndFlip( byteChannel, buffer, 8 ) )
                return null;
            long nextProp = buffer.getLong();
            NeoStoreRecord record = new NeoStoreRecord();
            record.setNextProp( nextProp );
            return new NeoStoreCommand( neoStore, record );
        }
    }

    static class PropertyIndexCommand extends Command
    {
        private final PropertyIndexRecord record;
        private final PropertyIndexStore store;

        PropertyIndexCommand( PropertyIndexStore store,
            PropertyIndexRecord record )
        {
            super( record );
            this.record = record;
            this.store = store;
        }
        
        @Override
        public void accept( CommandRecordVisitor visitor )
        {
            visitor.visitPropertyIndex( record );
        }

        @Override
        void removeFromCache( CacheAccessBackDoor cacheAccess )
        {
            // no-op
        }

        @Override
        public void execute()
        {
            if ( isRecovered() )
            {
                store.updateRecord( record, true );
            }
            else
            {
                store.updateRecord( record );
            }
        }

        @Override
        public void writeToFile( LogBuffer buffer ) throws IOException
        {
            // id+in_use(byte)+count(int)+key_blockId(int)+nr_key_records(int)
            byte inUse = record.inUse() ? Record.IN_USE.byteValue()
                : Record.NOT_IN_USE.byteValue();
            buffer.put( PROP_INDEX_COMMAND );
            buffer.putInt( record.getId() );
            buffer.put( inUse );
            buffer.putInt( record.getPropertyCount() ).putInt( record.getNameId() );
            if ( record.isLight() )
            {
                buffer.putInt( 0 );
            }
            else
            {
                writeDynamicRecords( buffer, record.getNameRecords() );
            }
        }

        public static Command readSpecificCommand( NeoStore neoStore, ReadableByteChannel byteChannel,
            ByteBuffer buffer ) throws IOException
        {
            // id+in_use(byte)+count(int)+key_blockId(int)
            if ( !readAndFlip( byteChannel, buffer, 13 ) )
                return null;
            int id = buffer.getInt();
            byte inUseFlag = buffer.get();
            boolean inUse = false;
            if ( (inUseFlag & Record.IN_USE.byteValue()) == Record.IN_USE
                .byteValue() )
            {
                inUse = true;
            }
            else if ( inUseFlag != Record.NOT_IN_USE.byteValue() )
            {
                throw new IOException( "Illegal in use flag: " + inUseFlag );
            }
            PropertyIndexRecord record = new PropertyIndexRecord( id );
            record.setInUse( inUse );
            record.setPropertyCount( buffer.getInt() );
            record.setNameId( buffer.getInt() );
            if ( !readDynamicRecords( byteChannel, buffer, record, PROPERTY_INDEX_DYNAMIC_RECORD_ADDER ) )
                return null;
            return new PropertyIndexCommand( neoStore == null ? null : neoStore.getPropertyStore()
                .getIndexStore(), record );
        }
    }
    
    private static final DynamicRecordAdder<PropertyIndexRecord> PROPERTY_INDEX_DYNAMIC_RECORD_ADDER =
            new DynamicRecordAdder<PropertyIndexRecord>()
    {
        @Override
        public void add( PropertyIndexRecord target, DynamicRecord record )
        {
            target.addNameRecord( record );
        }
    };

    static class PropertyCommand extends Command
    {
        private final PropertyRecord record;
        private final PropertyStore store;

        PropertyCommand( PropertyStore store, PropertyRecord record )
        {
            super( record );
            this.record = record;
            this.store = store;
        }
        
        @Override
        public void accept( CommandRecordVisitor visitor )
        {
            visitor.visitProperty( record );
        }

        @Override
        void removeFromCache( CacheAccessBackDoor cacheAccess )
        {
            long nodeId = this.getNodeId();
            long relId = this.getRelId();
            if ( nodeId != -1 )
            {
                cacheAccess.removeNodeFromCache( nodeId );
            }
            else if ( relId != -1 )
            {
                cacheAccess.removeRelationshipFromCache( relId );
            }
        }

        @Override
        public void execute()
        {
            if ( isRecovered() )
            {
                store.updateRecord( record, true );
            }
            else
            {
                store.updateRecord( record );
            }
        }

        public long getNodeId()
        {
            return record.getNodeId();
        }

        public long getRelId()
        {
            return record.getRelId();
        }

        @Override
        public void writeToFile( LogBuffer buffer ) throws IOException
        {
            byte inUse = record.inUse() ? Record.IN_USE.byteValue()
                : Record.NOT_IN_USE.byteValue();
            if ( record.getRelId() != -1 )
            {
                inUse += Record.REL_PROPERTY.byteValue();
            }
            buffer.put( PROP_COMMAND );
            buffer.putLong( record.getId() ); // 8
            buffer.put( inUse ); // 1
            buffer.putLong( record.getNextProp() ).putLong(
                    record.getPrevProp() ); // 8 + 8
            long nodeId = record.getNodeId();
            long relId = record.getRelId();
            if ( nodeId != -1 )
            {
                buffer.putLong( nodeId ); // 8 or
            }
            else if ( relId != -1 )
            {
                buffer.putLong( relId ); // 8 or
            }
            else
            {
                // means this records value has not changed, only place in
                // prop chain
                buffer.putLong( -1 ); // 8
            }
            buffer.put( (byte) record.getPropertyBlocks().size() ); // 1
            for ( int i = 0; i < record.getPropertyBlocks().size(); i++ )
            {
                PropertyBlock block = record.getPropertyBlocks().get( i );
                assert block.getSize() > 0 : record + " seems kinda broken";
                writePropertyBlock( buffer, block );
            }
            writeDynamicRecords( buffer, record.getDeletedRecords() );
        }

        public static Command readSpecificCommand( NeoStore neoStore,
            ReadableByteChannel byteChannel, ByteBuffer buffer )
            throws IOException
        {
            // id+in_use(byte)+type(int)+key_indexId(int)+prop_blockId(long)+
            // prev_prop_id(long)+next_prop_id(long)
            if ( !readAndFlip( byteChannel, buffer, 8 + 1 + 8 + 8 + 8 ) )
                return null;

            long id = buffer.getLong(); // 8
            PropertyRecord record = new PropertyRecord( id );
            byte inUseFlag = buffer.get(); // 1
            long nextProp = buffer.getLong(); // 8
            long prevProp = buffer.getLong(); // 8
            record.setNextProp( nextProp );
            record.setPrevProp( prevProp );
            boolean inUse = false;
            if ( ( inUseFlag & Record.IN_USE.byteValue() ) == Record.IN_USE.byteValue() )
            {
                inUse = true;
            }
            boolean nodeProperty = true;
            if ( ( inUseFlag & Record.REL_PROPERTY.byteValue() ) == Record.REL_PROPERTY.byteValue() )
            {
                nodeProperty = false;
            }
            long primitiveId = buffer.getLong(); // 8
            if ( primitiveId != -1 && nodeProperty )
            {
                record.setNodeId( primitiveId );
            }
            else if ( primitiveId != -1 )
            {
                record.setRelId( primitiveId );
            }
            if ( !readAndFlip( byteChannel, buffer, 1 ) )
                return null;
            int nrPropBlocks = buffer.get();
            assert nrPropBlocks >= 0;
            if ( nrPropBlocks > 0 )
            {
                record.setInUse( true );
            }
            while ( nrPropBlocks-- > 0 )
            {
                PropertyBlock block = readPropertyBlock( byteChannel, buffer );
                if ( block == null )
                {
                    return null;
                }
                record.addPropertyBlock( block );
            }
            
            if ( !readDynamicRecords( byteChannel, buffer, record, PROPERTY_DELETED_DYNAMIC_RECORD_ADDER ) )
                return null;
            
            if ( ( inUse && !record.inUse() ) || ( !inUse && record.inUse() ) )
            {
                throw new IllegalStateException( "Weird, inUse was read in as "
                                                 + inUse
                                                 + " but the record is "
                                                 + record );
            }
            return new PropertyCommand( neoStore == null ? null
                    : neoStore.getPropertyStore(), record );
        }
    }
    
    private static final DynamicRecordAdder<PropertyRecord> PROPERTY_DELETED_DYNAMIC_RECORD_ADDER =
            new DynamicRecordAdder<PropertyRecord>()
    {
        @Override
        public void add( PropertyRecord target, DynamicRecord record )
        {
            assert !record.inUse() : record + " is kinda weird";
            target.addDeletedRecord( record );
        }
    };

    static class RelationshipTypeCommand extends Command
    {
        private final RelationshipTypeRecord record;
        private final RelationshipTypeStore store;

        RelationshipTypeCommand( RelationshipTypeStore store,
            RelationshipTypeRecord record )
        {
            super( record );
            this.record = record;
            this.store = store;
        }
        
        @Override
        public void accept( CommandRecordVisitor visitor )
        {
            visitor.visitRelationshipType( record );
        }

        @Override
        void removeFromCache( CacheAccessBackDoor cacheAccess )
        {
            // no-op
        }

        @Override
        public void execute()
        {
            if ( isRecovered() )
            {
                store.updateRecord( record, true );
            }
            else
            {
                store.updateRecord( record );
            }
        }

        @Override
        public void writeToFile( LogBuffer buffer ) throws IOException
        {
            // id+in_use(byte)+type_blockId(int)+nr_type_records(int)
            byte inUse = record.inUse() ? Record.IN_USE.byteValue()
                : Record.NOT_IN_USE.byteValue();
            buffer.put( REL_TYPE_COMMAND );
            buffer.putInt( record.getId() ).put( inUse ).putInt( record.getNameId() );
            writeDynamicRecords( buffer, record.getNameRecords() );
        }

        public static Command readSpecificCommand( NeoStore neoStore,
            ReadableByteChannel byteChannel, ByteBuffer buffer )
            throws IOException
        {
            // id+in_use(byte)+type_blockId(int)+nr_type_records(int)
            if ( !readAndFlip( byteChannel, buffer, 13 ) )
                return null;
            int id = buffer.getInt();
            byte inUseFlag = buffer.get();
            boolean inUse = false;
            if ( (inUseFlag & Record.IN_USE.byteValue()) ==
                Record.IN_USE.byteValue() )
            {
                inUse = true;
            }
            else if ( inUseFlag != Record.NOT_IN_USE.byteValue() )
            {
                throw new IOException( "Illegal in use flag: " + inUseFlag );
            }
            RelationshipTypeRecord record = new RelationshipTypeRecord( id );
            record.setInUse( inUse );
            record.setNameId( buffer.getInt() );
            int nrTypeRecords = buffer.getInt();
            for ( int i = 0; i < nrTypeRecords; i++ )
            {
                DynamicRecord dr = readDynamicRecord( byteChannel, buffer );
                if ( dr == null )
                {
                    return null;
                }
                record.addNameRecord( dr );
            }
            return new RelationshipTypeCommand(
                    neoStore == null ? null : neoStore.getRelationshipTypeStore(), record );
        }
    }
    
    static class SchemaRuleCommand extends Command
    {
        private final SchemaStore store;
        private final Collection<DynamicRecord> records;
        private final SchemaRule schemaRule;

        SchemaRuleCommand( SchemaStore store, Collection<DynamicRecord> records, SchemaRule schemaRule )
        {
            super( first( records ) );
            this.store = store;
            this.records = records;
            this.schemaRule = schemaRule;
        }

        @Override
        public void accept( CommandRecordVisitor visitor )
        {
            throw new UnsupportedOperationException();
        }

        @Override
        void removeFromCache( CacheAccessBackDoor cacheAccess )
        {
            cacheAccess.removeSchemaRuleFromCache( getKey() );
        }

        @Override
        public void execute()
        {
            for ( DynamicRecord record : records )
                store.updateRecord( record );
        }

        @Override
        public void writeToFile( LogBuffer buffer ) throws IOException
        {
            buffer.put( SCHEMA_RULE_COMMAND );
            writeDynamicRecords( buffer, records );
        }
        
        public SchemaRule getSchemaRule()
        {
            return schemaRule;
        }
        
        @Override
        public String toString()
        {
            return "SchemaRule" + records;
        }

        static Command readSpecificCommand( NeoStore neoStore, ReadableByteChannel byteChannel, ByteBuffer buffer )
                throws IOException
        {
            Collection<DynamicRecord> records = new ArrayList<DynamicRecord>();
            readDynamicRecords( byteChannel, buffer, records, COLLECTION_DYNAMIC_RECORD_ADDER );
            ByteBuffer deserialized = AbstractDynamicStore.concatData( records, new byte[100] );
            return new SchemaRuleCommand( neoStore.getSchemaStore(), records,
                    SchemaRule.Kind.deserialize( first( records ).getId(), deserialized ) );
        }
    }
    
    private static final DynamicRecordAdder<Collection<DynamicRecord>> COLLECTION_DYNAMIC_RECORD_ADDER =
            new DynamicRecordAdder<Collection<DynamicRecord>>()
    {
        @Override
        public void add( Collection<DynamicRecord> target, DynamicRecord record )
        {
            target.add( record );
        }
    };

    public static Command readCommand( NeoStore neoStore, ReadableByteChannel byteChannel,
        ByteBuffer buffer ) throws IOException
    {
        if ( !readAndFlip( byteChannel, buffer, 1 ) )
            return null;
        byte commandType = buffer.get();
        switch ( commandType )
        {
            case NODE_COMMAND:
                return NodeCommand.readSpecificCommand( neoStore, byteChannel, buffer );
            case PROP_COMMAND:
                return PropertyCommand.readSpecificCommand( neoStore, byteChannel,
                    buffer );
            case PROP_INDEX_COMMAND:
                return PropertyIndexCommand.readSpecificCommand( neoStore, byteChannel,
                    buffer );
            case REL_COMMAND:
                return RelationshipCommand.readSpecificCommand( neoStore, byteChannel,
                    buffer );
            case REL_TYPE_COMMAND:
                return RelationshipTypeCommand.readSpecificCommand( neoStore,
                    byteChannel, buffer );
            case NEOSTORE_COMMAND:
                return NeoStoreCommand.readSpecificCommand( neoStore, byteChannel, buffer );
            case SCHEMA_RULE_COMMAND:
                return SchemaRuleCommand.readSpecificCommand( neoStore, byteChannel, buffer );
            case NONE: return null;
            default:
                throw new IOException( "Unknown command type[" + commandType
                    + "]" );
        }
    }
}<|MERGE_RESOLUTION|>--- conflicted
+++ resolved
@@ -440,30 +440,7 @@
         @Override
         void removeFromCache( CacheAccessBackDoor cacheAccess )
         {
-<<<<<<< HEAD
             cacheAccess.removeRelationshipFromCache( getKey() );
-            cacheAccess.patchDeletedRelationshipNodes( getKey(), record.getFirstNode(), record.getFirstNextRel(),
-                    record.getSecondNode(), record.getSecondNextRel() );
-            if ( this.getFirstNode() != -1 || this.getSecondNode() != -1 )
-            {
-                cacheAccess.removeNodeFromCache( this.getFirstNode() );
-                cacheAccess.removeNodeFromCache( this.getSecondNode() );
-            }
-        }
-
-        long getFirstNode()
-        {
-            return record.getFirstNode();
-        }
-
-        long getSecondNode()
-        {
-            return record.getSecondNode();
-        }
-
-        boolean isRemove()
-=======
-            state.removeRelationshipFromCache( getKey() );
             /*
              * If isRecovered() then beforeUpdate is the correct one UNLESS this is the second time this command
              * is executed, where it might have been actually written out to disk so the fields are already -1. So
@@ -475,13 +452,13 @@
              */
             if ( beforeUpdate.getFirstNode() != -1 || beforeUpdate.getSecondNode() != -1 )
             {
-                state.patchDeletedRelationshipNodes( getKey(), beforeUpdate.getFirstNode(),
+                cacheAccess.patchDeletedRelationshipNodes( getKey(), beforeUpdate.getFirstNode(),
                         beforeUpdate.getFirstNextRel(), beforeUpdate.getSecondNode(), beforeUpdate.getSecondNextRel() );
             }
             if ( record.getFirstNode() != -1 || record.getSecondNode() != -1 )
             {
-                state.removeNodeFromCache( record.getFirstNode() );
-                state.removeNodeFromCache( record.getSecondNode() );
+                cacheAccess.removeNodeFromCache( record.getFirstNode() );
+                cacheAccess.removeNodeFromCache( record.getSecondNode() );
             }
         }
 
@@ -493,7 +470,6 @@
 
         @Override
         boolean isDeleted()
->>>>>>> 4859e954
         {
             return !record.inUse();
         }
