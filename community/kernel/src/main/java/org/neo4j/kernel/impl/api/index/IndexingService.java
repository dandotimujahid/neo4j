--- conflicted
+++ resolved
@@ -76,18 +76,11 @@
 import org.neo4j.register.Register.DoubleLongRegister;
 import org.neo4j.register.Registers;
 import org.neo4j.scheduler.JobScheduler;
-<<<<<<< HEAD
 import org.neo4j.storageengine.api.IndexEntryUpdate;
 import org.neo4j.storageengine.api.IndexUpdateListener;
 import org.neo4j.storageengine.api.NodePropertyAccessor;
 import org.neo4j.storageengine.api.StorageIndexReference;
 import org.neo4j.storageengine.api.schema.SchemaDescriptor;
-=======
-import org.neo4j.storageengine.api.EntityType;
-import org.neo4j.storageengine.api.NodePropertyAccessor;
-import org.neo4j.storageengine.api.schema.IndexDescriptor;
-import org.neo4j.storageengine.api.schema.StoreIndexDescriptor;
->>>>>>> 18f02f02
 import org.neo4j.values.storable.Value;
 
 import static java.lang.String.format;
@@ -448,18 +441,14 @@
             case ONLINE:
                 return;
             case FAILED:
-                IndexPopulationFailure populationFailure = proxy.getPopulationFailure();
-<<<<<<< HEAD
-=======
                 String message =
                         String.format( "Index %s entered %s state while recovery waited for it to be fully populated.", proxy.getDescriptor(), FAILED );
->>>>>>> 18f02f02
+                IndexPopulationFailure populationFailure = proxy.getPopulationFailure();
                 String causeOfFailure = populationFailure.asString();
                 // Log as INFO because at this point we don't know if the constraint index was ever bound to a constraint or not.
                 // If it was really bound to a constraint, then we actually ought to log as WARN or ERROR, I suppose.
                 // But by far the most likely scenario is that the constraint itself was never created.
-                internalLog.info( IndexPopulationFailure.appendCauseOfFailure(
-                        "Index entered FAILED state while recovery waited for it to be fully populated.", causeOfFailure ) );
+                internalLog.info( IndexPopulationFailure.appendCauseOfFailure( message, causeOfFailure ) );
                 return;
             case POPULATING:
                 // Sleep a short while and look at state again the next loop iteration
