/**
 * Copyright (c) 2002-2015 "Neo Technology,"
 * Network Engine for Objects in Lund AB [http://neotechnology.com]
 *
 * This file is part of Neo4j.
 *
 * Neo4j is free software: you can redistribute it and/or modify
 * it under the terms of the GNU General Public License as published by
 * the Free Software Foundation, either version 3 of the License, or
 * (at your option) any later version.
 *
 * This program is distributed in the hope that it will be useful,
 * but WITHOUT ANY WARRANTY; without even the implied warranty of
 * MERCHANTABILITY or FITNESS FOR A PARTICULAR PURPOSE.  See the
 * GNU General Public License for more details.
 *
 * You should have received a copy of the GNU General Public License
 * along with this program.  If not, see <http://www.gnu.org/licenses/>.
 */
package org.neo4j.kernel.impl.api.index;

import java.io.File;
import java.io.IOException;
import java.util.ArrayList;
import java.util.Collection;
import java.util.HashMap;
import java.util.HashSet;
import java.util.List;
import java.util.Map;
import java.util.Set;
import java.util.concurrent.Future;

import org.neo4j.collection.primitive.Primitive;
import org.neo4j.collection.primitive.PrimitiveLongSet;
import org.neo4j.collection.primitive.PrimitiveLongVisitor;
import org.neo4j.graphdb.ResourceIterator;
import org.neo4j.helpers.BiConsumer;
import org.neo4j.helpers.Pair;
import org.neo4j.helpers.collection.Iterables;
import org.neo4j.kernel.api.TokenNameLookup;
import org.neo4j.kernel.api.exceptions.index.IndexActivationFailedKernelException;
import org.neo4j.kernel.api.exceptions.index.IndexCapacityExceededException;
import org.neo4j.kernel.api.exceptions.index.IndexNotFoundKernelException;
import org.neo4j.kernel.api.exceptions.index.IndexPopulationFailedKernelException;
import org.neo4j.kernel.api.exceptions.schema.ConstraintVerificationFailedKernelException;
import org.neo4j.kernel.api.index.IndexDescriptor;
import org.neo4j.kernel.api.index.IndexEntryConflictException;
import org.neo4j.kernel.api.index.IndexUpdater;
import org.neo4j.kernel.api.index.InternalIndexState;
import org.neo4j.kernel.api.index.NodePropertyUpdate;
import org.neo4j.kernel.api.index.Reservation;
import org.neo4j.kernel.api.index.SchemaIndexProvider;
import org.neo4j.kernel.api.index.SchemaIndexProvider.Descriptor;
import org.neo4j.kernel.impl.api.UpdateableSchemaState;
import org.neo4j.kernel.impl.api.index.sampling.IndexSamplingConfig;
import org.neo4j.kernel.impl.api.index.sampling.IndexSamplingController;
import org.neo4j.kernel.impl.api.index.sampling.IndexSamplingControllerFactory;
import org.neo4j.kernel.impl.api.index.sampling.IndexSamplingMode;
import org.neo4j.kernel.impl.store.UnderlyingStorageException;
import org.neo4j.kernel.impl.store.record.IndexRule;
import org.neo4j.kernel.impl.util.JobScheduler;
import org.neo4j.kernel.impl.util.StringLogger;
import org.neo4j.kernel.lifecycle.LifecycleAdapter;
import org.neo4j.kernel.logging.Logging;
import org.neo4j.register.Register.DoubleLongRegister;
import org.neo4j.register.Registers;

import static java.util.concurrent.TimeUnit.MINUTES;

import static org.neo4j.helpers.Exceptions.launderedException;
import static org.neo4j.helpers.collection.Iterables.concatResourceIterators;
import static org.neo4j.helpers.collection.Iterables.toList;
import static org.neo4j.kernel.impl.api.index.IndexPopulationFailure.failure;

/**
 * Manages the indexes that were introduced in 2.0. These indexes depend on the normal neo4j logical log for
 * transactionality. Each index has an {@link org.neo4j.kernel.impl.store.record.IndexRule}, which it uses to filter
 * changes that come into the database. Changes that apply to the the rule are indexed. This way, "normal" changes to
 * the database can be replayed to perform recovery after a crash.
 * <p/>
 * <h3>Recovery procedure</h3>
 * <p/>
 * Each index has a state, as defined in {@link org.neo4j.kernel.api.index.InternalIndexState}, which is used during
 * recovery. If an index is anything but {@link org.neo4j.kernel.api.index.InternalIndexState#ONLINE}, it will simply be
 * destroyed and re-created.
 * <p/>
 * If, however, it is {@link org.neo4j.kernel.api.index.InternalIndexState#ONLINE}, the index provider is required to
 * also guarantee that the index had been flushed to disk.
 */
public class IndexingService extends LifecycleAdapter
{
    private final IndexSamplingController samplingController;
    private final IndexProxySetup proxySetup;
    private final IndexStoreView storeView;
    private final SchemaIndexProviderMap providerMap;
    private final IndexMapReference indexMapRef;
    private final Iterable<IndexRule> indexRules;
    private final StringLogger logger;
    private final TokenNameLookup tokenNameLookup;
    private final Monitor monitor;
    private final PrimitiveLongSet recoveredNodeIds = Primitive.longSet( 20 );

    enum State
    {
        NOT_STARTED,
        STARTING,
        RUNNING,
        STOPPED
    }

    public interface Monitor
    {
        void applyingRecoveredData( PrimitiveLongSet recoveredNodeIds );

        void appliedRecoveredData( Iterable<NodePropertyUpdate> updates );

        void populationCompleteOn( IndexDescriptor descriptor );

        void verifyDeferredConstraints();
    }

    public static abstract class MonitorAdapter implements Monitor
    {
        @Override
        public void appliedRecoveredData( Iterable<NodePropertyUpdate> updates )
        {   // Do nothing
        }

        @Override
        public void applyingRecoveredData( PrimitiveLongSet recoveredNodeIds )
        {   // Do nothing
        }

        @Override
        public void populationCompleteOn( IndexDescriptor descriptor )
        {   // Do nothing
        }

        @Override
        public void verifyDeferredConstraints()
        {
            // Do nothing
        }
    }

    public static final Monitor NO_MONITOR = new MonitorAdapter()
    {
    };

    private volatile State state = State.NOT_STARTED;

    // use IndexService.create do not instantiate manually
    protected IndexingService( IndexProxySetup proxySetup,
                               SchemaIndexProviderMap providerMap,
                               IndexMapReference indexMapRef,
                               IndexStoreView storeView,
                               Iterable<IndexRule> indexRules,
                               IndexSamplingController samplingController,
                               TokenNameLookup tokenNameLookup,
                               Logging logging,
                               Monitor monitor )
    {
        this.proxySetup = proxySetup;
        this.providerMap = providerMap;
        this.indexMapRef = indexMapRef;
        this.storeView = storeView;
        this.indexRules = indexRules;
        this.samplingController = samplingController;
        this.tokenNameLookup = tokenNameLookup;
        this.monitor = monitor;
        this.logger = logging.getMessagesLog( getClass() );
    }

    public static IndexingService create( IndexSamplingConfig samplingConfig,
                                          JobScheduler scheduler,
                                          SchemaIndexProviderMap providerMap,
                                          IndexStoreView storeView,
                                          TokenNameLookup tokenNameLookup,
                                          UpdateableSchemaState updateableSchemaState,
                                          Iterable<IndexRule> indexRules,
                                          Logging logging, Monitor monitor )
    {
        if ( providerMap == null || providerMap.getDefaultProvider() == null )
        {
            // For now
            throw new IllegalStateException( "You cannot run the database without an index provider, " +
                    "please make sure that a valid provider (subclass of " + SchemaIndexProvider.class.getName() +
                    ") is on your classpath." );
        }

        IndexMapReference indexMapRef = new IndexMapReference();
        IndexSamplingControllerFactory factory =
                new IndexSamplingControllerFactory( samplingConfig, storeView, scheduler, tokenNameLookup, logging );
        IndexSamplingController indexSamplingController = factory.create( indexMapRef );
        IndexProxySetup proxySetup = new IndexProxySetup(
                samplingConfig, storeView, providerMap, updateableSchemaState, tokenNameLookup, scheduler, logging
        );

        return new IndexingService( proxySetup, providerMap, indexMapRef, storeView, indexRules,
                indexSamplingController, tokenNameLookup, logging, monitor );
    }

    /**
     * Called while the database starts up, before recovery.
     */
    @Override
    public void init()
    {
        IndexMap indexMap = indexMapRef.indexMapSnapshot();

        for ( IndexRule indexRule : indexRules )
        {
            IndexProxy indexProxy;

            long indexId = indexRule.getId();
            IndexDescriptor descriptor = new IndexDescriptor( indexRule.getLabel(), indexRule.getPropertyKey() );
            SchemaIndexProvider.Descriptor providerDescriptor = indexRule.getProviderDescriptor();
            SchemaIndexProvider provider = providerMap.apply( providerDescriptor );
            InternalIndexState initialState = provider.getInitialState( indexId );
            logger.info( proxySetup.indexStateInfo( "init", indexId, initialState, descriptor ) );
            boolean constraint = indexRule.isConstraintIndex();

            switch ( initialState )
            {
                case ONLINE:
                    indexProxy =
                        proxySetup.createOnlineIndexProxy( indexId, descriptor, providerDescriptor, constraint );
                    break;
                case POPULATING:
                    // The database was shut down during population, or a crash has occurred, or some other sad thing.

                    indexProxy = proxySetup.createRecoveringIndexProxy( descriptor, providerDescriptor, constraint );
                    break;
                case FAILED:
                    IndexPopulationFailure failure = failure( provider.getPopulationFailure( indexId ) );
                    indexProxy = proxySetup.createFailedIndexProxy( indexId, descriptor, providerDescriptor, constraint, failure );
                    break;
                default:
                    throw new IllegalArgumentException( "" + initialState );
            }
            indexMap.putIndexProxy( indexId, indexProxy );
        }

        indexMapRef.setIndexMap( indexMap );
    }

    // Recovery semantics: This is to be called after init, and after the database has run recovery.
    @Override
    public void start() throws IOException
    {
        state = State.STARTING;

        applyRecoveredUpdates();
        IndexMap indexMap = indexMapRef.indexMapSnapshot();

        final Map<Long, Pair<IndexDescriptor, SchemaIndexProvider.Descriptor>> rebuildingDescriptors = new HashMap<>();

        // Find all indexes that are not already online, do not require rebuilding, and create them
        indexMap.foreachIndexProxy( new BiConsumer<Long, IndexProxy>()
        {
            @Override
            public void accept( Long indexId, IndexProxy proxy )
            {
                InternalIndexState state = proxy.getState();
                IndexDescriptor descriptor = proxy.getDescriptor();
                logger.info( proxySetup.indexStateInfo( "start", indexId, state, descriptor ) );
                switch ( state )
                {
                    case ONLINE:
                        // Don't do anything, index is ok.
                        break;
                    case POPULATING:
                        // Remember for rebuilding
                        rebuildingDescriptors.put( indexId, Pair.of( descriptor, proxy.getProviderDescriptor() ) );
                        break;
                    case FAILED:
                        // Don't do anything, the user needs to drop the index and re-create
                        break;
                }
            }
        } );

        // Drop placeholder proxies for indexes that need to be rebuilt
        dropRecoveringIndexes( indexMap, rebuildingDescriptors );

        // Rebuild indexes by recreating and repopulating them
        for ( Map.Entry<Long, Pair<IndexDescriptor, SchemaIndexProvider.Descriptor>> entry : rebuildingDescriptors.entrySet() )
        {
            long indexId = entry.getKey();
            Pair<IndexDescriptor, SchemaIndexProvider.Descriptor> descriptors = entry.getValue();
            IndexDescriptor indexDescriptor = descriptors.first();
            SchemaIndexProvider.Descriptor providerDescriptor = descriptors.other();

            /*
             * Passing in "false" for unique here may seem surprising, and.. well, yes, it is, I was surprised too.
             * However, it is actually perfectly safe, because whenever we have constraint indexes here, they will
             * be in a state where they didn't finish populating, and despite the fact that we re-create them here,
             * they will get dropped as soon as recovery is completed by the constraint system.
             */
            IndexProxy proxy = proxySetup.createPopulatingIndexProxy(
                    indexId, indexDescriptor, providerDescriptor, false, monitor );
            proxy.start();
            indexMap.putIndexProxy( indexId, proxy );
        }

        indexMapRef.setIndexMap( indexMap );

        samplingController.recoverIndexSamples();
        samplingController.start();

        state = State.RUNNING;
    }

    @Override
    public void stop()
    {
        state = State.STOPPED;
        closeAllIndexes();
    }

    public DoubleLongRegister indexUpdatesAndSize( long indexId ) throws IndexNotFoundKernelException
    {
        final IndexProxy indexProxy = indexMapRef.getOnlineIndexProxy( indexId );
        final DoubleLongRegister output = Registers.newDoubleLongRegister();
        storeView.indexUpdatesAndSize( indexProxy.getDescriptor(), output );
        return output;
    }

    public double indexUniqueValuesPercentage( long indexId ) throws IndexNotFoundKernelException
    {
        final IndexProxy indexProxy = indexMapRef.getOnlineIndexProxy( indexId );
        final DoubleLongRegister output = Registers.newDoubleLongRegister();
        storeView.indexSample( indexProxy.getDescriptor(), output );
        long unique = output.readFirst();
        long size = output.readSecond();
        if ( size == 0 )
        {
            return 1.0d;
        }
        else
        {
            return ((double) unique) / ((double) size);
        }
    }

    /*
     * Creates an index.
     *
     * This code is called from the transaction infrastructure during transaction commits, which means that
     * it is *vital* that it is stable, and handles errors very well. Failing here means that the entire db
     * will shut down.
     */
    public void createIndex( IndexRule rule )
    {
        IndexMap indexMap = indexMapRef.indexMapSnapshot();

        long ruleId = rule.getId();
        IndexProxy index = indexMap.getIndexProxy( ruleId );
        if ( index != null && state == State.NOT_STARTED )
        {
            // During recovery we might run into this scenario:
            // - We're starting recovery on a database, where init() is called and all indexes that
            //   are found in the store, instantiated and put into the IndexMap. Among them is index X.
            // - While we recover the database we bump into a transaction creating index Y, with the
            //   same IndexDescriptor, i.e. same label/property, as X. This is possible since this took
            //   place before the creation of X.
            // - When Y is dropped in between this creation and the creation of X (it will have to be
            //   otherwise X wouldn't have had an opportunity to be created) the index is removed from
            //   the IndexMap, both by id AND descriptor.
            //
            // Because of the scenario above we need to put this created index into the IndexMap
            // again, otherwise it will disappear from the IndexMap (at least for lookup by descriptor)
            // and not be able to accept changes applied from recovery later on.
            indexMap.putIndexProxy( ruleId, index );
            indexMapReference.setIndexMap( indexMap );
            return;
        }
<<<<<<< HEAD
        final IndexDescriptor descriptor = new IndexDescriptor( rule.getLabel(), rule.getPropertyKey() );
=======

        final IndexDescriptor descriptor = createDescriptor( rule );
>>>>>>> 3ad24ba5
        SchemaIndexProvider.Descriptor providerDescriptor = rule.getProviderDescriptor();
        boolean constraint = rule.isConstraintIndex();
        if ( state == State.RUNNING )
        {
            try
            {
                index = proxySetup.createPopulatingIndexProxy(
                        ruleId, descriptor, providerDescriptor, constraint, monitor );
                index.start();
            }
            catch ( IOException e )
            {
                throw new RuntimeException( e );
            }
        }
        else
        {
            index = proxySetup.createRecoveringIndexProxy( descriptor, providerDescriptor, constraint );
        }

        indexMap.putIndexProxy( rule.getId(), index );
        indexMapRef.setIndexMap( indexMap );
    }

    public void addRecoveredNodeIds( PrimitiveLongSet nodeIds )
    {
        if ( state != State.NOT_STARTED )
        {
            throw new IllegalStateException(
                    "Can't queue recovered node ids " + nodeIds + " while indexing service is " + state );
        }

        recoveredNodeIds.addAll( nodeIds.iterator() );
    }

    public ValidatedIndexUpdates validate( Iterable<NodePropertyUpdate> updates )
    {
        IndexUpdateMode updateMode;
        if ( state == State.RUNNING )
        {
            updateMode = IndexUpdateMode.ONLINE;
        }
        else if ( state == State.STARTING )
        {
            updateMode = IndexUpdateMode.RECOVERY;
        }
        else
        {
            throw new IllegalStateException(
                    "Can't validate index updates " + toList( updates ) + " while indexing service is " + state );
        }

        IndexUpdaterMap updaterMap = indexMapRef.createIndexUpdaterMap( updateMode );

        boolean updaterMapShouldBeClosed = true;
        try
        {
            Map<IndexDescriptor,List<NodePropertyUpdate>> updatesByIndex =
                    groupUpdatesByIndexDescriptor( updates, updaterMap );

            if ( updatesByIndex.isEmpty() )
            {
                return ValidatedIndexUpdates.NONE;
            }

            AggregatedReservation aggregatedReservation = new AggregatedReservation( updatesByIndex.size() );
            for ( Map.Entry<IndexDescriptor,List<NodePropertyUpdate>> entry : updatesByIndex.entrySet() )
            {
                validateAndRecordReservation( entry.getValue(), aggregatedReservation, updaterMap,
                        entry.getKey() );
            }

            ValidatedIndexUpdates validatedUpdates =
                    newValidatedIndexUpdates( updaterMap, updatesByIndex, aggregatedReservation );

            updaterMapShouldBeClosed = false;

            return validatedUpdates;
        }
        finally
        {
            if ( updaterMapShouldBeClosed )
            {
                updaterMap.close();
            }
        }
    }

    private void validateAndRecordReservation( List<NodePropertyUpdate> indexUpdates,
            AggregatedReservation aggregatedReservation, IndexUpdaterMap updaterMap, IndexDescriptor descriptor )
    {
        boolean exceptionThrown = false;
        try
        {
            IndexUpdater updater = updaterMap.getUpdater( descriptor );
            Reservation reservation = updater.validate( indexUpdates );
            aggregatedReservation.add( reservation );
        }
        catch ( IOException | IndexCapacityExceededException e )
        {
            exceptionThrown = true;
            String indexName = descriptor.userDescription( tokenNameLookup );
            throw new UnderlyingStorageException( "Validation of updates for index " + indexName + " failed", e );
        }
        catch ( Throwable t )
        {
            exceptionThrown = true;
            throw t;
        }
        finally
        {
            if ( exceptionThrown )
            {
                aggregatedReservation.release();
            }
        }
    }

    private static ValidatedIndexUpdates newValidatedIndexUpdates( final IndexUpdaterMap indexUpdaters,
            final Map<IndexDescriptor,List<NodePropertyUpdate>> updatesByIndex, final Reservation reservation )
    {
        return new ValidatedIndexUpdates()
        {
            @Override
            public void flush() throws IOException, IndexEntryConflictException, IndexCapacityExceededException
            {
                for ( Map.Entry<IndexDescriptor,List<NodePropertyUpdate>> entry : updatesByIndex.entrySet() )
                {
                    IndexDescriptor indexDescriptor = entry.getKey();
                    List<NodePropertyUpdate> updates = entry.getValue();

                    IndexUpdater updater = indexUpdaters.getUpdater( indexDescriptor );
                    for ( NodePropertyUpdate update : updates )
                    {
                        updater.process( update );
                    }
                }
            }

            @Override
            public void close()
            {
                try
                {
                    reservation.release();
                }
                finally
                {
                    indexUpdaters.close();
                }
            }

            @Override
            public boolean hasChanges()
            {
                return !updatesByIndex.isEmpty();
            }
        };
    }

    private void applyRecoveredUpdates() throws IOException
    {
        if ( logger.isDebugEnabled() )
        {
            logger.debug( "Applying recovered updates: " + recoveredNodeIds );
        }
        monitor.applyingRecoveredData( recoveredNodeIds );
        if ( !recoveredNodeIds.isEmpty() )
        {
            try ( IndexUpdaterMap updaterMap = indexMapRef.createIndexUpdaterMap( IndexUpdateMode.RECOVERY ) )
            {
                for ( IndexUpdater updater : updaterMap )
                {
                    updater.remove( recoveredNodeIds );
                }
            }

            List<NodePropertyUpdate> recoveredUpdates = readRecoveredUpdatesFromStore();

            try ( ValidatedIndexUpdates validatedUpdates = validate( recoveredUpdates ) )
            {
                validatedUpdates.flush();
                monitor.appliedRecoveredData( recoveredUpdates );
            }
            catch ( IndexEntryConflictException | IndexCapacityExceededException e )
            {
                throw new UnderlyingStorageException( e );
            }
        }
        recoveredNodeIds.clear();
    }

    private List<NodePropertyUpdate> readRecoveredUpdatesFromStore()
    {
        final List<NodePropertyUpdate> recoveredUpdates = new ArrayList<>();

        recoveredNodeIds.visitKeys( new PrimitiveLongVisitor<RuntimeException>()
        {
            @Override
            public boolean visited( long nodeId )
            {
                Iterables.addAll( recoveredUpdates, storeView.nodeAsUpdates( nodeId ) );
                return false;
            }
        } );

        return recoveredUpdates;
    }

    private static Map<IndexDescriptor,List<NodePropertyUpdate>> groupUpdatesByIndexDescriptor(
            Iterable<NodePropertyUpdate> updates, IndexUpdaterMap updaterMap )
    {
        int numberOfIndexes = updaterMap.numberOfIndexes();
        Map<IndexDescriptor,List<NodePropertyUpdate>> updatesByIndex = new HashMap<>( numberOfIndexes, 1 );

        for ( NodePropertyUpdate update : updates )
        {
            int propertyKeyId = update.getPropertyKeyId();
            switch ( update.getUpdateMode() )
            {
            case ADDED:
                for ( int len = update.getNumberOfLabelsAfter(), i = 0; i < len; i++ )
                {
                    IndexDescriptor descriptor = new IndexDescriptor( update.getLabelAfter( i ), propertyKeyId );
                    storeUpdateIfIndexExists( updaterMap, update, descriptor, updatesByIndex );
                }
                break;

            case REMOVED:
                for ( int len = update.getNumberOfLabelsBefore(), i = 0; i < len; i++ )
                {
                    IndexDescriptor descriptor = new IndexDescriptor( update.getLabelBefore( i ), propertyKeyId );
                    storeUpdateIfIndexExists( updaterMap, update, descriptor, updatesByIndex );
                }
                break;

            case CHANGED:
                int lenBefore = update.getNumberOfLabelsBefore();
                int lenAfter = update.getNumberOfLabelsAfter();

                for ( int i = 0, j = 0; i < lenBefore && j < lenAfter; )
                {
                    int labelBefore = update.getLabelBefore( i );
                    int labelAfter = update.getLabelAfter( j );

                    if ( labelBefore == labelAfter )
                    {
                        IndexDescriptor descriptor = new IndexDescriptor( labelAfter, propertyKeyId );
                        storeUpdateIfIndexExists( updaterMap, update, descriptor, updatesByIndex );
                        i++;
                        j++;
                    }
                    else
                    {
                        if ( labelBefore < labelAfter )
                        {
                            i++;
                        }
                        else /* labelBefore > labelAfter */
                        {
                            j++;
                        }
                    }
                }
                break;
            }
        }

        return updatesByIndex;
    }

    private static void storeUpdateIfIndexExists( IndexUpdaterMap updaterMap, NodePropertyUpdate update,
            IndexDescriptor descriptor, Map<IndexDescriptor,List<NodePropertyUpdate>> updatesByIndex )
    {
        IndexUpdater updater = updaterMap.getUpdater( descriptor );
        if ( updater != null )
        {
            List<NodePropertyUpdate> indexUpdates = updatesByIndex.get( descriptor );
            if ( indexUpdates == null )
            {
                updatesByIndex.put( descriptor, indexUpdates = new ArrayList<>() );
            }
            indexUpdates.add( update );
        }
    }

    public void dropIndex( IndexRule rule )
    {
        long indexId = rule.getId();
        IndexProxy index = indexMapRef.removeIndexProxy( indexId );
        if ( state == State.RUNNING )
        {
            assert index != null : "Index " + rule + " doesn't exists";
            try
            {
                Future<Void> dropFuture = index.drop();
                awaitIndexFuture( dropFuture );
            }
            catch ( Exception e )
            {
                throw launderedException( e );
            }
        }
    }

    public void triggerIndexSampling( IndexSamplingMode mode )
    {
        logger.info( "Manual trigger for sampling all indexes [" + mode + "]" );
        samplingController.sampleIndexes( mode );
    }

    public void triggerIndexSampling( IndexDescriptor descriptor, IndexSamplingMode mode )
    {
        String description = descriptor.userDescription( tokenNameLookup );
        logger.info( "Manual trigger for sampling index " + description + " [" + mode + "]" );
        samplingController.sampleIndex( descriptor, mode );
    }

    private void awaitIndexFuture( Future<Void> future ) throws Exception
    {
        try
        {
            future.get( 1, MINUTES );
        }
        catch ( InterruptedException e )
        {
            Thread.interrupted();
            throw e;
        }
    }

    private void dropRecoveringIndexes(
        IndexMap indexMap, Map<Long, Pair<IndexDescriptor,SchemaIndexProvider.Descriptor>> recoveringIndexes )
            throws IOException
    {
        for ( long indexId : recoveringIndexes.keySet() )
        {
            IndexProxy indexProxy = indexMap.removeIndexProxy( indexId );
            indexProxy.drop();
        }
    }

    public void activateIndex( long indexId ) throws
            IndexNotFoundKernelException, IndexActivationFailedKernelException, IndexPopulationFailedKernelException
    {
        try
        {
            if ( state == State.RUNNING ) // don't do this during recovery.
            {
                IndexProxy index = getIndexProxy( indexId );
                index.awaitStoreScanCompleted();
                index.activate();
            }
        }
        catch ( InterruptedException e )
        {
            Thread.interrupted();
            throw new IndexActivationFailedKernelException( e, "Unable to activate index, thread was interrupted." );
        }
    }

    public IndexProxy getIndexProxy( long indexId ) throws IndexNotFoundKernelException
    {
        return indexMapRef.getIndexProxy( indexId );
    }

    public void validateIndex( long indexId ) throws IndexNotFoundKernelException, ConstraintVerificationFailedKernelException, IndexPopulationFailedKernelException
    {
        getIndexProxy( indexId ).validate();
    }

    public void flushAll()
    {
        for ( IndexProxy index : indexMapRef.getAllIndexProxies() )
        {
            try
            {
                index.force();
            }
            catch ( IOException e )
            {
                throw new UnderlyingStorageException( "Unable to force " + index, e );
            }
        }
    }

    private void closeAllIndexes()
    {
        Iterable<IndexProxy> indexesToStop = indexMapRef.clear();
        Collection<Future<Void>> indexStopFutures = new ArrayList<>();
        for ( IndexProxy index : indexesToStop )
        {
            try
            {
                indexStopFutures.add( index.close() );
            }
            catch ( IOException e )
            {
                logger.error( "Unable to close index", e );
            }
        }

        for ( Future<Void> future : indexStopFutures )
        {
            try
            {
                awaitIndexFuture( future );
            }
            catch ( Exception e )
            {
                logger.error( "Error awaiting index to close", e );
            }
        }
    }

    public ResourceIterator<File> snapshotStoreFiles() throws IOException
    {
        Collection<ResourceIterator<File>> snapshots = new ArrayList<>();
        Set<SchemaIndexProvider.Descriptor> fromProviders = new HashSet<>();
        for ( IndexProxy indexProxy : indexMapRef.getAllIndexProxies() )
        {
            Descriptor providerDescriptor = indexProxy.getProviderDescriptor();
            if ( fromProviders.add( providerDescriptor ) )
            {
                snapshots.add( providerMap.apply( providerDescriptor ).snapshotMetaFiles() );
            }
            snapshots.add( indexProxy.snapshotFiles() );
        }

        return concatResourceIterators( snapshots.iterator() );
    }
}<|MERGE_RESOLUTION|>--- conflicted
+++ resolved
@@ -372,15 +372,10 @@
             // again, otherwise it will disappear from the IndexMap (at least for lookup by descriptor)
             // and not be able to accept changes applied from recovery later on.
             indexMap.putIndexProxy( ruleId, index );
-            indexMapReference.setIndexMap( indexMap );
+            indexMapRef.setIndexMap( indexMap );
             return;
         }
-<<<<<<< HEAD
         final IndexDescriptor descriptor = new IndexDescriptor( rule.getLabel(), rule.getPropertyKey() );
-=======
-
-        final IndexDescriptor descriptor = createDescriptor( rule );
->>>>>>> 3ad24ba5
         SchemaIndexProvider.Descriptor providerDescriptor = rule.getProviderDescriptor();
         boolean constraint = rule.isConstraintIndex();
         if ( state == State.RUNNING )
