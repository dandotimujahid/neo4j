--- conflicted
+++ resolved
@@ -20,7 +20,6 @@
 package org.neo4j.kernel.impl.util;
 
 import java.util.ArrayList;
-import java.util.Collection;
 import java.util.HashMap;
 import java.util.Iterator;
 import java.util.List;
@@ -37,6 +36,7 @@
 import org.neo4j.graphdb.spatial.Geometry;
 import org.neo4j.graphdb.spatial.Point;
 import org.neo4j.values.AnyValue;
+import org.neo4j.values.AnyValueWriter;
 import org.neo4j.values.storable.NumberValue;
 import org.neo4j.values.storable.TextValue;
 import org.neo4j.values.storable.Value;
@@ -148,8 +148,7 @@
             }
             else
             {
-                throw new IllegalArgumentException(
-                        String.format( "Cannot convert %s to AnyValue", object.getClass().getName() ) );
+                return new JavaObjectAnyValue( object );
             }
         }
     }
@@ -326,8 +325,6 @@
         return new RelationshipProxyWrappingEdgeValue( relationship );
     }
 
-<<<<<<< HEAD
-=======
     public static final class JavaObjectAnyValue extends AnyValue
     {
         private final Object object;
@@ -372,5 +369,4 @@
             writer.writeArbitraryJavaObject( object );
         }
     }
->>>>>>> 0ec02b96
 }