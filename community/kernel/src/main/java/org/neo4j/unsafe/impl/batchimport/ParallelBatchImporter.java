--- conflicted
+++ resolved
@@ -202,11 +202,7 @@
             Configuration relationshipConfig =
                     configWithRecordsPerPageBasedBatchSize( config, neoStore.getNodeStore() );
             CalculateDenseNodesStage calculateDenseNodesStage = new CalculateDenseNodesStage(
-<<<<<<< HEAD
-                    withBatchSize( config, config.batchSize() * 10 ),
-=======
                     relationshipConfig,
->>>>>>> aed310ef
                     relationships, nodeRelationshipCache, idMapper, badCollector, inputCache, neoStore );
             executeStage( calculateDenseNodesStage );
 
