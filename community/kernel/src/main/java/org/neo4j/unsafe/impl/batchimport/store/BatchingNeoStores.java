/*
 * Copyright (c) 2002-2017 "Neo Technology,"
 * Network Engine for Objects in Lund AB [http://neotechnology.com]
 *
 * This file is part of Neo4j.
 *
 * Neo4j is free software: you can redistribute it and/or modify
 * it under the terms of the GNU General Public License as published by
 * the Free Software Foundation, either version 3 of the License, or
 * (at your option) any later version.
 *
 * This program is distributed in the hope that it will be useful,
 * but WITHOUT ANY WARRANTY; without even the implied warranty of
 * MERCHANTABILITY or FITNESS FOR A PARTICULAR PURPOSE.  See the
 * GNU General Public License for more details.
 *
 * You should have received a copy of the GNU General Public License
 * along with this program.  If not, see <http://www.gnu.org/licenses/>.
 */
package org.neo4j.unsafe.impl.batchimport.store;

import java.io.File;
import java.io.IOException;
import java.nio.file.OpenOption;

import org.neo4j.helpers.Service;
import org.neo4j.io.fs.FileSystemAbstraction;
import org.neo4j.io.pagecache.PageCache;
import org.neo4j.io.pagecache.tracing.DefaultPageCacheTracer;
import org.neo4j.io.pagecache.tracing.PageCacheTracer;
import org.neo4j.kernel.api.labelscan.LabelScanStore;
import org.neo4j.kernel.configuration.Config;
import org.neo4j.kernel.extension.KernelExtensionFactory;
import org.neo4j.kernel.extension.KernelExtensions;
import org.neo4j.kernel.extension.UnsatisfiedDependencyStrategies;
import org.neo4j.kernel.extension.dependency.HighestSelectionStrategy;
import org.neo4j.kernel.impl.api.index.IndexStoreView;
import org.neo4j.kernel.impl.api.scan.LabelScanStoreProvider;
import org.neo4j.kernel.impl.factory.DatabaseInfo;
import org.neo4j.kernel.impl.logging.LogService;
import org.neo4j.kernel.impl.pagecache.ConfiguringPageCacheFactory;
import org.neo4j.kernel.impl.spi.KernelContext;
import org.neo4j.kernel.impl.spi.SimpleKernelContext;
import org.neo4j.kernel.impl.store.NeoStores;
import org.neo4j.kernel.impl.store.NodeStore;
import org.neo4j.kernel.impl.store.PropertyStore;
import org.neo4j.kernel.impl.store.RecordStore;
import org.neo4j.kernel.impl.store.RelationshipStore;
import org.neo4j.kernel.impl.store.StoreFactory;
import org.neo4j.kernel.impl.store.UnderlyingStorageException;
import org.neo4j.kernel.impl.store.counts.CountsTracker;
import org.neo4j.kernel.impl.store.format.RecordFormats;
import org.neo4j.kernel.impl.store.record.RelationshipGroupRecord;
import org.neo4j.kernel.impl.util.Dependencies;
import org.neo4j.kernel.lifecycle.LifeSupport;
import org.neo4j.logging.LogProvider;
import org.neo4j.logging.NullLogProvider;
import org.neo4j.unsafe.impl.batchimport.AdditionalInitialIds;
import org.neo4j.unsafe.impl.batchimport.Configuration;
import org.neo4j.unsafe.impl.batchimport.ParallelBatchImporter;
import org.neo4j.unsafe.impl.batchimport.store.BatchingTokenRepository.BatchingLabelTokenRepository;
import org.neo4j.unsafe.impl.batchimport.store.BatchingTokenRepository.BatchingPropertyKeyTokenRepository;
import org.neo4j.unsafe.impl.batchimport.store.BatchingTokenRepository.BatchingRelationshipTypeTokenRepository;
import org.neo4j.unsafe.impl.batchimport.store.io.IoTracer;

import static java.lang.String.valueOf;
import static java.nio.file.StandardOpenOption.DELETE_ON_CLOSE;
import static org.neo4j.graphdb.factory.GraphDatabaseSettings.dense_node_threshold;
import static org.neo4j.graphdb.factory.GraphDatabaseSettings.mapped_memory_page_size;
import static org.neo4j.graphdb.factory.GraphDatabaseSettings.pagecache_memory;
import static org.neo4j.helpers.collection.MapUtil.stringMap;
import static org.neo4j.kernel.impl.store.MetaDataStore.DEFAULT_NAME;
import static org.neo4j.kernel.impl.store.StoreType.RELATIONSHIP_GROUP;
import static org.neo4j.kernel.impl.transaction.log.TransactionIdStore.BASE_TX_COMMIT_TIMESTAMP;

/**
 * Creator and accessor of {@link NeoStores} with some logic to provide very batch friendly services to the
 * {@link NeoStores} when instantiating it. Different services for specific purposes.
 */
public class BatchingNeoStores implements AutoCloseable
{
    private final FileSystemAbstraction fileSystem;
    private final BatchingPropertyKeyTokenRepository propertyKeyRepository;
    private final BatchingLabelTokenRepository labelRepository;
    private final BatchingRelationshipTypeTokenRepository relationshipTypeRepository;
    private final LogProvider logProvider;
    private final File storeDir;
    private final Config neo4jConfig;
    private final PageCache pageCache;
    private final NeoStores neoStores;
    private final LifeSupport life = new LifeSupport();
    private final LabelScanStore labelScanStore;
    private final IoTracer ioTracer;
    private final RecordFormats recordFormats;

    // Some stores are considered temporary during the import and will be reordered/restructured
    // into the main store. These temporary stores will live here
    private final NeoStores temporaryNeoStores;
    private boolean externalPageCache;

    private BatchingNeoStores( FileSystemAbstraction fileSystem, PageCache pageCache, File storeDir,
            RecordFormats recordFormats, Config neo4jConfig, LogService logService, AdditionalInitialIds initialIds,
            boolean externalPageCache, IoTracer ioTracer )
    {
        this.fileSystem = fileSystem;
        this.recordFormats = recordFormats;
        this.logProvider = logService.getInternalLogProvider();
        this.storeDir = storeDir;
<<<<<<< HEAD
        long mappedMemory = config.pageCacheMemory();
        // 30 is the minimum number of pages the page cache wants to keep free at all times.
        // Having less than that might result in an evicted page will reading, which would mean
        // unnecessary re-reading. Having slightly more leaves some leg room.
        int pageSize = config.pageSize();
        this.neo4jConfig = dbConfig.with( stringMap(
                dense_node_threshold.name(), valueOf( config.denseNodeThreshold() ),
                pagecache_memory.name(), valueOf( mappedMemory ),
                mapped_memory_page_size.name(), valueOf( pageSize ) ) );
        final PageCacheTracer tracer = new DefaultPageCacheTracer();
        this.pageCache = createPageCache( fileSystem, neo4jConfig, logProvider, tracer );
        this.ioTracer = tracer::bytesWritten;
=======
        this.neo4jConfig = neo4jConfig;
        this.pageCache = pageCache;
        this.ioTracer = ioTracer;
        this.externalPageCache = externalPageCache;
>>>>>>> 74902b71
        this.neoStores = newStoreFactory( DEFAULT_NAME ).openAllNeoStores( true );
        if ( alreadyContainsData( neoStores ) )
        {
            neoStores.close();
            IllegalStateException ise =
                    new IllegalStateException( storeDir + " already contains data, cannot do import here" );
            if ( !externalPageCache )
            {
                try
                {
                    pageCache.close();
                }
                catch ( Exception e )
                {
                    // Oddly enough we can't close the page cache, how to communicate this? Here we add as suppressed
                    ise.addSuppressed( e );
                }
            }
            throw ise;
        }
        try
        {
            neoStores.rebuildCountStoreIfNeeded();
        }
        catch ( IOException e )
        {
            throw new UnderlyingStorageException( e );
        }
        neoStores.getMetaDataStore().setLastCommittedAndClosedTransactionId(
                initialIds.lastCommittedTransactionId(), initialIds.lastCommittedTransactionChecksum(),
                BASE_TX_COMMIT_TIMESTAMP, initialIds.lastCommittedTransactionLogByteOffset(),
                initialIds.lastCommittedTransactionLogVersion() );
        this.propertyKeyRepository = new BatchingPropertyKeyTokenRepository(
                neoStores.getPropertyKeyTokenStore() );
        this.labelRepository = new BatchingLabelTokenRepository(
                neoStores.getLabelTokenStore() );
        this.relationshipTypeRepository = new BatchingRelationshipTypeTokenRepository(
                neoStores.getRelationshipTypeTokenStore() );

        // Instantiate the temporary stores
        temporaryNeoStores = newStoreFactory(
                "temp." + DEFAULT_NAME, DELETE_ON_CLOSE ).openNeoStores( true, RELATIONSHIP_GROUP );

        // Initialize kernel extensions
        Dependencies dependencies = new Dependencies();
        dependencies.satisfyDependency( this.neo4jConfig );
        dependencies.satisfyDependency( fileSystem );
        dependencies.satisfyDependency( this );
        dependencies.satisfyDependency( logService );
        dependencies.satisfyDependency( IndexStoreView.EMPTY );
        KernelContext kernelContext = new SimpleKernelContext( fileSystem, storeDir, DatabaseInfo.UNKNOWN,
                dependencies );
        @SuppressWarnings( { "unchecked", "rawtypes" } )
        KernelExtensions extensions = life.add( new KernelExtensions(
                kernelContext, (Iterable) Service.load( KernelExtensionFactory.class ),
                dependencies, UnsatisfiedDependencyStrategies.ignore() ) );
        life.start();
        labelScanStore = life.add( extensions.resolveDependency( LabelScanStoreProvider.class,
                HighestSelectionStrategy.getInstance() ).getLabelScanStore() );
    }

    public static BatchingNeoStores batchingNeoStores( FileSystemAbstraction fileSystem, File storeDir,
            RecordFormats recordFormats, Configuration config, LogService logService, AdditionalInitialIds initialIds,
            Config dbConfig )
    {
        Config neo4jConfig = getNeo4jConfig( config, dbConfig );
        final PageCacheTracer tracer = new DefaultPageCacheTracer();
        PageCache pageCache = createPageCache( fileSystem, neo4jConfig, logService.getInternalLogProvider(), tracer );

        BatchingNeoStores batchingNeoStores =
                new BatchingNeoStores( fileSystem, pageCache, storeDir, recordFormats, neo4jConfig, logService,
                        initialIds, false, tracer::bytesWritten );
        return batchingNeoStores;
    }

    public static BatchingNeoStores batchingNeoStoresWithExternalPageCache( FileSystemAbstraction fileSystem,
            PageCache pageCache, PageCacheTracer tracer, File storeDir, RecordFormats recordFormats,
            Configuration config, LogService logService, AdditionalInitialIds initialIds, Config dbConfig )
    {
        Config neo4jConfig = getNeo4jConfig( config, dbConfig );

        BatchingNeoStores batchingNeoStores =
                new BatchingNeoStores( fileSystem, pageCache, storeDir, recordFormats, neo4jConfig, logService,
                        initialIds, true, tracer::bytesWritten );
        return batchingNeoStores;
    }

    protected static Config getNeo4jConfig( Configuration config, Config dbConfig )
    {
        return new Config( stringMap( dbConfig.getParams(),
                dense_node_threshold.name(), valueOf( config.denseNodeThreshold() ),
                pagecache_memory.name(), valueOf( config.pageCacheMemory() ),
                mapped_memory_page_size.name(), valueOf( config.pageSize() ) ),
                GraphDatabaseSettings.class );
    }

    private static PageCache createPageCache( FileSystemAbstraction fileSystem, Config config, LogProvider log,
            PageCacheTracer tracer )
    {
        return new ConfiguringPageCacheFactory( fileSystem, config, tracer,
                log.getLog( BatchingNeoStores.class ) ).getOrCreatePageCache();
    }

    private boolean alreadyContainsData( NeoStores neoStores )
    {
        return neoStores.getNodeStore().getHighId() > 0 || neoStores.getRelationshipStore().getHighId() > 0;
    }

    private StoreFactory newStoreFactory( String name, OpenOption... openOptions )
    {
        return new StoreFactory( storeDir, name, neo4jConfig,
                new BatchingIdGeneratorFactory( fileSystem ), pageCache, fileSystem, recordFormats, logProvider,
                openOptions );
    }

    /**
     * @return temporary relationship group store which will be deleted in {@link #close()}.
     */
    public RecordStore<RelationshipGroupRecord> getTemporaryRelationshipGroupStore()
    {
        return temporaryNeoStores.getRelationshipGroupStore();
    }

    public IoTracer getIoTracer()
    {
        return ioTracer;
    }

    public NodeStore getNodeStore()
    {
        return neoStores.getNodeStore();
    }

    public PropertyStore getPropertyStore()
    {
        return neoStores.getPropertyStore();
    }

    public BatchingPropertyKeyTokenRepository getPropertyKeyRepository()
    {
        return propertyKeyRepository;
    }

    public BatchingLabelTokenRepository getLabelRepository()
    {
        return labelRepository;
    }

    public BatchingRelationshipTypeTokenRepository getRelationshipTypeRepository()
    {
        return relationshipTypeRepository;
    }

    public RelationshipStore getRelationshipStore()
    {
        return neoStores.getRelationshipStore();
    }

    public RecordStore<RelationshipGroupRecord> getRelationshipGroupStore()
    {
        return neoStores.getRelationshipGroupStore();
    }

    public CountsTracker getCountsStore()
    {
        return neoStores.getCounts();
    }

    @Override
    public void close() throws IOException
    {
        // Flush out all pending changes
        propertyKeyRepository.close();
        labelRepository.close();
        relationshipTypeRepository.close();

        // Close the neo store
        life.shutdown();
        neoStores.close();
        // These temporary stores are configured to be deleted when closed
        temporaryNeoStores.close();
        if ( !externalPageCache )
        {
            pageCache.close();
        }
    }

    public long getLastCommittedTransactionId()
    {
        return neoStores.getMetaDataStore().getLastCommittedTransactionId();
    }

    public LabelScanStore getLabelScanStore()
    {
        return labelScanStore;
    }

    public NeoStores getNeoStores()
    {
        return neoStores;
    }
}<|MERGE_RESOLUTION|>--- conflicted
+++ resolved
@@ -54,10 +54,8 @@
 import org.neo4j.kernel.impl.util.Dependencies;
 import org.neo4j.kernel.lifecycle.LifeSupport;
 import org.neo4j.logging.LogProvider;
-import org.neo4j.logging.NullLogProvider;
 import org.neo4j.unsafe.impl.batchimport.AdditionalInitialIds;
 import org.neo4j.unsafe.impl.batchimport.Configuration;
-import org.neo4j.unsafe.impl.batchimport.ParallelBatchImporter;
 import org.neo4j.unsafe.impl.batchimport.store.BatchingTokenRepository.BatchingLabelTokenRepository;
 import org.neo4j.unsafe.impl.batchimport.store.BatchingTokenRepository.BatchingPropertyKeyTokenRepository;
 import org.neo4j.unsafe.impl.batchimport.store.BatchingTokenRepository.BatchingRelationshipTypeTokenRepository;
@@ -106,25 +104,10 @@
         this.recordFormats = recordFormats;
         this.logProvider = logService.getInternalLogProvider();
         this.storeDir = storeDir;
-<<<<<<< HEAD
-        long mappedMemory = config.pageCacheMemory();
-        // 30 is the minimum number of pages the page cache wants to keep free at all times.
-        // Having less than that might result in an evicted page will reading, which would mean
-        // unnecessary re-reading. Having slightly more leaves some leg room.
-        int pageSize = config.pageSize();
-        this.neo4jConfig = dbConfig.with( stringMap(
-                dense_node_threshold.name(), valueOf( config.denseNodeThreshold() ),
-                pagecache_memory.name(), valueOf( mappedMemory ),
-                mapped_memory_page_size.name(), valueOf( pageSize ) ) );
-        final PageCacheTracer tracer = new DefaultPageCacheTracer();
-        this.pageCache = createPageCache( fileSystem, neo4jConfig, logProvider, tracer );
-        this.ioTracer = tracer::bytesWritten;
-=======
         this.neo4jConfig = neo4jConfig;
         this.pageCache = pageCache;
         this.ioTracer = ioTracer;
         this.externalPageCache = externalPageCache;
->>>>>>> 74902b71
         this.neoStores = newStoreFactory( DEFAULT_NAME ).openAllNeoStores( true );
         if ( alreadyContainsData( neoStores ) )
         {
@@ -214,11 +197,10 @@
 
     protected static Config getNeo4jConfig( Configuration config, Config dbConfig )
     {
-        return new Config( stringMap( dbConfig.getParams(),
+        return dbConfig.with( stringMap(
                 dense_node_threshold.name(), valueOf( config.denseNodeThreshold() ),
                 pagecache_memory.name(), valueOf( config.pageCacheMemory() ),
-                mapped_memory_page_size.name(), valueOf( config.pageSize() ) ),
-                GraphDatabaseSettings.class );
+                mapped_memory_page_size.name(), valueOf( config.pageSize() ) ) );
     }
 
     private static PageCache createPageCache( FileSystemAbstraction fileSystem, Config config, LogProvider log,
