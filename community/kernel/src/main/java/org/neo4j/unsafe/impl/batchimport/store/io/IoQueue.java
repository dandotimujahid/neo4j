--- conflicted
+++ resolved
@@ -19,12 +19,10 @@
  */
 package org.neo4j.unsafe.impl.batchimport.store.io;
 
-import java.io.File;
 import java.util.concurrent.ExecutorService;
 import java.util.concurrent.Executors;
 import java.util.concurrent.TimeUnit;
 
-import org.neo4j.collection.pool.Pool;
 import org.neo4j.helpers.NamedThreadFactory;
 import org.neo4j.io.fs.StoreChannel;
 import org.neo4j.unsafe.impl.batchimport.store.BatchingPageCache.Writer;
@@ -97,26 +95,4 @@
             throw new RuntimeException( e );
         }
     }
-
-<<<<<<< HEAD
-    private class Funnel implements Writer
-    {
-        private final Writer writer;
-        private final WriteQueue queue;
-
-        public Funnel( File file, StoreChannel channel, Monitor monitor, WriteQueue queue )
-        {
-            this.writer = delegateFactory.create( file, channel, monitor );
-            this.queue = queue;
-        }
-
-        @Override
-        public void write( ByteBuffer byteBuffer, long position, Pool<ByteBuffer> poolToReleaseBufferIn )
-                throws IOException
-        {
-            queue.offer( new WriteJob( writer, byteBuffer, position, poolToReleaseBufferIn ) );
-        }
-    }
-=======
->>>>>>> 7445fc7e
 }