/*
 * Copyright (c) 2002-2015 "Neo Technology,"
 * Network Engine for Objects in Lund AB [http://neotechnology.com]
 *
 * This file is part of Neo4j.
 *
 * Neo4j is free software: you can redistribute it and/or modify
 * it under the terms of the GNU General Public License as published by
 * the Free Software Foundation, either version 3 of the License, or
 * (at your option) any later version.
 *
 * This program is distributed in the hope that it will be useful,
 * but WITHOUT ANY WARRANTY; without even the implied warranty of
 * MERCHANTABILITY or FITNESS FOR A PARTICULAR PURPOSE.  See the
 * GNU General Public License for more details.
 *
 * You should have received a copy of the GNU General Public License
 * along with this program.  If not, see <http://www.gnu.org/licenses/>.
 */
package org.neo4j.kernel.impl.transaction.state;

import org.junit.After;
import org.junit.Before;
import org.junit.ClassRule;
import org.junit.Test;
import org.mockito.Matchers;
import org.mockito.invocation.InvocationOnMock;
import org.mockito.stubbing.Answer;

import java.io.File;
import java.io.IOException;
import java.util.ArrayList;
import java.util.Arrays;
import java.util.Collection;
import java.util.Collections;
import java.util.HashSet;
import java.util.Iterator;
import java.util.LinkedList;
import java.util.List;
import java.util.Set;
import java.util.concurrent.atomic.AtomicBoolean;

import org.neo4j.graphdb.Direction;
import org.neo4j.graphdb.factory.GraphDatabaseSettings;
import org.neo4j.graphdb.mockfs.EphemeralFileSystemAbstraction;
import org.neo4j.helpers.Pair;
import org.neo4j.helpers.Provider;
import org.neo4j.helpers.collection.Visitor;
import org.neo4j.io.pagecache.PageCache;
import org.neo4j.kernel.DefaultIdGeneratorFactory;
import org.neo4j.kernel.IdType;
import org.neo4j.kernel.KernelHealth;
import org.neo4j.kernel.api.TokenNameLookup;
import org.neo4j.kernel.api.exceptions.TransactionFailureException;
import org.neo4j.kernel.api.index.NodePropertyUpdate;
import org.neo4j.kernel.api.labelscan.LabelScanStore;
import org.neo4j.kernel.api.properties.DefinedProperty;
import org.neo4j.kernel.configuration.Config;
import org.neo4j.kernel.impl.api.KernelSchemaStateStore;
import org.neo4j.kernel.impl.api.TransactionApplicationMode;
import org.neo4j.kernel.impl.api.TransactionRepresentationCommitProcess;
import org.neo4j.kernel.impl.api.TransactionRepresentationStoreApplier;
import org.neo4j.kernel.impl.api.UpdateableSchemaState;
import org.neo4j.kernel.impl.api.index.IndexMapReference;
import org.neo4j.kernel.impl.api.index.IndexProxySetup;
import org.neo4j.kernel.impl.api.index.IndexStoreView;
import org.neo4j.kernel.impl.api.index.IndexUpdateMode;
import org.neo4j.kernel.impl.api.index.IndexUpdatesValidator;
import org.neo4j.kernel.impl.api.index.IndexingService;
import org.neo4j.kernel.impl.api.index.OnlineIndexUpdatesValidator;
import org.neo4j.kernel.impl.api.index.RecoveryIndexingUpdatesValidator;
import org.neo4j.kernel.impl.api.index.SchemaIndexProviderMap;
import org.neo4j.kernel.impl.api.index.ValidatedIndexUpdates;
import org.neo4j.kernel.impl.api.index.sampling.IndexSamplingConfig;
import org.neo4j.kernel.impl.api.index.sampling.IndexSamplingController;
import org.neo4j.kernel.impl.api.index.sampling.IndexSamplingControllerFactory;
import org.neo4j.kernel.impl.core.CacheAccessBackDoor;
import org.neo4j.kernel.impl.locking.Lock;
import org.neo4j.kernel.impl.locking.LockGroup;
import org.neo4j.kernel.impl.locking.LockService;
import org.neo4j.kernel.impl.locking.Locks;
import org.neo4j.kernel.impl.store.NeoStores;
import org.neo4j.kernel.impl.store.NodeStore;
import org.neo4j.kernel.impl.store.SchemaStore;
import org.neo4j.kernel.impl.store.StoreFactory;
import org.neo4j.kernel.impl.store.record.DynamicRecord;
import org.neo4j.kernel.impl.store.record.IndexRule;
import org.neo4j.kernel.impl.store.record.NodeRecord;
import org.neo4j.kernel.impl.store.record.PropertyBlock;
import org.neo4j.kernel.impl.store.record.PropertyRecord;
import org.neo4j.kernel.impl.store.record.Record;
import org.neo4j.kernel.impl.store.record.RelationshipGroupRecord;
import org.neo4j.kernel.impl.store.record.RelationshipRecord;
import org.neo4j.kernel.impl.store.record.SchemaRule;
import org.neo4j.kernel.impl.transaction.TransactionRepresentation;
import org.neo4j.kernel.impl.transaction.command.Command;
import org.neo4j.kernel.impl.transaction.command.Command.NodeCommand;
import org.neo4j.kernel.impl.transaction.command.Command.PropertyCommand;
import org.neo4j.kernel.impl.transaction.command.Command.RelationshipGroupCommand;
import org.neo4j.kernel.impl.transaction.command.Command.SchemaRuleCommand;
import org.neo4j.kernel.impl.transaction.command.CommandHandler;
import org.neo4j.kernel.impl.transaction.log.FakeCommitment;
import org.neo4j.kernel.impl.transaction.log.PhysicalTransactionRepresentation;
import org.neo4j.kernel.impl.transaction.log.TransactionAppender;
import org.neo4j.kernel.impl.transaction.tracing.CommitEvent;
import org.neo4j.kernel.impl.transaction.tracing.LogAppendEvent;
import org.neo4j.logging.LogProvider;
import org.neo4j.logging.NullLogProvider;
import org.neo4j.test.PageCacheRule;
import org.neo4j.unsafe.batchinsert.LabelScanWriter;

import static org.hamcrest.Matchers.equalTo;
import static org.junit.Assert.assertEquals;
import static org.junit.Assert.assertFalse;
import static org.junit.Assert.assertNotNull;
import static org.junit.Assert.assertNull;
import static org.junit.Assert.assertThat;
import static org.junit.Assert.assertTrue;
import static org.junit.Assert.fail;
import static org.mockito.Matchers.any;
import static org.mockito.Mockito.doAnswer;
import static org.mockito.Mockito.doReturn;
import static org.mockito.Mockito.mock;
import static org.mockito.Mockito.never;
import static org.mockito.Mockito.reset;
import static org.mockito.Mockito.times;
import static org.mockito.Mockito.verify;
import static org.mockito.Mockito.verifyNoMoreInteractions;
import static org.mockito.Mockito.when;

import static java.lang.Integer.parseInt;

import static org.neo4j.graphdb.Direction.INCOMING;
import static org.neo4j.graphdb.Direction.OUTGOING;
import static org.neo4j.helpers.collection.Iterables.count;
import static org.neo4j.helpers.collection.IteratorUtil.asCollection;
import static org.neo4j.helpers.collection.IteratorUtil.asSet;
import static org.neo4j.helpers.collection.IteratorUtil.first;
import static org.neo4j.helpers.collection.MapUtil.stringMap;
import static org.neo4j.kernel.IdType.NODE;
import static org.neo4j.kernel.IdType.RELATIONSHIP;
import static org.neo4j.kernel.api.index.NodePropertyUpdate.add;
import static org.neo4j.kernel.api.index.NodePropertyUpdate.change;
import static org.neo4j.kernel.api.index.NodePropertyUpdate.remove;
import static org.neo4j.kernel.api.index.SchemaIndexProvider.NO_INDEX_PROVIDER;
import static org.neo4j.kernel.impl.api.TransactionApplicationMode.INTERNAL;
import static org.neo4j.kernel.impl.api.index.TestSchemaIndexProviderDescriptor.PROVIDER_DESCRIPTOR;

import static org.neo4j.kernel.impl.store.record.IndexRule.indexRule;
import static org.neo4j.kernel.impl.store.record.UniquePropertyConstraintRule.uniquenessConstraintRule;
import static org.neo4j.kernel.impl.transaction.log.TransactionIdStore.BASE_TX_ID;

public class NeoStoreTransactionTest
{
    public static final String LONG_STRING = "string value long enough not to be stored as a short string";
    private static final long[] none = new long[0];
    private static final LogProvider NULL_LOG_PROVIDER = NullLogProvider.getInstance();
    @ClassRule
    public static PageCacheRule pageCacheRule = new PageCacheRule();
    @SuppressWarnings( "deprecation" )
    private final List<Lock> lockMocks = new ArrayList<>();
    private final CommitEvent commitEvent = CommitEvent.NULL;
    private EphemeralFileSystemAbstraction fs;
    private DefaultIdGeneratorFactory idGeneratorFactory;
    private PageCache pageCache;
    private Config config;
    private NeoStores neoStores;
    private long nextTxId = BASE_TX_ID + 1;

    // TODO change property record
    // TODO remove property record
    private LockService locks;
    private CacheAccessBackDoor cacheAccessBackDoor;
    private IndexingService mockIndexing;
    private StoreFactory storeFactory;

    private static void assertRelationshipGroupDoesNotExist( NeoStoreTransactionContext txCtx, NodeRecord node,
                                                             int type )
    {
        assertNull( txCtx.getRelationshipGroup( node, type ) );
    }

    private static void assertDenseRelationshipCounts( TransactionRecordState tx, NeoStoreTransactionContext txCtx,
                                                       long nodeId, int type, int outCount, int inCount )
    {
        RelationshipGroupRecord group = txCtx.getRelationshipGroup(
                txCtx.getNodeRecords().getOrLoad( nodeId, null ).forReadingData(), type ).forReadingData();
        assertNotNull( group );

        RelationshipRecord rel;
        long relId = group.getFirstOut();
        if ( relId != Record.NO_NEXT_RELATIONSHIP.intValue() )
        {
            rel = txCtx.getRelRecords().getOrLoad( relId, null ).forReadingData();
            // count is stored in the back pointer of the first relationship in the chain
            assertEquals( "Stored relationship count for OUTGOING differs", outCount, rel.getFirstPrevRel() );
            assertEquals( "Manually counted relationships for OUTGOING differs", outCount,
                    manuallyCountRelationships( txCtx, nodeId, relId ) );
        }

        relId = group.getFirstIn();
        if ( relId != Record.NO_NEXT_RELATIONSHIP.intValue() )
        {
            rel = txCtx.getRelRecords().getOrLoad( relId, null ).forReadingData();
            assertEquals( "Stored relationship count for INCOMING differs", inCount, rel.getSecondPrevRel() );
            assertEquals( "Manually counted relationships for INCOMING differs", inCount,
                    manuallyCountRelationships( txCtx, nodeId, relId ) );
        }
    }

    private static int manuallyCountRelationships( NeoStoreTransactionContext txCtx, long nodeId,
                                                   long firstRelId )
    {
        int count = 0;
        long relId = firstRelId;
        while ( relId != Record.NO_NEXT_RELATIONSHIP.intValue() )
        {
            count++;
            RelationshipRecord record = txCtx.getRelRecords().getOrLoad( relId, null ).forReadingData();
            relId = record.getFirstNode() == nodeId ? record.getFirstNextRel() : record.getSecondNextRel();
        }
        return count;
    }

    @Test
    public void shouldValidateConstraintIndexAsPartOfPrepare() throws Exception
    {
        // GIVEN
        TransactionRecordState writeTransaction = newWriteTransaction().first();

        final long indexId = neoStores.getSchemaStore().nextId();
        final long constraintId = neoStores.getSchemaStore().nextId();

        writeTransaction.createSchemaRule( uniquenessConstraintRule( constraintId, 1, 1, indexId ) );

        // WHEN
        writeTransaction.extractCommands( new ArrayList<Command>() );

        // THEN
        verify( mockIndexing ).validateIndex( indexId );
    }

    @Test
    public void shouldAddSchemaRuleToCacheWhenApplyingTransactionThatCreatesOne() throws Exception
    {
        // GIVEN
        TransactionRecordState writeTransaction = newWriteTransaction().first();

        // WHEN
        final long ruleId = neoStores.getSchemaStore().nextId();
        IndexRule schemaRule = indexRule( ruleId, 10, 8, PROVIDER_DESCRIPTOR );
        writeTransaction.createSchemaRule( schemaRule );
        try ( LockGroup locks = new LockGroup() )
        {
            commitProcess().commit( transactionRepresentationOf( writeTransaction ), locks, commitEvent, INTERNAL );
        }

        // THEN
        verify( cacheAccessBackDoor ).addSchemaRule( schemaRule );
    }

    private PhysicalTransactionRepresentation transactionRepresentationOf( TransactionRecordState writeTransaction )
            throws TransactionFailureException
    {
        List<Command> commands = new ArrayList<>();
        writeTransaction.extractCommands( commands );
        return new PhysicalTransactionRepresentation( commands );
    }

    @Test
    public void shouldRemoveSchemaRuleFromCacheWhenApplyingTransactionThatDeletesOne() throws Exception
    {
        // GIVEN
        SchemaStore schemaStore = neoStores.getSchemaStore();
        int labelId = 10, propertyKey = 10;
        IndexRule rule = indexRule( schemaStore.nextId(), labelId, propertyKey, PROVIDER_DESCRIPTOR );
        Collection<DynamicRecord> records = schemaStore.allocateFrom( rule );
        for ( DynamicRecord record : records )
        {
            schemaStore.updateRecord( record );
        }
        long ruleId = first( records ).getId();
        TransactionRecordState writeTransaction = newWriteTransaction().first();

        // WHEN
        writeTransaction.dropSchemaRule( rule );
        try ( LockGroup locks = new LockGroup() )
        {
            commitProcess().commit( transactionRepresentationOf( writeTransaction ), locks, commitEvent, INTERNAL );
        }

        // THEN
        verify( cacheAccessBackDoor ).removeSchemaRuleFromCache( ruleId );
    }

    @Test
    public void shouldMarkDynamicLabelRecordsAsNotInUseWhenLabelsAreReInlined() throws Exception
    {
        // GIVEN
        final long nodeId = neoStores.getNodeStore().nextId();

        // A transaction that creates labels that just barely fit to be inlined
        TransactionRecordState writeTransaction = newWriteTransaction().first();
        writeTransaction.nodeCreate( nodeId );

        writeTransaction.addLabelToNode( 7, nodeId );
        writeTransaction.addLabelToNode( 11, nodeId );
        writeTransaction.addLabelToNode( 12, nodeId );
        writeTransaction.addLabelToNode( 15, nodeId );
        writeTransaction.addLabelToNode( 23, nodeId );
        writeTransaction.addLabelToNode( 27, nodeId );
        writeTransaction.addLabelToNode( 50, nodeId );

        PhysicalTransactionRepresentation transactionCommands = transactionRepresentationOf( writeTransaction );
        try ( LockGroup locks = new LockGroup() )
        {
            commitProcess().commit( transactionCommands, locks, commitEvent, INTERNAL );
        }


        // WHEN
        // I then remove multiple labels
        writeTransaction = newWriteTransaction().first();

        writeTransaction.removeLabelFromNode( 11, nodeId );
        writeTransaction.removeLabelFromNode( 23, nodeId );

        transactionCommands = transactionRepresentationOf( writeTransaction );

        try ( LockGroup locks = new LockGroup() )
        {
            commitProcess().commit( transactionCommands, locks, commitEvent, INTERNAL );
        }

        // THEN
        // The dynamic label record should be part of what is logged, and it should be set to not in use anymore.
        final AtomicBoolean nodeCommandsExist = new AtomicBoolean( false );

        transactionCommands.accept( new CommandHandler.HandlerVisitor( new CommandHandler.Adapter()
        {
            @Override
            public boolean visitNodeCommand( NodeCommand command ) throws IOException
            {
                nodeCommandsExist.set( true );
                Collection<DynamicRecord> beforeDynLabels = command.getAfter().getDynamicLabelRecords();
                assertThat( beforeDynLabels.size(), equalTo( 1 ) );
                assertThat( beforeDynLabels.iterator().next().inUse(), equalTo( false ) );
                return false;
            }
        } ) );

        assertTrue( "No node commands found", nodeCommandsExist.get() );
    }

    @Test
    public void shouldReUseOriginalDynamicRecordWhenInlinedAndThenExpandedLabelsInSameTx() throws Exception
    {
        // GIVEN
        final long nodeId = neoStores.getNodeStore().nextId();

        // A transaction that creates labels that just barely fit to be inlined
        TransactionRecordState writeTransaction = newWriteTransaction().first();
        writeTransaction.nodeCreate( nodeId );

        writeTransaction.addLabelToNode( 16, nodeId );
        writeTransaction.addLabelToNode( 29, nodeId );
        writeTransaction.addLabelToNode( 32, nodeId );
        writeTransaction.addLabelToNode( 41, nodeId );
        writeTransaction.addLabelToNode( 44, nodeId );
        writeTransaction.addLabelToNode( 45, nodeId );
        writeTransaction.addLabelToNode( 50, nodeId );
        writeTransaction.addLabelToNode( 51, nodeId );
        writeTransaction.addLabelToNode( 52, nodeId );

        PhysicalTransactionRepresentation transactionCommands = transactionRepresentationOf( writeTransaction );
        try ( LockGroup locks = new LockGroup() )
        {
            commitProcess().commit( transactionCommands, locks, commitEvent, INTERNAL );
        }

        // WHEN
        // I remove enough labels to inline them, but then add enough new labels to expand it back to dynamic
        writeTransaction = newWriteTransaction().first();

        writeTransaction.removeLabelFromNode( 50, nodeId );
        writeTransaction.removeLabelFromNode( 51, nodeId );
        writeTransaction.removeLabelFromNode( 52, nodeId );
        writeTransaction.addLabelToNode( 60, nodeId );
        writeTransaction.addLabelToNode( 61, nodeId );
        writeTransaction.addLabelToNode( 62, nodeId );

        transactionCommands = transactionRepresentationOf( writeTransaction );

        try ( LockGroup locks = new LockGroup() )
        {
            commitProcess().commit( transactionCommands, locks, commitEvent, INTERNAL );
        }

        final AtomicBoolean nodeCommandsExist = new AtomicBoolean( false );

        transactionCommands.accept( new CommandHandler.HandlerVisitor( new CommandHandler.Adapter()
        {
            @Override
            public boolean visitNodeCommand( NodeCommand command ) throws IOException
            {
                nodeCommandsExist.set( true );
                DynamicRecord before = command.getBefore().getDynamicLabelRecords().iterator().next();
                DynamicRecord after = command.getAfter().getDynamicLabelRecords().iterator().next();

                assertThat( before.getId(), equalTo( after.getId() ) );
                assertThat( after.inUse(), equalTo( true ) );

                return false;
            }
        } ) );

        assertTrue( "No node commands found", nodeCommandsExist.get() );
    }

    @Test
    public void shouldRemoveSchemaRuleWhenRollingBackTransaction() throws Exception
    {
        // GIVEN
        TransactionRecordState writeTransaction = newWriteTransaction().first();

        // WHEN
        final long ruleId = neoStores.getSchemaStore().nextId();
        writeTransaction.createSchemaRule( indexRule( ruleId, 10, 7, PROVIDER_DESCRIPTOR ) );
        transactionRepresentationOf( writeTransaction );
        // rollback simply means do not commit

        // THEN
        verifyNoMoreInteractions( cacheAccessBackDoor );
    }

    @Test
    public void shouldWriteProperBeforeAndAfterPropertyRecordsWhenAddingProperty() throws Exception
    {
        // THEN
        Visitor<Command,RuntimeException> verifier = new Visitor<Command,RuntimeException>()
        {
            @Override
            public boolean visit( Command element )
            {
                if ( element instanceof PropertyCommand )
                {
                    PropertyRecord before = ((PropertyCommand) element).getBefore();
                    assertFalse( before.inUse() );
                    assertFalse( before.iterator().hasNext() );

                    PropertyRecord after = ((PropertyCommand) element).getAfter();
                    assertTrue( after.inUse() );
                    assertEquals( 1, count( after ) );
                }
                return true;
            }
        };

        // GIVEN
        TransactionRecordState writeTransaction = newWriteTransaction().first();
        int nodeId = 1;
        writeTransaction.nodeCreate( nodeId );
        int propertyKey = 1;
        Object value = 5;

        // WHEN
        writeTransaction.nodeAddProperty( nodeId, propertyKey, value );
        transactionRepresentationOf( writeTransaction );
    }

    @Test
    public void shouldConvertAddedPropertyToNodePropertyUpdates() throws Exception
    {
        // GIVEN
        long nodeId = 0;
        CapturingIndexingService indexingService = createCapturingIndexingService();
        TransactionRecordState writeTransaction = newWriteTransaction( indexingService ).first();
        int labelId = 3;
        int propertyKey1 = 1, propertyKey2 = 2;
        Object value1 = "first", value2 = 4;

        // WHEN
        writeTransaction.nodeCreate( nodeId );
        writeTransaction.addLabelToNode( labelId, nodeId );
        writeTransaction.nodeAddProperty( nodeId, propertyKey1, value1 );
        writeTransaction.nodeAddProperty( nodeId, propertyKey2, value2 );
        PhysicalTransactionRepresentation transactionCommands = transactionRepresentationOf( writeTransaction );
        try ( LockGroup locks = new LockGroup() )
        {
            commitProcess( indexingService ).commit( transactionCommands, locks, commitEvent, INTERNAL );
        }

        // THEN
        assertEquals( asSet(
                        add( nodeId, propertyKey1, value1, new long[]{labelId} ),
                        add( nodeId, propertyKey2, value2, new long[]{labelId} )
                ),
                indexingService.updates );
    }

    @Test
    public void shouldConvertChangedPropertyToNodePropertyUpdates() throws Exception
    {
        // GIVEN
        int nodeId = 0;
        TransactionRecordState writeTransaction = newWriteTransaction().first();
        int propertyKey1 = 1, propertyKey2 = 2;
        Object value1 = "first", value2 = 4;
        writeTransaction.nodeCreate( nodeId );
        DefinedProperty property1 = writeTransaction.nodeAddProperty( nodeId, propertyKey1, value1 );
        DefinedProperty property2 = writeTransaction.nodeAddProperty( nodeId, propertyKey2, value2 );
        PhysicalTransactionRepresentation transactionCommands = transactionRepresentationOf( writeTransaction );
        try ( LockGroup locks = new LockGroup() )
        {
            commitProcess().commit( transactionCommands, locks, commitEvent, INTERNAL );
        }

        // WHEN
        CapturingIndexingService indexingService = createCapturingIndexingService();
        Object newValue1 = "new", newValue2 = "new 2";
        writeTransaction = newWriteTransaction( indexingService ).first();
        writeTransaction.nodeChangeProperty( nodeId, property1.propertyKeyId(), newValue1 );
        writeTransaction.nodeChangeProperty( nodeId, property2.propertyKeyId(), newValue2 );
        transactionCommands = transactionRepresentationOf( writeTransaction );
        try ( LockGroup locks = new LockGroup() )
        {
            commitProcess( indexingService ).commit( transactionCommands, locks, commitEvent, INTERNAL );
        }

        // THEN
        assertEquals( asSet(
                        change( nodeId, propertyKey1, value1, none, newValue1, none ),
                        change( nodeId, propertyKey2, value2, none, newValue2, none ) ),

                indexingService.updates );
    }

    @Test
    public void shouldConvertRemovedPropertyToNodePropertyUpdates() throws Exception
    {
        // GIVEN
        int nodeId = 0;
        TransactionRecordState writeTransaction = newWriteTransaction().first();
        int propertyKey1 = 1, propertyKey2 = 2;
        int labelId = 3;
        Object value1 = "first", value2 = 4;
        writeTransaction.nodeCreate( nodeId );
        writeTransaction.addLabelToNode( labelId, nodeId );
        DefinedProperty property1 = writeTransaction.nodeAddProperty( nodeId, propertyKey1, value1 );
        DefinedProperty property2 = writeTransaction.nodeAddProperty( nodeId, propertyKey2, value2 );
        PhysicalTransactionRepresentation transactionCommands = transactionRepresentationOf( writeTransaction );
        try ( LockGroup locks = new LockGroup() )
        {
            commitProcess().commit( transactionCommands, locks, commitEvent, INTERNAL );
        }

        // WHEN
        CapturingIndexingService indexingService = createCapturingIndexingService();
        writeTransaction = newWriteTransaction( indexingService ).first();
        writeTransaction.nodeRemoveProperty( nodeId, property1.propertyKeyId() );
        writeTransaction.nodeRemoveProperty( nodeId, property2.propertyKeyId() );
        transactionCommands = transactionRepresentationOf( writeTransaction );
        try ( LockGroup locks = new LockGroup() )
        {
            commitProcess( indexingService ).commit( transactionCommands, locks, commitEvent, INTERNAL );
        }

        // THEN
        assertEquals( asSet(
                        remove( nodeId, propertyKey1, value1, new long[]{labelId} ),
                        remove( nodeId, propertyKey2, value2, new long[]{labelId} )
                ),
                indexingService.updates );
    }

    @Test
    public void shouldConvertLabelAdditionToNodePropertyUpdates() throws Exception
    {
        // GIVEN
        long nodeId = 0;
        TransactionRecordState writeTransaction = newWriteTransaction().first();
        int propertyKey1 = 1, propertyKey2 = 2, labelId = 3;
        long[] labelIds = new long[]{labelId};
        Object value1 = LONG_STRING, value2 = LONG_STRING.getBytes();
        writeTransaction.nodeCreate( nodeId );
        writeTransaction.nodeAddProperty( nodeId, propertyKey1, value1 );
        writeTransaction.nodeAddProperty( nodeId, propertyKey2, value2 );
        PhysicalTransactionRepresentation transactionCommands = transactionRepresentationOf( writeTransaction );
        try ( LockGroup locks = new LockGroup() )
        {
            commitProcess().commit( transactionCommands, locks, commitEvent, INTERNAL );
        }

        // WHEN
        CapturingIndexingService indexingService = createCapturingIndexingService();
        writeTransaction = newWriteTransaction( indexingService ).first();
        writeTransaction.addLabelToNode( labelId, nodeId );
        transactionCommands = transactionRepresentationOf( writeTransaction );
        try ( LockGroup locks = new LockGroup() )
        {
            commitProcess( indexingService ).commit( transactionCommands, locks, commitEvent, INTERNAL );
        }

        // THEN
        assertEquals( asSet(
                        add( nodeId, propertyKey1, value1, labelIds ),
                        add( nodeId, propertyKey2, value2, labelIds ) ),

                indexingService.updates );
    }

    @Test
    public void shouldConvertMixedLabelAdditionAndSetPropertyToNodePropertyUpdates() throws Exception
    {
        // GIVEN
        long nodeId = 0;
        TransactionRecordState writeTransaction = newWriteTransaction().first();
        int propertyKey1 = 1, propertyKey2 = 2, labelId1 = 3, labelId2 = 4;
        Object value1 = "first", value2 = 4;
        writeTransaction.nodeCreate( nodeId );
        writeTransaction.nodeAddProperty( nodeId, propertyKey1, value1 );
        writeTransaction.addLabelToNode( labelId1, nodeId );
        PhysicalTransactionRepresentation transactionCommands = transactionRepresentationOf( writeTransaction );
        try ( LockGroup locks = new LockGroup() )
        {
            commitProcess().commit( transactionCommands, locks, commitEvent, INTERNAL );
        }

        // WHEN
        CapturingIndexingService indexingService = createCapturingIndexingService();
        writeTransaction = newWriteTransaction( indexingService ).first();
        writeTransaction.nodeAddProperty( nodeId, propertyKey2, value2 );
        writeTransaction.addLabelToNode( labelId2, nodeId );
        transactionCommands = transactionRepresentationOf( writeTransaction );
        try ( LockGroup locks = new LockGroup() )
        {
            commitProcess( indexingService ).commit( transactionCommands, locks, commitEvent, INTERNAL );
        }

        // THEN
        assertEquals( asSet(
                        add( nodeId, propertyKey1, value1, new long[]{labelId2} ),
                        add( nodeId, propertyKey2, value2, new long[]{labelId2} ),
                        add( nodeId, propertyKey2, value2, new long[]{labelId1} ) ),
                indexingService.updates );
    }

    @Test
    public void shouldConvertLabelRemovalToNodePropertyUpdates() throws Exception
    {
        // GIVEN
        long nodeId = 0;
        TransactionRecordState writeTransaction = newWriteTransaction().first();
        int propertyKey1 = 1, propertyKey2 = 2, labelId = 3;
        long[] labelIds = new long[]{labelId};
        Object value1 = "first", value2 = 4;
        writeTransaction.nodeCreate( nodeId );
        writeTransaction.nodeAddProperty( nodeId, propertyKey1, value1 );
        writeTransaction.nodeAddProperty( nodeId, propertyKey2, value2 );
        writeTransaction.addLabelToNode( labelId, nodeId );
        PhysicalTransactionRepresentation transactionCommands = transactionRepresentationOf( writeTransaction );
        try ( LockGroup locks = new LockGroup() )
        {
            commitProcess().commit( transactionCommands, locks, commitEvent, INTERNAL );
        }

        // WHEN
        CapturingIndexingService indexingService = createCapturingIndexingService();
        writeTransaction = newWriteTransaction( indexingService ).first();
        writeTransaction.removeLabelFromNode( labelId, nodeId );
        transactionCommands = transactionRepresentationOf( writeTransaction );
        try ( LockGroup locks = new LockGroup() )
        {
            commitProcess( indexingService ).commit( transactionCommands, locks, commitEvent, INTERNAL );
        }

        // THEN
        assertEquals( asSet(
                        remove( nodeId, propertyKey1, value1, labelIds ),
                        remove( nodeId, propertyKey2, value2, labelIds ) ),

                indexingService.updates );
    }

    @Test
    public void shouldConvertMixedLabelRemovalAndRemovePropertyToNodePropertyUpdates() throws Exception
    {
        // GIVEN
        long nodeId = 0;
        TransactionRecordState writeTransaction = newWriteTransaction().first();
        int propertyKey1 = 1, propertyKey2 = 2, labelId1 = 3, labelId2 = 4;
        Object value1 = "first", value2 = 4;
        writeTransaction.nodeCreate( nodeId );
        DefinedProperty property1 = writeTransaction.nodeAddProperty( nodeId, propertyKey1, value1 );
        writeTransaction.nodeAddProperty( nodeId, propertyKey2, value2 );
        writeTransaction.addLabelToNode( labelId1, nodeId );
        writeTransaction.addLabelToNode( labelId2, nodeId );
        PhysicalTransactionRepresentation transactionCommands = transactionRepresentationOf( writeTransaction );
        try ( LockGroup locks = new LockGroup() )
        {
            commitProcess().commit( transactionCommands, locks, commitEvent, INTERNAL );
        }

        // WHEN
        CapturingIndexingService indexingService = createCapturingIndexingService();
        writeTransaction = newWriteTransaction( indexingService ).first();
        writeTransaction.nodeRemoveProperty( nodeId, property1.propertyKeyId() );
        writeTransaction.removeLabelFromNode( labelId2, nodeId );
        transactionCommands = transactionRepresentationOf( writeTransaction );
        try ( LockGroup locks = new LockGroup() )
        {
            commitProcess( indexingService ).commit( transactionCommands, locks, commitEvent, INTERNAL );
        }

        // THEN
        assertEquals( asSet(
                        remove( nodeId, propertyKey1, value1, new long[]{labelId1, labelId2} ),
                        remove( nodeId, propertyKey2, value2, new long[]{labelId2} ) ),

                indexingService.updates );
    }

    @Test
    public void shouldConvertMixedLabelRemovalAndAddPropertyToNodePropertyUpdates() throws Exception
    {
        // GIVEN
        long nodeId = 0;
        TransactionRecordState writeTransaction = newWriteTransaction().first();
        int propertyKey1 = 1, propertyKey2 = 2, labelId1 = 3, labelId2 = 4;
        Object value1 = "first", value2 = 4;
        writeTransaction.nodeCreate( nodeId );
        writeTransaction.nodeAddProperty( nodeId, propertyKey1, value1 );
        writeTransaction.addLabelToNode( labelId1, nodeId );
        writeTransaction.addLabelToNode( labelId2, nodeId );
        PhysicalTransactionRepresentation transactionCommands = transactionRepresentationOf( writeTransaction );
        try ( LockGroup locks = new LockGroup() )
        {
            commitProcess().commit( transactionCommands, locks, commitEvent, INTERNAL );
        }

        // WHEN
        CapturingIndexingService indexingService = createCapturingIndexingService();
        writeTransaction = newWriteTransaction( indexingService ).first();
        writeTransaction.nodeAddProperty( nodeId, propertyKey2, value2 );
        writeTransaction.removeLabelFromNode( labelId2, nodeId );
        transactionCommands = transactionRepresentationOf( writeTransaction );
        try ( LockGroup locks = new LockGroup() )
        {
            commitProcess( indexingService ).commit( transactionCommands, locks, commitEvent, INTERNAL );
        }

        // THEN
        assertEquals( asSet(
                        add( nodeId, propertyKey2, value2, new long[]{labelId1} ),
                        remove( nodeId, propertyKey1, value1, new long[]{labelId2} ),
                        remove( nodeId, propertyKey2, value2, new long[]{labelId2} ) ),

                indexingService.updates );
    }

    @Test
    public void shouldUpdateHighIdsOnExternalTransaction() throws Exception
    {
        // GIVEN
        TransactionRecordState tx = newWriteTransaction().first();
        int nodeId = 5, relId = 10, relationshipType = 3, propertyKeyId = 4, ruleId = 8;

        // WHEN
        tx.nodeCreate( nodeId );
        tx.createRelationshipTypeToken( "type", relationshipType );
        tx.relCreate( relId, 0, nodeId, nodeId );
        tx.relAddProperty( relId, propertyKeyId,
                new long[]{1l << 60, 1l << 60, 1l << 60, 1l << 60, 1l << 60, 1l << 60, 1l << 60, 1l << 60, 1l << 60,
                        1l << 60} );
        tx.createPropertyKeyToken( "key", propertyKeyId );
        tx.nodeAddProperty( nodeId, propertyKeyId,
                "something long and nasty that requires dynamic records for sure I would think and hope. Ok then " +
                "åäö%!=" );
        for ( int i = 0; i < 10; i++ )
        {
            tx.addLabelToNode( 10000 + i, nodeId );
        }
        tx.createSchemaRule( indexRule( ruleId, 100, propertyKeyId, PROVIDER_DESCRIPTOR ) );

        PhysicalTransactionRepresentation toCommit = transactionRepresentationOf( tx );
        RecoveryCreatingCopyingNeoCommandHandler recoverer = new RecoveryCreatingCopyingNeoCommandHandler();
        toCommit.accept( recoverer );

        commit( new RecoveryIndexingUpdatesValidator( mockIndexing ), recoverer.getAsRecovered(),
                TransactionApplicationMode.EXTERNAL );

        // THEN
        assertEquals( "NodeStore", nodeId + 1, neoStores.getNodeStore().getHighId() );
        assertEquals( "DynamicNodeLabelStore", 2, neoStores.getNodeStore().getDynamicLabelStore().getHighId() );
        assertEquals( "RelationshipStore", relId + 1, neoStores.getRelationshipStore().getHighId() );
        assertEquals( "RelationshipTypeStore", relationshipType + 1,
                neoStores.getRelationshipTypeTokenStore().getHighId() );
        assertEquals( "RelationshipType NameStore", 2,
                neoStores.getRelationshipTypeTokenStore().getNameStore().getHighId() );
        assertEquals( "PropertyStore", 2, neoStores.getPropertyStore().getHighId() );
        assertEquals( "PropertyStore DynamicStringStore", 2, neoStores.getPropertyStore().getStringStore().getHighId() );
        assertEquals( "PropertyStore DynamicArrayStore", 2, neoStores.getPropertyStore().getArrayStore().getHighId() );
        assertEquals( "PropertyIndexStore", propertyKeyId + 1, neoStores.getPropertyKeyTokenStore().getHighId() );
        assertEquals( "PropertyKeyToken NameStore", 2,
                neoStores.getPropertyStore().getPropertyKeyTokenStore().getNameStore().getHighId() );
        assertEquals( "SchemaStore", ruleId + 1, neoStores.getSchemaStore().getHighId() );
    }

    @Test
    public void createdSchemaRuleRecordMustBeWrittenHeavy() throws Exception
    {
        // GIVEN
        TransactionRecordState tx = newWriteTransaction().first();
        long ruleId = 0;
        int labelId = 5, propertyKeyId = 7;
        SchemaRule rule = indexRule( ruleId, labelId, propertyKeyId, PROVIDER_DESCRIPTOR );

        // WHEN
        tx.createSchemaRule( rule );
        PhysicalTransactionRepresentation transactionCommands = transactionRepresentationOf( tx );

        transactionCommands.accept( new CommandHandler.HandlerVisitor( new CommandHandler.Adapter()
        {
            @Override
            public boolean visitSchemaRuleCommand( SchemaRuleCommand command ) throws IOException
            {
                for ( DynamicRecord record : command.getRecordsAfter() )
                {
                    assertFalse( record + " should have been heavy", record.isLight() );
                }
                return false;
            }
        } ) );
    }

    @Test
    public void shouldWriteProperPropertyRecordsWhenOnlyChangingLinkage() throws Exception
    {
        /* There was an issue where GIVEN:
         *
         *   Legend: () = node, [] = property record
         *
         *   ()-->[0:block{size:1}]
         *
         * WHEN adding a new property record in front of if, not changing any data in that record i.e:
         *
         *   ()-->[1:block{size:4}]-->[0:block{size:1}]
         *
         * The state of property record 0 would be that it had loaded value records for that block,
         * but those value records weren't heavy, so writing that record to the log would fail
         * w/ an assertion data != null.
         */

        // GIVEN
        TransactionRecordState tx = newWriteTransaction().first();
        int nodeId = 0;
        tx.nodeCreate( nodeId );
        int index = 0;
        tx.nodeAddProperty( nodeId, index, string( 70 ) ); // will require a block of size 1
        try ( LockGroup locks = new LockGroup() )
        {
            commitProcess().commit( transactionRepresentationOf( tx ), locks, commitEvent, INTERNAL );
        }

        // WHEN
        Visitor<Command, IOException> verifier = new CommandHandler.HandlerVisitor( new CommandHandler.Adapter()
        {
            @Override
            public boolean visitPropertyCommand( PropertyCommand command ) throws IOException
            {
                // THEN
                verifyPropertyRecord( command.getBefore() );
                verifyPropertyRecord( command.getAfter() );
                return false;
            }

            private void verifyPropertyRecord( PropertyRecord record )
            {
                if ( record.getPrevProp() != Record.NO_NEXT_PROPERTY.intValue() )
                {
                    for ( PropertyBlock block : record )
                    {
                        assertTrue( block.isLight() );
                    }
                }
            }
        } );
        tx = newWriteTransaction( mockIndexing ).first();
        int index2 = 1;
        tx.nodeAddProperty( nodeId, index2, string( 40 ) ); // will require a block of size 4
        PhysicalTransactionRepresentation representation = transactionRepresentationOf( tx );
        representation.accept( verifier );
        try ( LockGroup locks = new LockGroup() )
        {
            commitProcess().commit( representation, locks, commitEvent, INTERNAL );
        }
    }

    @Test
    @SuppressWarnings( "unchecked" )
    public void shouldCreateEqualNodePropertyUpdatesOnRecoveryOfCreatedNode() throws Exception
    {
        /* There was an issue where recovering a tx where a node with a label and a property
         * was created resulted in two exact copies of NodePropertyUpdates. */

        // GIVEN
        long nodeId = 0;
        int labelId = 5, propertyKeyId = 7;
        NodePropertyUpdate expectedUpdate = NodePropertyUpdate.add( nodeId, propertyKeyId, "Neo", new long[]{labelId} );

        // -- an index
        long ruleId = 0;
        TransactionRecordState tx = newWriteTransaction().first();
        SchemaRule rule = indexRule( ruleId, labelId, propertyKeyId, PROVIDER_DESCRIPTOR );
        tx.createSchemaRule( rule );
        try ( LockGroup locks = new LockGroup() )
        {
            commitProcess().commit( transactionRepresentationOf( tx ), locks, commitEvent, INTERNAL );
        }

        // -- and a tx creating a node with that label and property key
        IteratorCollector<NodePropertyUpdate> indexUpdates = new IteratorCollector<>( 0 );
        doAnswer( indexUpdates ).when( mockIndexing ).validate( any( Iterable.class ), any( IndexUpdateMode.class ) );
        tx = newWriteTransaction().first();
        tx.nodeCreate( nodeId );
        tx.addLabelToNode( labelId, nodeId );
        tx.nodeAddProperty( nodeId, propertyKeyId, "Neo" );
        PhysicalTransactionRepresentation representation = transactionRepresentationOf( tx );
        RecoveryCreatingCopyingNeoCommandHandler recoverer = new RecoveryCreatingCopyingNeoCommandHandler();
        representation.accept( recoverer );
        try ( LockGroup locks = new LockGroup() )
        {
            commitProcess().commit( representation, locks, commitEvent, INTERNAL );
        }
        verify( mockIndexing, times( 1 ) ).validate( any( Iterable.class ), any( IndexUpdateMode.class ) );
        indexUpdates.assertContent( expectedUpdate );

        reset( mockIndexing );
        indexUpdates = new IteratorCollector<>( 0 );
        doAnswer( indexUpdates ).when( mockIndexing ).validate( any( Iterable.class ), any( IndexUpdateMode.class ) );

        // WHEN
        // -- later recovering that tx, there should be only one update
        commit( new RecoveryIndexingUpdatesValidator( mockIndexing ), recoverer.getAsRecovered(),
                TransactionApplicationMode.RECOVERY );
        verify( mockIndexing, times( 1 ) ).visited( nodeId );
        verify( mockIndexing, never() ).validate( any( Iterable.class ), any( IndexUpdateMode.class ) );
    }

    @Test
    public void shouldLockUpdatedNodes() throws Exception
    {
        // given
        NodeStore nodeStore = neoStores.getNodeStore();
        long[] nodes = { // allocate ids
                nodeStore.nextId(),
                nodeStore.nextId(),
                nodeStore.nextId(),
                nodeStore.nextId(),
                nodeStore.nextId(),
                nodeStore.nextId(),
                nodeStore.nextId(),
        };
        // create the node records that we will modify in our main tx.
        try ( LockGroup lockGroup = new LockGroup() )
        {
            TransactionRecordState tx = newWriteTransaction().first();
            for ( int i = 1; i < nodes.length - 1; i++ )
            {
                tx.nodeCreate( nodes[i] );
            }
            tx.nodeAddProperty( nodes[3], 0, "old" );
            tx.nodeAddProperty( nodes[4], 0, "old" );
            commitProcess().commit( transactionRepresentationOf( tx ), lockGroup, commitEvent, INTERNAL );
            reset( locks ); // reset the lock counts
        }

        // These are the changes we want to assert locking on
        TransactionRecordState tx = newWriteTransaction().first();
        tx.nodeCreate( nodes[0] );
        tx.addLabelToNode( 0, nodes[1] );
        tx.nodeAddProperty( nodes[2], 0, "value" );
        tx.nodeChangeProperty( nodes[3], 0, "value" );
        tx.nodeRemoveProperty( nodes[4], 0 );
        tx.nodeDelete( nodes[5] );

        tx.nodeCreate( nodes[6] );
        tx.addLabelToNode( 0, nodes[6] );
        tx.nodeAddProperty( nodes[6], 0, "value" );

        // when
        try ( LockGroup locks = new LockGroup() )
        {
            commitProcess().commit( transactionRepresentationOf( tx ), locks, commitEvent, INTERNAL );
        }

        // then
        // create node, NodeCommand == 1 update
        verify( locks, times( 1 ) ).acquireNodeLock( nodes[0], LockService.LockType.WRITE_LOCK );
        // add label, NodeCommand == 1 update
        verify( locks, times( 1 ) ).acquireNodeLock( nodes[1], LockService.LockType.WRITE_LOCK );
        // add property, NodeCommand and PropertyCommand == 2 updates
        verify( locks, times( 2 ) ).acquireNodeLock( nodes[2], LockService.LockType.WRITE_LOCK );
        // update property, in place, PropertyCommand == 1 update
        verify( locks, times( 1 ) ).acquireNodeLock( nodes[3], LockService.LockType.WRITE_LOCK );
        // remove property, updates the Node and the Property == 2 updates
        verify( locks, times( 2 ) ).acquireNodeLock( nodes[4], LockService.LockType.WRITE_LOCK );
        // delete node, single NodeCommand == 1 update
        verify( locks, times( 1 ) ).acquireNodeLock( nodes[5], LockService.LockType.WRITE_LOCK );
        // create and add-label goes into the NodeCommand, add property is a PropertyCommand == 2 updates
        verify( locks, times( 2 ) ).acquireNodeLock( nodes[6], LockService.LockType.WRITE_LOCK );
    }

    @Test
    public void shouldConvertToDenseNodeRepresentationWhenHittingThresholdWithDifferentTypes() throws Exception
    {
        // GIVEN a node with a total of denseNodeThreshold-1 relationships
        resetFileSystem();
        instantiateNeoStore( 50 );
        Pair<TransactionRecordState, NeoStoreTransactionContext> transactionContextPair =
                newWriteTransaction();
        TransactionRecordState tx = transactionContextPair.first();
        NeoStoreTransactionContext txCtx = transactionContextPair.other();
        long nodeId = nextId( NODE );
        int typeA = 0, typeB = 1, typeC = 2;
        tx.nodeCreate( nodeId );
        tx.createRelationshipTypeToken( "A", typeA );
        createRelationships( tx, nodeId, typeA, OUTGOING, 6 );
        createRelationships( tx, nodeId, typeA, INCOMING, 7 );

        tx.createRelationshipTypeToken( "B", typeB );
        createRelationships( tx, nodeId, typeB, OUTGOING, 8 );
        createRelationships( tx, nodeId, typeB, INCOMING, 9 );

        tx.createRelationshipTypeToken( "C", typeC );
        createRelationships( tx, nodeId, typeC, OUTGOING, 10 );
        createRelationships( tx, nodeId, typeC, INCOMING, 10 );
        // here we're at the edge
        assertFalse( txCtx.getNodeRecords().getOrLoad( nodeId, null ).forReadingData().isDense() );

        // WHEN creating the relationship that pushes us over the threshold
        createRelationships( tx, nodeId, typeC, INCOMING, 1 );

        // THEN the node should have been converted into a dense node
        assertTrue( txCtx.getNodeRecords().getOrLoad( nodeId, null ).forReadingData().isDense() );
        assertDenseRelationshipCounts( tx, txCtx, nodeId, typeA, 6, 7 );
        assertDenseRelationshipCounts( tx, txCtx, nodeId, typeB, 8, 9 );
        assertDenseRelationshipCounts( tx, txCtx, nodeId, typeC, 10, 11 );
    }

    @Test
    public void shouldConvertToDenseNodeRepresentationWhenHittingThresholdWithTheSameTypeDifferentDirection()
            throws Exception
    {
        // GIVEN a node with a total of denseNodeThreshold-1 relationships
        resetFileSystem();
        instantiateNeoStore( 49 );
        Pair<TransactionRecordState, NeoStoreTransactionContext> transactionContextPair =
                newWriteTransaction();
        TransactionRecordState tx = transactionContextPair.first();
        NeoStoreTransactionContext txCtx = transactionContextPair.other();
        long nodeId = nextId( NODE );
        int typeA = 0;
        tx.nodeCreate( nodeId );
        tx.createRelationshipTypeToken( "A", typeA );
        createRelationships( tx, nodeId, typeA, OUTGOING, 24 );
        createRelationships( tx, nodeId, typeA, INCOMING, 25 );

        // here we're at the edge
        assertFalse( txCtx.getNodeRecords().getOrLoad( nodeId, null ).forReadingData().isDense() );

        // WHEN creating the relationship that pushes us over the threshold
        createRelationships( tx, nodeId, typeA, INCOMING, 1 );

        // THEN the node should have been converted into a dense node
        assertTrue( txCtx.getNodeRecords().getOrLoad( nodeId, null ).forReadingData().isDense() );
        assertDenseRelationshipCounts( tx, txCtx, nodeId, typeA, 24, 26 );
    }

    @Test
    public void shouldConvertToDenseNodeRepresentationWhenHittingThresholdWithTheSameTypeSameDirection()
            throws Exception
    {
        // GIVEN a node with a total of denseNodeThreshold-1 relationships
        resetFileSystem();
        instantiateNeoStore( 8 );
        Pair<TransactionRecordState, NeoStoreTransactionContext> transactionContextPair =
                newWriteTransaction();
        TransactionRecordState tx = transactionContextPair.first();
        NeoStoreTransactionContext txCtx = transactionContextPair.other();
        long nodeId = nextId( NODE );
        int typeA = 0;
        tx.nodeCreate( nodeId );
        tx.createRelationshipTypeToken( "A", typeA );
        createRelationships( tx, nodeId, typeA, OUTGOING, 8 );

        // here we're at the edge
        assertFalse( txCtx.getNodeRecords().getOrLoad( nodeId, null ).forReadingData().isDense() );

        // WHEN creating the relationship that pushes us over the threshold
        createRelationships( tx, nodeId, typeA, OUTGOING, 1 );

        // THEN the node should have been converted into a dense node
        assertTrue( txCtx.getNodeRecords().getOrLoad( nodeId, null ).forReadingData().isDense() );
        assertDenseRelationshipCounts( tx, txCtx, nodeId, typeA, 9, 0 );
    }

    @Test
    public void shouldMaintainCorrectDataWhenDeletingFromDenseNodeWithOneType() throws Exception
    {
        // GIVEN a node with a total of denseNodeThreshold-1 relationships
        resetFileSystem();
        instantiateNeoStore( 13 );
        Pair<TransactionRecordState, NeoStoreTransactionContext> transactionContextPair =
                newWriteTransaction();
        TransactionRecordState tx = transactionContextPair.first();
        NeoStoreTransactionContext txCtx = transactionContextPair.other();
        int nodeId = (int) nextId( NODE ), typeA = 0;
        tx.nodeCreate( nodeId );
        tx.createRelationshipTypeToken( "A", typeA );
        long[] relationshipsCreated = createRelationships( tx, nodeId, typeA, INCOMING, 15 );

        //WHEN
        deleteRelationship( tx, relationshipsCreated[0] );

        // THEN the node should have been converted into a dense node
        assertDenseRelationshipCounts( tx, txCtx, nodeId, typeA, 0, 14 );
    }

    @Test
    public void shouldMaintainCorrectDataWhenDeletingFromDenseNodeWithManyTypes() throws Exception
    {
        // GIVEN a node with a total of denseNodeThreshold-1 relationships
        resetFileSystem();
        instantiateNeoStore( 1 );
        Pair<TransactionRecordState, NeoStoreTransactionContext> transactionAndContextPair =
                newWriteTransaction();
        TransactionRecordState tx = transactionAndContextPair.first();
        NeoStoreTransactionContext txCtx = transactionAndContextPair.other();
        long nodeId = nextId( NODE );
        int typeA = 0, typeB = 12, typeC = 600;
        tx.nodeCreate( nodeId );
        tx.createRelationshipTypeToken( "A", typeA );
        long[] relationshipsCreatedAIncoming = createRelationships( tx, nodeId, typeA, INCOMING, 1 );
        long[] relationshipsCreatedAOutgoing = createRelationships( tx, nodeId, typeA, OUTGOING, 1 );

        tx.createRelationshipTypeToken( "B", typeB );
        long[] relationshipsCreatedBIncoming = createRelationships( tx, nodeId, typeB, INCOMING, 1 );
        long[] relationshipsCreatedBOutgoing = createRelationships( tx, nodeId, typeB, OUTGOING, 1 );

        tx.createRelationshipTypeToken( "C", typeC );
        long[] relationshipsCreatedCIncoming = createRelationships( tx, nodeId, typeC, INCOMING, 1 );
        long[] relationshipsCreatedCOutgoing = createRelationships( tx, nodeId, typeC, OUTGOING, 1 );

        // WHEN
        deleteRelationship( tx, relationshipsCreatedAIncoming[0] );

        // THEN
        assertDenseRelationshipCounts( tx, txCtx, nodeId, typeA, 1, 0 );
        assertDenseRelationshipCounts( tx, txCtx, nodeId, typeB, 1, 1 );
        assertDenseRelationshipCounts( tx, txCtx, nodeId, typeC, 1, 1 );

        // WHEN
        deleteRelationship( tx, relationshipsCreatedAOutgoing[0] );

        // THEN
        assertRelationshipGroupDoesNotExist(
                txCtx, txCtx.getNodeRecords().getOrLoad( nodeId, null ).forReadingData(), typeA );
        assertDenseRelationshipCounts( tx, txCtx, nodeId, typeB, 1, 1 );
        assertDenseRelationshipCounts( tx, txCtx, nodeId, typeC, 1, 1 );

        // WHEN
        deleteRelationship( tx, relationshipsCreatedBIncoming[0] );

        // THEN
        assertRelationshipGroupDoesNotExist(
                txCtx, txCtx.getNodeRecords().getOrLoad( nodeId, null ).forReadingData(), typeA );
        assertDenseRelationshipCounts( tx, txCtx, nodeId, typeB, 1, 0 );
        assertDenseRelationshipCounts( tx, txCtx, nodeId, typeC, 1, 1 );

        // WHEN
        deleteRelationship( tx, relationshipsCreatedBOutgoing[0] );

        // THEN
        assertRelationshipGroupDoesNotExist(
                txCtx, txCtx.getNodeRecords().getOrLoad( nodeId, null ).forReadingData(), typeA );
        assertRelationshipGroupDoesNotExist(
                txCtx, txCtx.getNodeRecords().getOrLoad( nodeId, null ).forReadingData(), typeB );
        assertDenseRelationshipCounts( tx, txCtx, nodeId, typeC, 1, 1 );

        // WHEN
        deleteRelationship( tx, relationshipsCreatedCIncoming[0] );

        // THEN
        assertRelationshipGroupDoesNotExist(
                txCtx, txCtx.getNodeRecords().getOrLoad( nodeId, null ).forReadingData(), typeA );
        assertRelationshipGroupDoesNotExist(
                txCtx, txCtx.getNodeRecords().getOrLoad( nodeId, null ).forReadingData(), typeB );
        assertDenseRelationshipCounts( tx, txCtx, nodeId, typeC, 1, 0 );

        // WHEN
        deleteRelationship( tx, relationshipsCreatedCOutgoing[0] );

        // THEN
        assertRelationshipGroupDoesNotExist(
                txCtx, txCtx.getNodeRecords().getOrLoad( nodeId, null ).forReadingData(), typeA );
        assertRelationshipGroupDoesNotExist(
                txCtx, txCtx.getNodeRecords().getOrLoad( nodeId, null ).forReadingData(), typeB );
        assertRelationshipGroupDoesNotExist(
                txCtx, txCtx.getNodeRecords().getOrLoad( nodeId, null ).forReadingData(), typeC );
    }

    @Test
    public void movingBilaterallyOfTheDenseNodeThresholdIsConsistent() throws Exception
    {
        // GIVEN
        resetFileSystem();
        instantiateNeoStore( 10 );
        final long nodeId = neoStores.getNodeStore().nextId();

        TransactionRecordState writeTransaction = newWriteTransaction().first();
        writeTransaction.nodeCreate( nodeId );

        int typeA = (int) neoStores.getRelationshipTypeTokenStore().nextId();
        writeTransaction.createRelationshipTypeToken( "A", typeA );
        createRelationships( writeTransaction, nodeId, typeA, INCOMING, 20 );

        try ( LockGroup locks = new LockGroup() )
        {
            commitProcess().commit( transactionRepresentationOf( writeTransaction ), locks, commitEvent, INTERNAL );
        }
        writeTransaction = newWriteTransaction().first();

        int typeB = 1;
        writeTransaction.createRelationshipTypeToken( "B", typeB );


        // WHEN
        // i remove enough relationships to become dense and remove enough to become not dense
        long[] relationshipsOfTypeB = createRelationships( writeTransaction, nodeId, typeB, OUTGOING, 5 );
        for ( long relationshipToDelete : relationshipsOfTypeB )
        {
            deleteRelationship( writeTransaction, relationshipToDelete );
        }

        PhysicalTransactionRepresentation tx = transactionRepresentationOf( writeTransaction );
        try ( LockGroup locks = new LockGroup() )
        {
            commitProcess().commit( tx, locks, commitEvent, INTERNAL );
        }

        // THEN
        // The dynamic label record in before should be the same id as in after, and should be in use
        final AtomicBoolean foundRelationshipGroupInUse = new AtomicBoolean();

        tx.accept( new CommandHandler.HandlerVisitor( new CommandHandler.Adapter()
        {
            @Override
            public boolean visitRelationshipGroupCommand(
                    RelationshipGroupCommand command ) throws IOException
            {
                if ( command.getRecord().inUse() )
                {
                    if ( !foundRelationshipGroupInUse.get() )
                    {
                        foundRelationshipGroupInUse.set( true );
                    }
                    else
                    {
                        fail();
                    }
                }
                return false;
            }
        } ) );

        assertTrue( "Did not create relationship group command", foundRelationshipGroupInUse.get() );
    }

    @Test
    public void testRecordTransactionClosed() throws Exception
    {
        // GIVEN
        long[] originalClosedTransaction = neoStores.getMetaDataStore().getLastClosedTransaction();
        long transactionId = originalClosedTransaction[0] + 1;
        long version = 1l;
        long byteOffset = 777l;

        // WHEN
        neoStores.getMetaDataStore().transactionClosed( transactionId, version, byteOffset );
        long[] closedTransactionFlags = neoStores.getMetaDataStore().getLastClosedTransaction();

        //EXPECT
        assertEquals( version, closedTransactionFlags[1]);
        assertEquals( byteOffset, closedTransactionFlags[2]);

        // WHEN
        neoStores.close();
        neoStores = storeFactory.openAllNeoStores();

        // EXPECT
        long[] lastClosedTransactionFlags = neoStores.getMetaDataStore().getLastClosedTransaction();
        assertEquals( version, lastClosedTransactionFlags[1]);
        assertEquals( byteOffset, lastClosedTransactionFlags[2]);
    }

    @Test
    public void shouldSortRelationshipGroups() throws Exception
    {
        // GIVEN a node with group of type 10
        resetFileSystem();
        instantiateNeoStore( 1 );
        int type5 = 5, type10 = 10, type15 = 15;
        try ( LockGroup locks = new LockGroup() )
        {
            TransactionRecordState tx = newWriteTransaction().first();
            neoStores.getRelationshipTypeTokenStore().setHighId( 16 );
            tx.createRelationshipTypeToken( "5", type5 );
            tx.createRelationshipTypeToken( "10", type10 );
            tx.createRelationshipTypeToken( "15", type15 );
            commitProcess().commit( transactionRepresentationOf( tx ), locks, commitEvent, INTERNAL );
        }
        long nodeId = neoStores.getNodeStore().nextId();
        try ( LockGroup locks = new LockGroup() )
        {
            TransactionRecordState tx = newWriteTransaction().first();
            long otherNode1Id = neoStores.getNodeStore().nextId();
            long otherNode2Id = neoStores.getNodeStore().nextId();
            tx.nodeCreate( nodeId );
            tx.nodeCreate( otherNode1Id );
            tx.nodeCreate( otherNode2Id );
            tx.relCreate( neoStores.getRelationshipStore().nextId(), type10, nodeId, otherNode1Id );
            // This relationship will cause the switch to dense
            tx.relCreate( neoStores.getRelationshipStore().nextId(), type10, nodeId, otherNode2Id );
            commitProcess().commit( transactionRepresentationOf( tx ), locks, commitEvent, INTERNAL );
            // Just a little validation of assumptions
            assertRelationshipGroupsInOrder( nodeId, type10 );
        }

        // WHEN inserting a relationship of type 5
        try ( LockGroup locks = new LockGroup() )
        {
            TransactionRecordState tx = newWriteTransaction().first();
            long otherNodeId = neoStores.getNodeStore().nextId();
            tx.nodeCreate( otherNodeId );
            tx.relCreate( neoStores.getRelationshipStore().nextId(), type5, nodeId, otherNodeId );
            commitProcess().commit( transactionRepresentationOf( tx ), locks, commitEvent, INTERNAL );
        }

        // THEN that group should end up first in the chain
        assertRelationshipGroupsInOrder( nodeId, type5, type10 );

        // WHEN inserting a relationship of type 15
        try ( LockGroup locks = new LockGroup() )
        {
            TransactionRecordState tx = newWriteTransaction().first();
            long otherNodeId = neoStores.getNodeStore().nextId();
            tx.nodeCreate( otherNodeId );
            tx.relCreate( neoStores.getRelationshipStore().nextId(), type15, nodeId, otherNodeId );
            commitProcess().commit( transactionRepresentationOf( tx ), locks, commitEvent, INTERNAL );
        }

        // THEN that group should end up last in the chain
        assertRelationshipGroupsInOrder( nodeId, type5, type10, type15 );
    }

    private void assertRelationshipGroupsInOrder( long nodeId, int... types )
    {
        NodeRecord node = neoStores.getNodeStore().getRecord( nodeId );
        assertTrue( "Node should be dense, is " + node, node.isDense() );
        long groupId = node.getNextRel();
        int cursor = 0;
        List<RelationshipGroupRecord> seen = new ArrayList<>();
        while ( groupId != Record.NO_NEXT_RELATIONSHIP.intValue() )
        {
            RelationshipGroupRecord group = neoStores.getRelationshipGroupStore().getRecord( groupId );
            seen.add( group );
            assertEquals( "Invalid type, seen groups so far " + seen, types[cursor++], group.getType() );
            groupId = group.getNext();
        }
        assertEquals( "Not enough relationship group records found in chain for " + node, types.length, cursor );
    }

    private long nextId( IdType type )
    {
        return idGeneratorFactory.get( type ).nextId();
    }

    private long[] createRelationships( TransactionRecordState tx, long nodeId, int type, Direction direction,
                                        int count )
    {
        long[] result = new long[count];
        for ( int i = 0; i < count; i++ )
        {
            long otherNodeId = nextId( NODE );
            tx.nodeCreate( otherNodeId );
            long first = direction == OUTGOING ? nodeId : otherNodeId;
            long other = direction == INCOMING ? nodeId : otherNodeId;
            long relId = nextId( RELATIONSHIP );
            result[i] = relId;
            tx.relCreate( relId, type, first, other );
        }
        return result;
    }

    private void deleteRelationship( TransactionRecordState tx, long relId )
    {
        tx.relDelete( relId );
    }

    private String string( int length )
    {
        StringBuilder result = new StringBuilder();
        char ch = 'a';
        for ( int i = 0; i < length; i++ )
        {
            result.append( (char) ((ch + (i % 10))) );
        }
        return result.toString();
    }

    @Before
    public void before() throws Exception
    {
        fs = new EphemeralFileSystemAbstraction();
        idGeneratorFactory = new DefaultIdGeneratorFactory( fs );
        pageCache = pageCacheRule.getPageCache( fs );
        instantiateNeoStore( parseInt( GraphDatabaseSettings.dense_node_threshold.getDefaultValue() ) );
    }

    @SuppressWarnings( "unchecked" )
    private void instantiateNeoStore( int denseNodeThreshold ) throws Exception
    {
        config = new Config( stringMap(
                GraphDatabaseSettings.dense_node_threshold.name(), "" + denseNodeThreshold ) );
        File storeDir = new File( "dir" );
        fs.mkdir( storeDir );
        storeFactory = new StoreFactory( storeDir, config, idGeneratorFactory, pageCache, fs, NULL_LOG_PROVIDER );
        neoStores = storeFactory.openAllNeoStores( true );
        neoStores.rebuildCountStoreIfNeeded();
        lockMocks.clear();
        locks = mock( LockService.class, new Answer()
        {
            @Override
            public synchronized Object answer( final InvocationOnMock invocation ) throws Throwable
            {
                // This is necessary because finalize() will also be called
                String name = invocation.getMethod().getName();
                if ( name.equals( "acquireNodeLock" ) || name.equals( "acquireRelationshipLock" ) )
                {
                    final Lock mock = mock( Lock.class, new Answer()
                    {
                        @Override
                        public Object answer( InvocationOnMock invocationOnMock ) throws Throwable
                        {
                            return null;
                        }
                    } );
                    lockMocks.add( mock );
                    return mock;
                }
                else
                {
                    return null;
                }
            }
        } );

        cacheAccessBackDoor = mock( CacheAccessBackDoor.class );
        mockIndexing = mock( IndexingService.class );
        doReturn( ValidatedIndexUpdates.NONE ).when( mockIndexing ).validate( any( Iterable.class ),
                any( IndexUpdateMode.class ) );
    }

    private TransactionRepresentationCommitProcess commitProcess() throws IOException
    {
        return commitProcess( mockIndexing );
    }

    private TransactionRepresentationCommitProcess commitProcess( IndexingService indexing ) throws IOException
    {
<<<<<<< HEAD
        return commitProcess( indexing, new OnlineIndexUpdatesValidator( neoStores, null,
                new PropertyLoader( neoStores ), indexing, IndexUpdateMode.ONLINE ) );
=======

        KernelHealth kernelHealth = mock( KernelHealth.class );
        OnlineIndexUpdatesValidator indexUpdatesValidator = new OnlineIndexUpdatesValidator( neoStore, kernelHealth,
                new PropertyLoader( neoStore ), indexing, IndexUpdateMode.ONLINE );
        return commitProcess( indexing, indexUpdatesValidator);
>>>>>>> da9c5081
    }

    private TransactionRepresentationCommitProcess commitProcess( IndexingService indexing,
            IndexUpdatesValidator indexUpdatesValidator ) throws IOException
    {
        TransactionAppender appenderMock = mock( TransactionAppender.class );
        when( appenderMock.append(
                Matchers.<TransactionRepresentation>any(),
                any( LogAppendEvent.class ) ) ).thenReturn( new FakeCommitment( nextTxId++, neoStores.getMetaDataStore() ) );
        @SuppressWarnings( "unchecked" )
        Provider<LabelScanWriter> labelScanStore = mock( Provider.class );
        when( labelScanStore.instance() ).thenReturn( mock( LabelScanWriter.class ) );
        TransactionRepresentationStoreApplier applier = new TransactionRepresentationStoreApplier(
                indexing, labelScanStore, neoStores, cacheAccessBackDoor, locks, null, null, null, null );

        // Call this just to make sure the counters have been initialized.
        // This is only a problem in a mocked environment like this.
        neoStores.getMetaDataStore().nextCommittingTransactionId();

        PropertyLoader propertyLoader = new PropertyLoader( neoStores );

        return new TransactionRepresentationCommitProcess( appenderMock, applier, indexUpdatesValidator );
    }

    @After
    public void shouldReleaseAllLocks()
    {
        for ( Lock lock : lockMocks )
        {
            verify( lock ).release();
        }
        neoStores.close();
    }

    public void resetFileSystem()
    {
        if ( neoStores != null )
        {
            neoStores.close();
        }
        fs = new EphemeralFileSystemAbstraction();
        idGeneratorFactory = new DefaultIdGeneratorFactory( fs );
        pageCache = pageCacheRule.getPageCache( fs );
    }

    private Pair<TransactionRecordState, NeoStoreTransactionContext> newWriteTransaction()
    {
        return newWriteTransaction( mockIndexing );
    }

    private Pair<TransactionRecordState, NeoStoreTransactionContext> newWriteTransaction( IndexingService indexing )
    {
        NeoStoreTransactionContext context = new NeoStoreTransactionContext( neoStores, mock( Locks.Client.class ) );
        TransactionRecordState result = new TransactionRecordState( neoStores,
                new IntegrityValidator( neoStores, indexing ), context );

        return Pair.of( result, context );
    }

    private void commit( IndexUpdatesValidator indexUpdatesValidator, TransactionRepresentation recoveredTx,
            TransactionApplicationMode mode ) throws Exception
    {
        LabelScanStore labelScanStore = mock( LabelScanStore.class );
        when( labelScanStore.newWriter() ).thenReturn( mock( LabelScanWriter.class ) );

        try ( LockGroup locks = new LockGroup() )
        {
            commitProcess( mockIndexing, indexUpdatesValidator ).commit( recoveredTx, locks, CommitEvent.NULL, mode );
        }
    }

    public static class RecoveryCreatingCopyingNeoCommandHandler implements Visitor<Command,IOException>
    {
        private final List<Command> commands = new LinkedList<>();

        @Override
        public boolean visit( Command element ) throws IOException
        {
            commands.add( element );
            return false;
        }

        public TransactionRepresentation getAsRecovered()
        {
            return new PhysicalTransactionRepresentation( commands );
        }
    }

    private class CapturingIndexingService extends IndexingService
    {
        private final Set<NodePropertyUpdate> updates = new HashSet<>();

        public CapturingIndexingService( IndexProxySetup proxySetup, SchemaIndexProviderMap providerMap,
                                         IndexMapReference indexMapRef, IndexStoreView storeView,
                                         Iterable<IndexRule> indexRules, IndexSamplingController samplingController,
                                         LogProvider logProvider, Monitor monitor )
        {
            super( proxySetup, providerMap, indexMapRef, storeView, indexRules, samplingController, null, logProvider,
                    monitor );
        }

        @Override
        public ValidatedIndexUpdates validate( Iterable<NodePropertyUpdate> indexUpdates, IndexUpdateMode updateMode )
        {
            this.updates.addAll( asCollection( indexUpdates ) );
            return ValidatedIndexUpdates.NONE;
        }
    }

    private CapturingIndexingService createCapturingIndexingService()
    {
        NeoStoreIndexStoreView storeView = new NeoStoreIndexStoreView( locks, neoStores );
        SchemaIndexProviderMap providerMap = new DefaultSchemaIndexProviderMap( NO_INDEX_PROVIDER );
        IndexingService.Monitor monitor = IndexingService.NO_MONITOR;
        UpdateableSchemaState schemaState = new KernelSchemaStateStore( NULL_LOG_PROVIDER );
        IndexSamplingConfig samplingConfig = new IndexSamplingConfig( new Config() );
        TokenNameLookup tokenNameLookup = mock( TokenNameLookup.class );
        IndexMapReference indexMapRef = new IndexMapReference();
        IndexSamplingControllerFactory
                samplingFactory = new IndexSamplingControllerFactory(
                samplingConfig, storeView, null, tokenNameLookup, NULL_LOG_PROVIDER
        );
        IndexProxySetup proxySetup =
                new IndexProxySetup( samplingConfig, storeView, providerMap, schemaState, null, null, NULL_LOG_PROVIDER );
        IndexSamplingController samplingController = samplingFactory.create( indexMapRef );
        return new CapturingIndexingService(
                proxySetup,
                providerMap,
                indexMapRef,
                storeView,
                Collections.<IndexRule>emptyList(),
                samplingController,
                NULL_LOG_PROVIDER,
                monitor
        );
    }

    private class IteratorCollector<T> implements Answer<Object>
    {
        private final int arg;
        private final List<T> elements = new ArrayList<>();

        public IteratorCollector( int arg )
        {
            this.arg = arg;
        }

        @SafeVarargs
        public final void assertContent( T... expected )
        {
            assertEquals( Arrays.asList( expected ), elements );
        }

        @Override
        @SuppressWarnings( "unchecked" )
        public Object answer( InvocationOnMock invocation ) throws Throwable
        {
            Object iterator = invocation.getArguments()[arg];
            if ( iterator instanceof Iterable )
            {
                iterator = ((Iterable<T>) iterator).iterator();
            }
            if ( iterator instanceof Iterator )
            {
                collect( (Iterator<T>) iterator );
            }
            return ValidatedIndexUpdates.NONE;
        }

        private void collect( Iterator<T> iterator )
        {
            while ( iterator.hasNext() )
            {
                elements.add( iterator.next() );
            }
        }
    }
}<|MERGE_RESOLUTION|>--- conflicted
+++ resolved
@@ -145,7 +145,6 @@
 import static org.neo4j.kernel.api.index.SchemaIndexProvider.NO_INDEX_PROVIDER;
 import static org.neo4j.kernel.impl.api.TransactionApplicationMode.INTERNAL;
 import static org.neo4j.kernel.impl.api.index.TestSchemaIndexProviderDescriptor.PROVIDER_DESCRIPTOR;
-
 import static org.neo4j.kernel.impl.store.record.IndexRule.indexRule;
 import static org.neo4j.kernel.impl.store.record.UniquePropertyConstraintRule.uniquenessConstraintRule;
 import static org.neo4j.kernel.impl.transaction.log.TransactionIdStore.BASE_TX_ID;
@@ -1479,16 +1478,9 @@
 
     private TransactionRepresentationCommitProcess commitProcess( IndexingService indexing ) throws IOException
     {
-<<<<<<< HEAD
-        return commitProcess( indexing, new OnlineIndexUpdatesValidator( neoStores, null,
+        KernelHealth kernelHealth = mock( KernelHealth.class );
+        return commitProcess( indexing, new OnlineIndexUpdatesValidator( neoStores, kernelHealth,
                 new PropertyLoader( neoStores ), indexing, IndexUpdateMode.ONLINE ) );
-=======
-
-        KernelHealth kernelHealth = mock( KernelHealth.class );
-        OnlineIndexUpdatesValidator indexUpdatesValidator = new OnlineIndexUpdatesValidator( neoStore, kernelHealth,
-                new PropertyLoader( neoStore ), indexing, IndexUpdateMode.ONLINE );
-        return commitProcess( indexing, indexUpdatesValidator);
->>>>>>> da9c5081
     }
 
     private TransactionRepresentationCommitProcess commitProcess( IndexingService indexing,
