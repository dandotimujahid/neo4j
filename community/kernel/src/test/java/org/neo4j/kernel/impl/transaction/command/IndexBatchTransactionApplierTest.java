/*
 * Copyright (c) 2002-2018 "Neo4j,"
 * Neo4j Sweden AB [http://neo4j.com]
 *
 * This file is part of Neo4j.
 *
 * Neo4j is free software: you can redistribute it and/or modify
 * it under the terms of the GNU General Public License as published by
 * the Free Software Foundation, either version 3 of the License, or
 * (at your option) any later version.
 *
 * This program is distributed in the hope that it will be useful,
 * but WITHOUT ANY WARRANTY; without even the implied warranty of
 * MERCHANTABILITY or FITNESS FOR A PARTICULAR PURPOSE.  See the
 * GNU General Public License for more details.
 *
 * You should have received a copy of the GNU General Public License
 * along with this program.  If not, see <http://www.gnu.org/licenses/>.
 */
package org.neo4j.kernel.impl.transaction.command;

import org.junit.Test;

import java.util.ArrayList;
import java.util.Collection;
import java.util.Collections;
import java.util.List;
import java.util.function.Supplier;

<<<<<<< HEAD
=======
import org.neo4j.helpers.collection.Iterables;
import org.neo4j.internal.kernel.api.schema.IndexProviderDescriptor;
>>>>>>> 87e2e151
import org.neo4j.kernel.api.labelscan.LabelScanWriter;
import org.neo4j.kernel.impl.api.TransactionApplier;
import org.neo4j.kernel.impl.api.TransactionToApply;
import org.neo4j.kernel.impl.api.index.PropertyPhysicalToLogicalConverter;
import org.neo4j.kernel.impl.storageengine.impl.recordstorage.SchemaCache;
import org.neo4j.kernel.impl.store.NodeLabelsField;
import org.neo4j.kernel.impl.store.NodeStore;
import org.neo4j.kernel.impl.store.PropertyStore;
import org.neo4j.kernel.impl.store.RelationshipStore;
import org.neo4j.kernel.impl.store.record.DynamicRecord;
import org.neo4j.kernel.impl.store.record.NodeRecord;
import org.neo4j.kernel.impl.transaction.command.Command.NodeCommand;
<<<<<<< HEAD
import org.neo4j.storageengine.api.IndexUpdateListener;
import org.neo4j.storageengine.api.NodeLabelUpdate;
import org.neo4j.storageengine.api.NodeLabelUpdateListener;
import org.neo4j.storageengine.api.StorageEngine;
=======
import org.neo4j.storageengine.api.EntityType;
import org.neo4j.storageengine.api.schema.SchemaRule;
import org.neo4j.storageengine.api.schema.StoreIndexDescriptor;
>>>>>>> 87e2e151
import org.neo4j.util.concurrent.WorkSync;

import static org.junit.Assert.assertEquals;
import static org.mockito.ArgumentMatchers.any;
import static org.mockito.Mockito.mock;
import static org.mockito.Mockito.spy;
import static org.mockito.Mockito.verify;
<<<<<<< HEAD
=======
import static org.mockito.Mockito.verifyNoMoreInteractions;
import static org.mockito.Mockito.when;
import static org.neo4j.kernel.api.schema.SchemaDescriptorFactory.forLabel;
>>>>>>> 87e2e151
import static org.neo4j.kernel.impl.store.record.Record.NO_NEXT_PROPERTY;
import static org.neo4j.kernel.impl.store.record.Record.NO_NEXT_RELATIONSHIP;
import static org.neo4j.storageengine.api.schema.IndexDescriptorFactory.uniqueForSchema;

public class IndexBatchTransactionApplierTest
{
    @Test
    public void shouldProvideLabelScanStoreUpdatesSortedByNodeId() throws Exception
    {
        // GIVEN
        IndexUpdateListener indexUpdateListener = mock( IndexUpdateListener.class );
        OrderVerifyingUpdateListener listener = new OrderVerifyingUpdateListener( 10, 15, 20 );
        WorkSync<NodeLabelUpdateListener,LabelUpdateWork> labelScanSync = spy( new WorkSync<>( listener ) );
        WorkSync<IndexUpdateListener,IndexUpdatesWork> indexUpdatesSync = new WorkSync<>( indexUpdateListener );
        TransactionToApply tx = mock( TransactionToApply.class );
        PropertyStore propertyStore = mock( PropertyStore.class );
<<<<<<< HEAD
        try ( IndexBatchTransactionApplier applier = new IndexBatchTransactionApplier( indexUpdateListener, labelScanSync, indexUpdatesSync,
                mock( NodeStore.class ), mock( RelationshipStore.class ), new PropertyPhysicalToLogicalConverter( propertyStore ),
                mock( StorageEngine.class ), mock( SchemaCache.class ) ) )
=======
        try ( IndexBatchTransactionApplier applier = new IndexBatchTransactionApplier( indexing, labelScanSync, indexUpdatesSync, mock( NodeStore.class ),
                mock( RelationshipStore.class ), new PropertyPhysicalToLogicalConverter( propertyStore ), new IndexActivator( indexing ) ) )
>>>>>>> 87e2e151
        {
            try ( TransactionApplier txApplier = applier.startTx( tx ) )
            {
                // WHEN
                txApplier.visitNodeCommand( node( 15 ) );
                txApplier.visitNodeCommand( node( 20 ) );
                txApplier.visitNodeCommand( node( 10 ) );
            }
        }
        listener.done();
        // THEN all assertions happen inside the LabelScanWriter#write and #close
        verify( labelScanSync ).applyAsync( any() );
    }

    @Test
    public void shouldRegisterIndexesToActivateIntoTheActivator() throws Exception
    {
        // given
        IndexingService indexing = mock( IndexingService.class );
        LabelScanWriter writer = new OrderVerifyingLabelScanWriter( 10, 15, 20 );
        WorkSync<Supplier<LabelScanWriter>,LabelUpdateWork> labelScanSync =
                spy( new WorkSync<>( singletonProvider( writer ) ) );
        WorkSync<IndexingUpdateService,IndexUpdatesWork> indexUpdatesSync = new WorkSync<>( indexing );
        PropertyStore propertyStore = mock( PropertyStore.class );
        TransactionToApply tx = mock( TransactionToApply.class );
        IndexActivator indexActivator = new IndexActivator( indexing );
        long indexId1 = 1;
        long indexId2 = 2;
        long indexId3 = 3;
        long constraintId1 = 10;
        long constraintId2 = 11;
        long constraintId3 = 12;
        IndexProviderDescriptor providerDescriptor = new IndexProviderDescriptor( "index-key", "v1" );
        StoreIndexDescriptor rule1 = uniqueForSchema( forLabel( 1, 1 ), providerDescriptor ).withIds( indexId1, constraintId1 );
        StoreIndexDescriptor rule2 = uniqueForSchema( forLabel( 2, 1 ), providerDescriptor ).withIds( indexId2, constraintId2 );
        StoreIndexDescriptor rule3 = uniqueForSchema( forLabel( 3, 1 ), providerDescriptor ).withIds( indexId3, constraintId3 );
        try ( IndexBatchTransactionApplier applier = new IndexBatchTransactionApplier( indexing, labelScanSync,
                indexUpdatesSync, mock( NodeStore.class ), mock( RelationshipStore.class ),
                new PropertyPhysicalToLogicalConverter( propertyStore ), indexActivator ) )
        {
            try ( TransactionApplier txApplier = applier.startTx( tx ) )
            {
                // WHEN
                // activate index 1
                txApplier.visitSchemaRuleCommand( new Command.SchemaRuleCommand( Collections.emptyList(), asRecords( rule1, true ), rule1 ) );

                // activate index 2
                txApplier.visitSchemaRuleCommand( new Command.SchemaRuleCommand( Collections.emptyList(), asRecords( rule2, true ), rule2 ) );

                // activate index 3
                txApplier.visitSchemaRuleCommand( new Command.SchemaRuleCommand( Collections.emptyList(), asRecords( rule3, true ), rule3 ) );

                // drop index 2
                txApplier.visitSchemaRuleCommand( new Command.SchemaRuleCommand( asRecords( rule2, true ), asRecords( rule2, false ), rule2 ) );
            }
        }

        verify( indexing ).dropIndex( rule2 );
        indexActivator.close();
        verify( indexing ).activateIndex( indexId1 );
        verify( indexing ).activateIndex( indexId3 );
        verifyNoMoreInteractions( indexing );
    }

    private Collection<DynamicRecord> asRecords( SchemaRule rule, boolean inUse )
    {
        // Only used to transfer
        List<DynamicRecord> records = new ArrayList<>();
        DynamicRecord dynamicRecord = new DynamicRecord( rule.getId() );
        dynamicRecord.setInUse( inUse );
        records.add( dynamicRecord );
        return records;
    }

    private Supplier<LabelScanWriter> singletonProvider( final LabelScanWriter writer )
    {
        return () -> writer;
    }

    private NodeCommand node( long nodeId )
    {
        NodeRecord after = new NodeRecord( nodeId,
                true, false, NO_NEXT_RELATIONSHIP.intValue(),NO_NEXT_PROPERTY.intValue(), 0 );
        NodeLabelsField.parseLabelsField( after ).add( 1, null, null );

        return new NodeCommand( new NodeRecord( nodeId ), after );
    }

    private static class OrderVerifyingUpdateListener implements NodeLabelUpdateListener
    {
        private final long[] expectedNodeIds;
        private int cursor;

        OrderVerifyingUpdateListener( long... expectedNodeIds )
        {
            this.expectedNodeIds = expectedNodeIds;
        }

        @Override
        public void applyUpdates( Iterable<NodeLabelUpdate> labelUpdates )
        {
            for ( NodeLabelUpdate update : labelUpdates )
            {
                assertEquals( expectedNodeIds[cursor], update.getNodeId() );
                cursor++;
            }
        }

        void done()
        {
            assertEquals( cursor, expectedNodeIds.length );
        }
    }
}<|MERGE_RESOLUTION|>--- conflicted
+++ resolved
@@ -25,17 +25,12 @@
 import java.util.Collection;
 import java.util.Collections;
 import java.util.List;
-import java.util.function.Supplier;
 
-<<<<<<< HEAD
-=======
-import org.neo4j.helpers.collection.Iterables;
-import org.neo4j.internal.kernel.api.schema.IndexProviderDescriptor;
->>>>>>> 87e2e151
-import org.neo4j.kernel.api.labelscan.LabelScanWriter;
+import org.neo4j.kernel.api.index.IndexProviderDescriptor;
 import org.neo4j.kernel.impl.api.TransactionApplier;
 import org.neo4j.kernel.impl.api.TransactionToApply;
 import org.neo4j.kernel.impl.api.index.PropertyPhysicalToLogicalConverter;
+import org.neo4j.kernel.impl.index.schema.StoreIndexDescriptor;
 import org.neo4j.kernel.impl.storageengine.impl.recordstorage.SchemaCache;
 import org.neo4j.kernel.impl.store.NodeLabelsField;
 import org.neo4j.kernel.impl.store.NodeStore;
@@ -44,16 +39,11 @@
 import org.neo4j.kernel.impl.store.record.DynamicRecord;
 import org.neo4j.kernel.impl.store.record.NodeRecord;
 import org.neo4j.kernel.impl.transaction.command.Command.NodeCommand;
-<<<<<<< HEAD
 import org.neo4j.storageengine.api.IndexUpdateListener;
 import org.neo4j.storageengine.api.NodeLabelUpdate;
 import org.neo4j.storageengine.api.NodeLabelUpdateListener;
+import org.neo4j.storageengine.api.SchemaRule;
 import org.neo4j.storageengine.api.StorageEngine;
-=======
-import org.neo4j.storageengine.api.EntityType;
-import org.neo4j.storageengine.api.schema.SchemaRule;
-import org.neo4j.storageengine.api.schema.StoreIndexDescriptor;
->>>>>>> 87e2e151
 import org.neo4j.util.concurrent.WorkSync;
 
 import static org.junit.Assert.assertEquals;
@@ -61,15 +51,11 @@
 import static org.mockito.Mockito.mock;
 import static org.mockito.Mockito.spy;
 import static org.mockito.Mockito.verify;
-<<<<<<< HEAD
-=======
 import static org.mockito.Mockito.verifyNoMoreInteractions;
-import static org.mockito.Mockito.when;
 import static org.neo4j.kernel.api.schema.SchemaDescriptorFactory.forLabel;
->>>>>>> 87e2e151
+import static org.neo4j.kernel.impl.index.schema.IndexDescriptorFactory.uniqueForSchema;
 import static org.neo4j.kernel.impl.store.record.Record.NO_NEXT_PROPERTY;
 import static org.neo4j.kernel.impl.store.record.Record.NO_NEXT_RELATIONSHIP;
-import static org.neo4j.storageengine.api.schema.IndexDescriptorFactory.uniqueForSchema;
 
 public class IndexBatchTransactionApplierTest
 {
@@ -83,14 +69,9 @@
         WorkSync<IndexUpdateListener,IndexUpdatesWork> indexUpdatesSync = new WorkSync<>( indexUpdateListener );
         TransactionToApply tx = mock( TransactionToApply.class );
         PropertyStore propertyStore = mock( PropertyStore.class );
-<<<<<<< HEAD
         try ( IndexBatchTransactionApplier applier = new IndexBatchTransactionApplier( indexUpdateListener, labelScanSync, indexUpdatesSync,
                 mock( NodeStore.class ), mock( RelationshipStore.class ), new PropertyPhysicalToLogicalConverter( propertyStore ),
-                mock( StorageEngine.class ), mock( SchemaCache.class ) ) )
-=======
-        try ( IndexBatchTransactionApplier applier = new IndexBatchTransactionApplier( indexing, labelScanSync, indexUpdatesSync, mock( NodeStore.class ),
-                mock( RelationshipStore.class ), new PropertyPhysicalToLogicalConverter( propertyStore ), new IndexActivator( indexing ) ) )
->>>>>>> 87e2e151
+                mock( StorageEngine.class ), mock( SchemaCache.class ), new IndexActivator( indexUpdateListener ) ) )
         {
             try ( TransactionApplier txApplier = applier.startTx( tx ) )
             {
@@ -109,14 +90,13 @@
     public void shouldRegisterIndexesToActivateIntoTheActivator() throws Exception
     {
         // given
-        IndexingService indexing = mock( IndexingService.class );
-        LabelScanWriter writer = new OrderVerifyingLabelScanWriter( 10, 15, 20 );
-        WorkSync<Supplier<LabelScanWriter>,LabelUpdateWork> labelScanSync =
-                spy( new WorkSync<>( singletonProvider( writer ) ) );
-        WorkSync<IndexingUpdateService,IndexUpdatesWork> indexUpdatesSync = new WorkSync<>( indexing );
+        IndexUpdateListener indexUpdateListener = mock( IndexUpdateListener.class );
+        OrderVerifyingUpdateListener listener = new OrderVerifyingUpdateListener( 10, 15, 20 );
+        WorkSync<NodeLabelUpdateListener,LabelUpdateWork> labelScanSync = spy( new WorkSync<>( listener ) );
+        WorkSync<IndexUpdateListener,IndexUpdatesWork> indexUpdatesSync = new WorkSync<>( indexUpdateListener );
         PropertyStore propertyStore = mock( PropertyStore.class );
         TransactionToApply tx = mock( TransactionToApply.class );
-        IndexActivator indexActivator = new IndexActivator( indexing );
+        IndexActivator indexActivator = new IndexActivator( indexUpdateListener );
         long indexId1 = 1;
         long indexId2 = 2;
         long indexId3 = 3;
@@ -127,9 +107,9 @@
         StoreIndexDescriptor rule1 = uniqueForSchema( forLabel( 1, 1 ), providerDescriptor ).withIds( indexId1, constraintId1 );
         StoreIndexDescriptor rule2 = uniqueForSchema( forLabel( 2, 1 ), providerDescriptor ).withIds( indexId2, constraintId2 );
         StoreIndexDescriptor rule3 = uniqueForSchema( forLabel( 3, 1 ), providerDescriptor ).withIds( indexId3, constraintId3 );
-        try ( IndexBatchTransactionApplier applier = new IndexBatchTransactionApplier( indexing, labelScanSync,
-                indexUpdatesSync, mock( NodeStore.class ), mock( RelationshipStore.class ),
-                new PropertyPhysicalToLogicalConverter( propertyStore ), indexActivator ) )
+        try ( IndexBatchTransactionApplier applier = new IndexBatchTransactionApplier( indexUpdateListener, labelScanSync,
+                indexUpdatesSync, mock( NodeStore.class ), mock( RelationshipStore.class ), new PropertyPhysicalToLogicalConverter( propertyStore ),
+                mock( StorageEngine.class ), mock( SchemaCache.class ), indexActivator ) )
         {
             try ( TransactionApplier txApplier = applier.startTx( tx ) )
             {
@@ -148,11 +128,11 @@
             }
         }
 
-        verify( indexing ).dropIndex( rule2 );
+        verify( indexUpdateListener ).dropIndex( rule2 );
         indexActivator.close();
-        verify( indexing ).activateIndex( indexId1 );
-        verify( indexing ).activateIndex( indexId3 );
-        verifyNoMoreInteractions( indexing );
+        verify( indexUpdateListener ).activateIndex( rule1 );
+        verify( indexUpdateListener ).activateIndex( rule3 );
+        verifyNoMoreInteractions( indexUpdateListener );
     }
 
     private Collection<DynamicRecord> asRecords( SchemaRule rule, boolean inUse )
@@ -163,11 +143,6 @@
         dynamicRecord.setInUse( inUse );
         records.add( dynamicRecord );
         return records;
-    }
-
-    private Supplier<LabelScanWriter> singletonProvider( final LabelScanWriter writer )
-    {
-        return () -> writer;
     }
 
     private NodeCommand node( long nodeId )
