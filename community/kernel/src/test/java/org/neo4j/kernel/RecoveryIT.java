/*
 * Copyright (c) 2002-2018 "Neo Technology,"
 * Network Engine for Objects in Lund AB [http://neotechnology.com]
 *
 * This file is part of Neo4j.
 *
 * Neo4j is free software: you can redistribute it and/or modify
 * it under the terms of the GNU General Public License as published by
 * the Free Software Foundation, either version 3 of the License, or
 * (at your option) any later version.
 *
 * This program is distributed in the hope that it will be useful,
 * but WITHOUT ANY WARRANTY; without even the implied warranty of
 * MERCHANTABILITY or FITNESS FOR A PARTICULAR PURPOSE.  See the
 * GNU General Public License for more details.
 *
 * You should have received a copy of the GNU General Public License
 * along with this program.  If not, see <http://www.gnu.org/licenses/>.
 */
package org.neo4j.kernel;

import org.junit.Rule;
import org.junit.Test;
import org.junit.rules.RuleChain;

import java.io.File;
import java.io.IOException;
import java.io.UncheckedIOException;
import java.util.ArrayList;
import java.util.Arrays;
import java.util.Collection;
import java.util.HashMap;
import java.util.List;
import java.util.Map;
import java.util.concurrent.atomic.AtomicReference;
import java.util.function.Consumer;
import javax.annotation.Nonnull;

import org.neo4j.adversaries.ClassGuardedAdversary;
import org.neo4j.adversaries.CountingAdversary;
import org.neo4j.graphdb.DependencyResolver;
import org.neo4j.graphdb.GraphDatabaseService;
import org.neo4j.graphdb.Label;
import org.neo4j.graphdb.Node;
import org.neo4j.graphdb.NotFoundException;
import org.neo4j.graphdb.Relationship;
import org.neo4j.graphdb.RelationshipType;
import org.neo4j.graphdb.ResourceIterator;
import org.neo4j.graphdb.Transaction;
import org.neo4j.graphdb.TransactionFailureException;
import org.neo4j.graphdb.factory.GraphDatabaseBuilder;
import org.neo4j.graphdb.factory.GraphDatabaseBuilder.DatabaseCreator;
import org.neo4j.graphdb.mockfs.EphemeralFileSystemAbstraction;
import org.neo4j.helpers.collection.Iterables;
import org.neo4j.helpers.collection.Iterators;
import org.neo4j.io.ByteUnit;
import org.neo4j.io.fs.FileSystemAbstraction;
import org.neo4j.io.pagecache.IOLimiter;
import org.neo4j.io.pagecache.PageCache;
import org.neo4j.io.pagecache.tracing.PageCacheTracer;
import org.neo4j.io.pagecache.tracing.cursor.PageCursorTracerSupplier;
import org.neo4j.io.pagecache.tracing.cursor.context.EmptyVersionContextSupplier;
import org.neo4j.io.pagecache.tracing.cursor.context.VersionContextSupplier;
import org.neo4j.kernel.api.index.IndexEntryUpdate;
import org.neo4j.kernel.configuration.Config;
import org.neo4j.kernel.impl.api.index.inmemory.InMemoryIndexProvider;
import org.neo4j.kernel.impl.api.index.inmemory.InMemoryIndexProviderFactory;
import org.neo4j.kernel.impl.api.index.inmemory.UpdateCapturingIndexProvider;
import org.neo4j.kernel.impl.factory.GraphDatabaseFacade;
import org.neo4j.kernel.impl.factory.PlatformModule;
import org.neo4j.kernel.impl.pagecache.ConfiguringPageCacheFactory;
import org.neo4j.kernel.impl.storageengine.impl.recordstorage.RecordStorageEngine;
import org.neo4j.kernel.impl.store.NeoStores;
import org.neo4j.kernel.impl.store.RecordStore;
import org.neo4j.kernel.impl.store.StoreFactory;
import org.neo4j.kernel.impl.store.StoreType;
import org.neo4j.kernel.impl.store.id.DefaultIdGeneratorFactory;
import org.neo4j.kernel.impl.store.record.AbstractBaseRecord;
import org.neo4j.kernel.impl.store.record.RecordLoad;
import org.neo4j.kernel.impl.storemigration.ExistingTargetStrategy;
import org.neo4j.kernel.impl.storemigration.FileOperation;
import org.neo4j.kernel.impl.transaction.command.Command;
import org.neo4j.kernel.impl.transaction.log.TransactionIdStore;
import org.neo4j.kernel.impl.transaction.log.checkpoint.CheckPointer;
import org.neo4j.kernel.impl.transaction.log.checkpoint.SimpleTriggerInfo;
import org.neo4j.kernel.impl.transaction.log.files.LogFiles;
import org.neo4j.kernel.impl.transaction.log.files.LogFilesBuilder;
import org.neo4j.kernel.internal.DatabaseHealth;
import org.neo4j.kernel.internal.GraphDatabaseAPI;
import org.neo4j.kernel.monitoring.Monitors;
import org.neo4j.kernel.recovery.RecoveryMonitor;
import org.neo4j.logging.AssertableLogProvider;
import org.neo4j.logging.NullLog;
import org.neo4j.logging.NullLogProvider;
import org.neo4j.storageengine.api.StorageEngine;
import org.neo4j.test.AdversarialPageCacheGraphDatabaseFactory;
import org.neo4j.test.TestGraphDatabaseFactory;
import org.neo4j.test.TestGraphDatabaseFactoryState;
import org.neo4j.test.TestLabels;
import org.neo4j.test.rule.RandomRule;
import org.neo4j.test.rule.TestDirectory;
import org.neo4j.test.rule.fs.DefaultFileSystemRule;

import static java.lang.Long.max;
import static java.util.Arrays.asList;
import static java.util.concurrent.TimeUnit.SECONDS;
import static org.hamcrest.Matchers.instanceOf;
import static org.junit.Assert.assertEquals;
import static org.junit.Assert.assertFalse;
import static org.junit.Assert.assertNotNull;
import static org.junit.Assert.assertThat;
import static org.junit.Assert.assertTrue;
import static org.junit.Assert.fail;
import static org.neo4j.graphdb.RelationshipType.withName;
import static org.neo4j.helpers.ArrayUtil.array;
import static org.neo4j.helpers.collection.Iterables.asList;
import static org.neo4j.kernel.GraphDatabaseDependencies.newDependencies;
import static org.neo4j.kernel.configuration.Config.defaults;

public class RecoveryIT
{
    private static final String[] TOKENS = new String[] {"Token1", "Token2", "Token3", "Token4", "Token5"};

    private final TestDirectory directory = TestDirectory.testDirectory();
    private final DefaultFileSystemRule fileSystemRule = new DefaultFileSystemRule();
    private final RandomRule random = new RandomRule();
    private final AssertableLogProvider logProvider = new AssertableLogProvider( true );

    @Rule
    public final RuleChain rules = RuleChain.outerRule( random ).around( fileSystemRule ).around( directory );

    @Test
    public void idGeneratorsRebuildAfterRecovery() throws IOException
    {
        GraphDatabaseService database = startDatabase( directory.graphDbDir() );
        int numberOfNodes = 10;
        try ( Transaction transaction = database.beginTx() )
        {
            for ( int nodeIndex = 0; nodeIndex < numberOfNodes; nodeIndex++ )
            {
                database.createNode();
            }
            transaction.success();
        }

        // copying only transaction log simulate non clean shutdown db that should be able to recover just from logs
        File restoreDbStoreDir = copyTransactionLogs();

        GraphDatabaseService recoveredDatabase = startDatabase( restoreDbStoreDir );
        NeoStores neoStore = ((GraphDatabaseAPI) recoveredDatabase).getDependencyResolver()
                .resolveDependency( RecordStorageEngine.class ).testAccessNeoStores();
        assertEquals( numberOfNodes, neoStore.getNodeStore().getHighId() );
        // Make sure id generator has been rebuilt so this doesn't throw null pointer exception
        assertTrue( neoStore.getNodeStore().nextId() > 0 );

        database.shutdown();
        recoveredDatabase.shutdown();
    }

    @Test
    public void reportProgressOnRecovery() throws IOException
    {
        GraphDatabaseService database = startDatabase( directory.graphDbDir() );
        for ( int i = 0; i < 10; i++ )
        {
            try ( Transaction transaction = database.beginTx() )
            {
                database.createNode();
                transaction.success();
            }
        }

        File restoreDbStoreDir = copyTransactionLogs();
        GraphDatabaseService recoveredDatabase = startDatabase( restoreDbStoreDir );
        try ( Transaction transaction = recoveredDatabase.beginTx() )
        {
            assertEquals( 10, Iterables.count( recoveredDatabase.getAllNodes() ) );
        }
        logProvider.assertContainsMessageContaining( "10% completed" );
        logProvider.assertContainsMessageContaining( "100% completed" );
    }

    @Test
    public void shouldRecoverIdsCorrectlyWhenWeCreateAndDeleteANodeInTheSameRecoveryRun() throws IOException
    {
        GraphDatabaseService database = startDatabase( directory.graphDbDir() );
        Label testLabel = Label.label( "testLabel" );
        final String propertyToDelete = "propertyToDelete";
        final String validPropertyName = "validProperty";

        try ( Transaction transaction = database.beginTx() )
        {
            Node node = database.createNode();
            node.addLabel( testLabel );
            transaction.success();
        }

        try ( Transaction transaction = database.beginTx() )
        {
            Node node = findNodeByLabel( database, testLabel );
            node.setProperty( propertyToDelete, createLongString() );
            node.setProperty( validPropertyName, createLongString() );
            transaction.success();
        }

        try ( Transaction transaction = database.beginTx() )
        {
            Node node = findNodeByLabel( database, testLabel );
            node.removeProperty( propertyToDelete );
            transaction.success();
        }

        // copying only transaction log simulate non clean shutdown db that should be able to recover just from logs
        File restoreDbStoreDir = copyTransactionLogs();

        // database should be restored and node should have expected properties
        GraphDatabaseService recoveredDatabase = startDatabase( restoreDbStoreDir );
        try ( Transaction ignored = recoveredDatabase.beginTx() )
        {
            Node node = findNodeByLabel( recoveredDatabase, testLabel );
            assertFalse( node.hasProperty( propertyToDelete ) );
            assertTrue( node.hasProperty( validPropertyName ) );
        }

        database.shutdown();
        recoveredDatabase.shutdown();
    }

    @Test( timeout = 60_000 )
    public void recoveryShouldFixPartiallyAppliedSchemaIndexUpdates()
    {
        Label label = Label.label( "Foo" );
        String property = "Bar";

        // cause failure during 'relationship.delete()' command application
        ClassGuardedAdversary adversary = new ClassGuardedAdversary( new CountingAdversary( 1, true ),
                Command.RelationshipCommand.class );
        adversary.disable();

        File storeDir = directory.graphDbDir();
        GraphDatabaseService db = AdversarialPageCacheGraphDatabaseFactory.create( fileSystemRule.get(), adversary )
                .newEmbeddedDatabaseBuilder( storeDir )
                .newGraphDatabase();
        try
        {
            try ( Transaction tx = db.beginTx() )
            {
                db.schema().constraintFor( label ).assertPropertyIsUnique( property ).create();
                tx.success();
            }

            long relationshipId = createRelationship( db );

            TransactionFailureException txFailure = null;
            try ( Transaction tx = db.beginTx() )
            {
                Node node = db.createNode( label );
                node.setProperty( property, "B" );
                db.getRelationshipById( relationshipId ).delete(); // this should fail because of the adversary
                tx.success();
                adversary.enable();
            }
            catch ( TransactionFailureException e )
            {
                txFailure = e;
            }
            assertNotNull( txFailure );
            adversary.disable();

            healthOf( db ).healed(); // heal the db so it is possible to inspect the data

            // now we can observe partially committed state: node is in the index and relationship still present
            try ( Transaction tx = db.beginTx() )
            {
                assertNotNull( findNode( db, label, property, "B" ) );
                assertNotNull( db.getRelationshipById( relationshipId ) );
                tx.success();
            }

            healthOf( db ).panic( txFailure.getCause() ); // panic the db again to force recovery on the next startup

            // restart the database, now with regular page cache
            db.shutdown();
            db = startDatabase( storeDir );

            // now we observe correct state: node is in the index and relationship is removed
            try ( Transaction tx = db.beginTx() )
            {
                assertNotNull( findNode( db, label, property, "B" ) );
                assertRelationshipNotExist( db, relationshipId );
                tx.success();
            }
        }
        finally
        {
            db.shutdown();
        }
    }

    @Test
    public void shouldSeeSameIndexUpdatesDuringRecoveryAsFromNormalIndexApplication() throws Exception
    {
        // Previously indexes weren't really participating in recovery, instead there was an after-phase
        // where nodes that was changed during recovery were reindexed. Do be able to do this reindexing
        // the index had to support removing arbitrary entries based on node id alone. Lucene can do this,
        // but at least at the time of writing this not the native index. For this the recovery process
        // was changed to rewind neostore back to how it looked at the last checkpoint and then replay
        // transactions from that point, including indexes. This test verifies that there's no mismatch
        // between applying transactions normally and recovering them after a crash, index update wise.

        // given
        File storeDir = directory.absolutePath();
        InMemoryIndexProvider indexProvider = new InMemoryIndexProvider();
        UpdateCapturingIndexProvider updateCapturingIndexProvider = new UpdateCapturingIndexProvider( indexProvider, new HashMap<>() );
        EphemeralFileSystemAbstraction fs = new EphemeralFileSystemAbstraction();
        TestGraphDatabaseFactory dbFactory = new TestGraphDatabaseFactory()
                .setKernelExtensions( asList( new InMemoryIndexProviderFactory( updateCapturingIndexProvider ) ) )
                .setFileSystem( fs );
        GraphDatabaseService db = dbFactory.newImpermanentDatabase( storeDir );
        Label label = TestLabels.LABEL_ONE;
        String key1 = "key1";
        String key2 = "key2";
        try ( Transaction tx = db.beginTx() )
        {
            db.schema().indexFor( label ).on( key1 ).create();
            db.schema().indexFor( label ).on( key1 ).on( key2 ).create();
            tx.success();
        }
        try ( Transaction tx = db.beginTx() )
        {
            db.schema().awaitIndexesOnline( 10, SECONDS );
            tx.success();
        }
        checkPoint( db );

        produceRandomNodePropertyAndLabelUpdates( db, random.intBetween( 20, 40 ), label, key1, key2 );
        checkPoint( db );
        InMemoryIndexProvider indexStateAtLastCheckPoint = indexProvider.snapshot();
        Map<Long,Collection<IndexEntryUpdate<?>>> updatesAtLastCheckPoint = updateCapturingIndexProvider.snapshot();

        // when
        produceRandomNodePropertyAndLabelUpdates( db, random.intBetween( 40, 100 ), label, key1, key2 );

        // Snapshot
        flush( db );
        EphemeralFileSystemAbstraction crashedFs = fs.snapshot();
        InMemoryIndexProvider indexStateAtCrash = indexProvider.snapshot();
        Map<Long,Collection<IndexEntryUpdate<?>>> updatesAtCrash = updateCapturingIndexProvider.snapshot();

        // Crash and start anew
        UpdateCapturingIndexProvider recoveredUpdateCapturingIndexProvider =
                new UpdateCapturingIndexProvider( indexStateAtLastCheckPoint, updatesAtLastCheckPoint );
        long lastCommittedTxIdBeforeRecovered = lastCommittedTxId( db );
        db.shutdown();
        fs.close();
        db = dbFactory
                .setFileSystem( crashedFs )
                .setKernelExtensions( asList( new InMemoryIndexProviderFactory( recoveredUpdateCapturingIndexProvider ) ) )
                .newImpermanentDatabase( storeDir );
        long lastCommittedTxIdAfterRecovered = lastCommittedTxId( db );
        Map<Long,Collection<IndexEntryUpdate<?>>> updatesAfterRecovery = recoveredUpdateCapturingIndexProvider.snapshot();

        // then
        assertEquals( lastCommittedTxIdBeforeRecovered, lastCommittedTxIdAfterRecovered );
        assertTrue( indexStateAtCrash.dataEquals( indexStateAtLastCheckPoint /*which then participated in recovery*/ ) );
        assertSameUpdates( updatesAtCrash, updatesAfterRecovery );
        db.shutdown();
        crashedFs.close();
    }

    @Test
    public void shouldSeeTheSameRecordsAtCheckpointAsAfterReverseRecovery() throws Exception
    {
        // given
        File storeDir = directory.absolutePath();
        EphemeralFileSystemAbstraction fs = new EphemeralFileSystemAbstraction();
        GraphDatabaseService db = new TestGraphDatabaseFactory().setFileSystem( fs ).newImpermanentDatabase( storeDir );
        produceRandomGraphUpdates( db, 100 );
        checkPoint( db );
        EphemeralFileSystemAbstraction checkPointFs = fs.snapshot();

        // when
        produceRandomGraphUpdates( db, 100 );
        flush( db );
        EphemeralFileSystemAbstraction crashedFs = fs.snapshot();
        db.shutdown();
        fs.close();
        Monitors monitors = new Monitors();
        AtomicReference<PageCache> pageCache = new AtomicReference<>();
        AtomicReference<EphemeralFileSystemAbstraction> reversedFs = new AtomicReference<>();
        monitors.addMonitorListener( new RecoveryMonitor()
        {
            @Override
            public void reverseStoreRecoveryCompleted( long checkpointTxId )
            {
                try
                {
                    // Flush the page cache which will fished out of the PlatformModule at the point of constructing the database
                    pageCache.get().flushAndForce();
                }
                catch ( IOException e )
                {
                    throw new UncheckedIOException( e );
                }

                // The stores should now be equal in content to the db as it was right after the checkpoint.
                // Grab a snapshot so that we can compare later.
                reversedFs.set( crashedFs.snapshot() );
            }
        } );
        new TestGraphDatabaseFactory()
                {
                    // This nested constructing is done purely to be able to fish out PlatformModule
                    // (and its PageCache inside it). It would be great if this could be done in a prettier way.

                    @Override
                    protected DatabaseCreator createImpermanentDatabaseCreator( File storeDir, TestGraphDatabaseFactoryState state )
                    {
                        return new GraphDatabaseBuilder.DatabaseCreator()
                        {
                            @Override
                            public GraphDatabaseService newDatabase( Map<String,String> config )
                            {
                                return newDatabase( Config.defaults( config ) );
                            }

                            @Override
                            public GraphDatabaseService newDatabase( @Nonnull Config config )
                            {
                                TestGraphDatabaseFacadeFactory factory = new TestGraphDatabaseFacadeFactory( state, true )
                                {
                                    @Override
                                    protected PlatformModule createPlatform( File storeDir, Config config, Dependencies dependencies,
                                            GraphDatabaseFacade graphDatabaseFacade )
                                    {
                                        PlatformModule platform = super.createPlatform( storeDir, config, dependencies, graphDatabaseFacade );
                                        // nice way of getting the page cache dependency before db is created, huh?
                                        pageCache.set( platform.pageCache );
                                        return platform;
                                    }
                                };
                                return factory.newFacade( storeDir, config, newDependencies( state.databaseDependencies() ) );
                            }
                        };
                    }
                }
                .setFileSystem( crashedFs )
                .setMonitors( monitors )
                .newImpermanentDatabase( storeDir )
                .shutdown();

        // then
        fs.close();

        try
        {
            // Here we verify that the neostore contents, record by record are exactly the same when comparing
            // the store as it was right after the checkpoint with the store as it was right after reverse recovery completed.
            assertSameStoreContents( checkPointFs, reversedFs.get(), storeDir );
        }
        finally
        {
            checkPointFs.close();
            reversedFs.get().close();
        }
    }

    private long lastCommittedTxId( GraphDatabaseService db )
    {
        return ((GraphDatabaseAPI)db).getDependencyResolver().resolveDependency( TransactionIdStore.class ).getLastClosedTransactionId();
    }

    private void assertSameStoreContents( EphemeralFileSystemAbstraction fs1, EphemeralFileSystemAbstraction fs2, File storeDir )
    {
        NullLogProvider logProvider = NullLogProvider.getInstance();
        VersionContextSupplier contextSupplier = EmptyVersionContextSupplier.EMPTY;
        try (
                PageCache pageCache1 = new ConfiguringPageCacheFactory( fs1, defaults(), PageCacheTracer.NULL,
                        PageCursorTracerSupplier.NULL, NullLog.getInstance(), contextSupplier )
                        .getOrCreatePageCache();
                PageCache pageCache2 = new ConfiguringPageCacheFactory( fs2, defaults(), PageCacheTracer.NULL,
                        PageCursorTracerSupplier.NULL, NullLog.getInstance(), contextSupplier )
                        .getOrCreatePageCache();
                NeoStores store1 = new StoreFactory( storeDir, defaults(), new DefaultIdGeneratorFactory( fs1 ),
                        pageCache1, fs1, logProvider, contextSupplier ).openAllNeoStores();
                NeoStores store2 = new StoreFactory( storeDir, defaults(), new DefaultIdGeneratorFactory( fs2 ),
<<<<<<< HEAD
                        pageCache2, fs2, logProvider ).openAllNeoStores()
=======
                        pageCache2, fs2, logProvider, contextSupplier ).openAllNeoStores();
>>>>>>> 546c7446
                )
        {
            for ( StoreType storeType : StoreType.values() )
            {
                if ( storeType.isRecordStore() )
                {
                    assertSameStoreContents( store1.getRecordStore( storeType ), store2.getRecordStore( storeType ) );
                }
            }
        }
    }

    private <RECORD extends AbstractBaseRecord> void assertSameStoreContents( RecordStore<RECORD> store1, RecordStore<RECORD> store2 )
    {
        long highId1 = store1.getHighId();
        long highId2 = store2.getHighId();
        long maxHighId = max( highId1, highId2 );
        RECORD record1 = store1.newRecord();
        RECORD record2 = store2.newRecord();
        for ( long id = store1.getNumberOfReservedLowIds(); id < maxHighId; id++ )
        {
            store1.getRecord( id, record1, RecordLoad.CHECK );
            store2.getRecord( id, record2, RecordLoad.CHECK );
            assertEquals( record1, record2 );
        }
    }

    private void flush( GraphDatabaseService db )
    {
        ((GraphDatabaseAPI)db).getDependencyResolver().resolveDependency( StorageEngine.class ).flushAndForce( IOLimiter.unlimited() );
    }

    private void checkPoint( GraphDatabaseService db ) throws IOException
    {
        ((GraphDatabaseAPI)db).getDependencyResolver().resolveDependency( CheckPointer.class )
                .forceCheckPoint( new SimpleTriggerInfo( "Manual trigger" ) );
    }

    private void produceRandomGraphUpdates( GraphDatabaseService db, int numberOfTransactions )
    {
        // Load all existing nodes
        List<Node> nodes = new ArrayList<>();
        try ( Transaction tx = db.beginTx() )
        {
            try ( ResourceIterator<Node> allNodes = db.getAllNodes().iterator() )
            {
                while ( allNodes.hasNext() )
                {
                    nodes.add( allNodes.next() );
                }
            }
            tx.success();
        }

        for ( int i = 0; i < numberOfTransactions; i++ )
        {
            int transactionSize = random.intBetween( 1, 30 );
            try ( Transaction tx = db.beginTx() )
            {
                for ( int j = 0; j < transactionSize; j++ )
                {
                    float operationType = random.nextFloat();
                    float operation = random.nextFloat();
                    if ( operationType < 0.5 )
                    {   // create
                        if ( operation < 0.5 )
                        {   // create node (w/ random label, prop)
                            Node node = db.createNode( random.nextBoolean() ? array( randomLabel() ) : new Label[0] );
                            if ( random.nextBoolean() )
                            {
                                node.setProperty( randomKey(), random.propertyValue() );
                            }
                        }
                        else
                        {   // create relationship (w/ random prop)
                            if ( !nodes.isEmpty() )
                            {
                                Relationship relationship = random.among( nodes )
                                        .createRelationshipTo( random.among( nodes ), randomRelationshipType() );
                                if ( random.nextBoolean() )
                                {
                                    relationship.setProperty( randomKey(), random.propertyValue() );
                                }
                            }
                        }
                    }
                    else if ( operationType < 0.8 )
                    {   // change
                        if ( operation < 0.25 )
                        {   // add label
                            random.among( nodes, node -> node.addLabel( randomLabel() ) );
                        }
                        else if ( operation < 0.5 )
                        {   // remove label
                            random.among( nodes, node -> node.removeLabel( randomLabel() ) );
                        }
                        else if ( operation < 0.75 )
                        {   // set node property
                            random.among( nodes, node -> node.setProperty( randomKey(), random.propertyValue() ) );
                        }
                        else
                        {   // set relationship property
                            onRandomRelationship( nodes,
                                    relationship -> relationship.setProperty( randomKey(), random.propertyValue() ) );
                        }
                    }
                    else
                    {   // delete

                        if ( operation < 0.25 )
                        {   // remove node property
                            random.among( nodes, node -> node.removeProperty( randomKey() ) );
                        }
                        else if ( operation < 0.5 )
                        {   // remove relationship property
                            onRandomRelationship( nodes, relationship -> relationship.removeProperty( randomKey() ) );
                        }
                        else if ( operation < 0.9 )
                        {   // delete relationship
                            onRandomRelationship( nodes, Relationship::delete );
                        }
                        else
                        {   // delete node
                            random.among( nodes, node ->
                            {
                                for ( Relationship relationship : node.getRelationships() )
                                {
                                    relationship.delete();
                                }
                                node.delete();
                                nodes.remove( node );
                            } );
                        }
                    }
                }
                tx.success();
            }
        }
    }

    private void onRandomRelationship( List<Node> nodes, Consumer<Relationship> action )
    {
        random.among( nodes, node -> random.among( asList( node.getRelationships() ), action ) );
    }

    private RelationshipType randomRelationshipType()
    {
        return RelationshipType.withName( random.among( TOKENS ) );
    }

    private String randomKey()
    {
        return random.among( TOKENS );
    }

    private Label randomLabel()
    {
        return Label.label( random.among( TOKENS ) );
    }

    private void assertSameUpdates( Map<Long,Collection<IndexEntryUpdate<?>>> updatesAtCrash,
            Map<Long,Collection<IndexEntryUpdate<?>>> recoveredUpdatesSnapshot )
    {
        // The UpdateCapturingIndexProvider just captures updates made to indexes. The order in this test
        // should be the same during online transaction application and during recovery since everything
        // is single threaded. However there's a bunch of placing where entries and keys and what not
        // ends up in hash maps and so may change order. The super important thing we need to verify is
        // that updates for a particular transaction are the same during normal application and recovery,
        // regardless of ordering differences within the transaction.

        Map<Long,Map<Long,Collection<IndexEntryUpdate<?>>>> crashUpdatesPerNode = splitPerNode( updatesAtCrash );
        Map<Long,Map<Long,Collection<IndexEntryUpdate<?>>>> recoveredUpdatesPerNode = splitPerNode( recoveredUpdatesSnapshot );
        assertEquals( crashUpdatesPerNode, recoveredUpdatesPerNode );
    }

    private Map<Long,Map<Long,Collection<IndexEntryUpdate<?>>>> splitPerNode( Map<Long,Collection<IndexEntryUpdate<?>>> updates )
    {
        Map<Long,Map<Long,Collection<IndexEntryUpdate<?>>>> result = new HashMap<>();
        updates.forEach( ( indexId, indexUpdates ) -> result.put( indexId, splitPerNode( indexUpdates ) ) );
        return result;
    }

    private Map<Long,Collection<IndexEntryUpdate<?>>> splitPerNode( Collection<IndexEntryUpdate<?>> updates )
    {
        Map<Long,Collection<IndexEntryUpdate<?>>> perNode = new HashMap<>();
        updates.forEach( update -> perNode.computeIfAbsent( update.getEntityId(), nodeId -> new ArrayList<>() ).add( update ) );
        return perNode;
    }

    private void produceRandomNodePropertyAndLabelUpdates( GraphDatabaseService db, int numberOfTransactions, Label label, String... keys )
    {
        // Load all existing nodes
        List<Node> nodes = new ArrayList<>();
        try ( Transaction tx = db.beginTx() )
        {
            try ( ResourceIterator<Node> allNodes = db.getAllNodes().iterator() )
            {
                while ( allNodes.hasNext() )
                {
                    nodes.add( allNodes.next() );
                }
            }
            tx.success();
        }

        for ( int i = 0; i < numberOfTransactions; i++ )
        {
            int transactionSize = random.intBetween( 1, 30 );
            try ( Transaction tx = db.beginTx() )
            {
                for ( int j = 0; j < transactionSize; j++ )
                {
                    float operation = random.nextFloat();
                    if ( operation < 0.1 )
                    {   // Delete node
                        if ( !nodes.isEmpty() )
                        {
                            nodes.remove( random.nextInt( nodes.size() ) ).delete();
                        }
                    }
                    else if ( operation < 0.3 )
                    {   // Create node
                        Node node = db.createNode( random.nextBoolean() ? array( label ) : new Label[0] );
                        for ( String key : keys )
                        {
                            if ( random.nextBoolean() )
                            {
                                node.setProperty( key, random.propertyValue() );
                            }
                        }
                        nodes.add( node );
                    }
                    else if ( operation < 0.4 )
                    {   // Remove label
                        random.among( nodes, node -> node.removeLabel( label ) );
                    }
                    else if ( operation < 0.6 )
                    {   // Add label
                        random.among( nodes, node -> node.addLabel( label ) );
                    }
                    else if ( operation < 0.85 )
                    {   // Set property
                        random.among( nodes, node -> node.setProperty( random.among( keys ), random.propertyValue() ) );
                    }
                    else
                    {   // Remove property
                        random.among( nodes, node -> node.removeProperty( random.among( keys ) ) );
                    }
                }
                tx.success();
            }
        }
    }

    private Node findNodeByLabel( GraphDatabaseService database, Label testLabel )
    {
        try ( ResourceIterator<Node> nodes = database.findNodes( testLabel ) )
        {
            return nodes.next();
        }
    }

    private static Node findNode( GraphDatabaseService db, Label label, String property, String value )
    {
        try ( ResourceIterator<Node> nodes = db.findNodes( label, property, value ) )
        {
            return Iterators.single( nodes );
        }
    }

    private static long createRelationship( GraphDatabaseService db )
    {
        long relationshipId;
        try ( Transaction tx = db.beginTx() )
        {
            Node start = db.createNode( Label.label( System.currentTimeMillis() + "" ) );
            Node end = db.createNode( Label.label( System.currentTimeMillis() + "" ) );
            relationshipId = start.createRelationshipTo( end, withName( "KNOWS" ) ).getId();
            tx.success();
        }
        return relationshipId;
    }

    private static void assertRelationshipNotExist( GraphDatabaseService db, long id )
    {
        try
        {
            db.getRelationshipById( id );
            fail( "Exception expected" );
        }
        catch ( Exception e )
        {
            assertThat( e, instanceOf( NotFoundException.class ) );
        }
    }

    private static DatabaseHealth healthOf( GraphDatabaseService db )
    {
        DependencyResolver resolver = ((GraphDatabaseAPI) db).getDependencyResolver();
        return resolver.resolveDependency( DatabaseHealth.class );
    }

    private String createLongString()
    {
        String[] strings = new String[(int) ByteUnit.kibiBytes( 2 )];
        Arrays.fill( strings, "a" );
        return Arrays.toString( strings );
    }

    private GraphDatabaseService startDatabase( File storeDir )
    {
        return new TestGraphDatabaseFactory().setInternalLogProvider( logProvider ).newEmbeddedDatabase( storeDir );
    }

    private File copyTransactionLogs() throws IOException
    {
        File restoreDbStoreDir = this.directory.directory( "restore-db" );
        move( fileSystemRule.get(), this.directory.graphDbDir(), restoreDbStoreDir );
        return restoreDbStoreDir;
    }

    private static void move( FileSystemAbstraction fs, File fromDirectory, File toDirectory ) throws IOException
    {
        assert fs.isDirectory( fromDirectory );
        assert fs.isDirectory( toDirectory );

        LogFiles transactionLogFiles = LogFilesBuilder.logFilesBasedOnlyBuilder( fromDirectory, fs ).build();
        File[] logFiles = transactionLogFiles.logFiles();
        for ( File logFile : logFiles )
        {
            FileOperation.MOVE.perform( fs, logFile.getName(), fromDirectory, false, toDirectory,
                    ExistingTargetStrategy.FAIL );
        }
    }
}<|MERGE_RESOLUTION|>--- conflicted
+++ resolved
@@ -484,11 +484,7 @@
                 NeoStores store1 = new StoreFactory( storeDir, defaults(), new DefaultIdGeneratorFactory( fs1 ),
                         pageCache1, fs1, logProvider, contextSupplier ).openAllNeoStores();
                 NeoStores store2 = new StoreFactory( storeDir, defaults(), new DefaultIdGeneratorFactory( fs2 ),
-<<<<<<< HEAD
-                        pageCache2, fs2, logProvider ).openAllNeoStores()
-=======
-                        pageCache2, fs2, logProvider, contextSupplier ).openAllNeoStores();
->>>>>>> 546c7446
+                        pageCache2, fs2, logProvider, contextSupplier ).openAllNeoStores()
                 )
         {
             for ( StoreType storeType : StoreType.values() )
