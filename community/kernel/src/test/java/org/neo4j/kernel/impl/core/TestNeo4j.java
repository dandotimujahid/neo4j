/*
 * Copyright (c) 2002-2017 "Neo Technology,"
 * Network Engine for Objects in Lund AB [http://neotechnology.com]
 *
 * This file is part of Neo4j.
 *
 * Neo4j is free software: you can redistribute it and/or modify
 * it under the terms of the GNU General Public License as published by
 * the Free Software Foundation, either version 3 of the License, or
 * (at your option) any later version.
 *
 * This program is distributed in the hope that it will be useful,
 * but WITHOUT ANY WARRANTY; without even the implied warranty of
 * MERCHANTABILITY or FITNESS FOR A PARTICULAR PURPOSE.  See the
 * GNU General Public License for more details.
 *
 * You should have received a copy of the GNU General Public License
 * along with this program.  If not, see <http://www.gnu.org/licenses/>.
 */
package org.neo4j.kernel.impl.core;

import org.junit.Test;

import java.util.Iterator;
import java.util.Random;

import org.neo4j.graphdb.Node;
import org.neo4j.graphdb.Relationship;
import org.neo4j.graphdb.RelationshipType;
import org.neo4j.graphdb.Transaction;
import org.neo4j.helpers.collection.Iterables;
import org.neo4j.kernel.impl.AbstractNeo4jTestCase;
import org.neo4j.kernel.impl.MyRelTypes;
import org.neo4j.kernel.impl.store.id.IdType;
import org.neo4j.test.TestGraphDatabaseFactory;

import static org.junit.Assert.assertEquals;
import static org.junit.Assert.assertNotNull;
import static org.junit.Assert.assertTrue;

public class TestNeo4j extends AbstractNeo4jTestCase
{
    @Test
    public void testBasicNodeRelationships()
    {
        Node firstNode;
        Node secondNode;
        Relationship rel;
        // Create nodes and a relationship between them
        firstNode = getGraphDb().createNode();
        assertNotNull( "Failure creating first node", firstNode );
        secondNode = getGraphDb().createNode();
        assertNotNull( "Failure creating second node", secondNode );
        rel = firstNode.createRelationshipTo( secondNode, MyRelTypes.TEST );
        assertNotNull( "Relationship is null", rel );
        RelationshipType relType = rel.getType();
        assertNotNull( "Relationship's type is is null", relType );

        // Verify that the node reports that it has a relationship of
        // the type we created above
        assertTrue( firstNode.getRelationships( relType ).iterator().hasNext() );
        assertTrue( secondNode.getRelationships( relType ).iterator().hasNext() );

        Iterable<Relationship> allRels;

        // Verify that both nodes return the relationship we created above
        allRels = firstNode.getRelationships();
        assertTrue( this.objectExistsInIterable( rel, allRels ) );
        allRels = firstNode.getRelationships( relType );
        assertTrue( this.objectExistsInIterable( rel, allRels ) );

        allRels = secondNode.getRelationships();
        assertTrue( this.objectExistsInIterable( rel, allRels ) );
        allRels = secondNode.getRelationships( relType );
        assertTrue( this.objectExistsInIterable( rel, allRels ) );

        // Verify that the relationship reports that it is associated with
        // firstNode and secondNode
        Node[] relNodes = rel.getNodes();
        assertEquals( "A relationship should always be connected to exactly "
            + "two nodes", relNodes.length, 2 );
        assertTrue( "Relationship says that it isn't connected to firstNode",
            this.objectExistsInArray( firstNode, relNodes ) );
        assertTrue( "Relationship says that it isn't connected to secondNode",
            this.objectExistsInArray( secondNode, relNodes ) );
        assertTrue( "The other node should be secondNode but it isn't", rel
            .getOtherNode( firstNode ).equals( secondNode ) );
        assertTrue( "The other node should be firstNode but it isn't", rel
            .getOtherNode( secondNode ).equals( firstNode ) );
        rel.delete();
        secondNode.delete();
        firstNode.delete();
    }

    private boolean objectExistsInIterable( Relationship rel,
        Iterable<Relationship> allRels )
    {
        for ( Relationship iteratedRel : allRels )
        {
            if ( rel.equals( iteratedRel ) )
            {
                return true;
            }
        }
        return false;
    }

    private boolean objectExistsInArray( Object obj, Object[] objArray )
    {
        for ( int i = 0; i < objArray.length; i++ )
        {
            if ( objArray[i].equals( obj ) )
            {
                return true;
            }
        }
        return false;
    }

    @Test
    public void testRandomPropertyName()
    {
        Node node1 = getGraphDb().createNode();
        String key = "random_"
            + new Random( System.currentTimeMillis() ).nextLong();
        node1.setProperty( key, "value" );
        assertEquals( "value", node1.getProperty( key ) );
        node1.delete();
    }

    @Test
    public void testNodeChangePropertyArray() throws Exception
    {
        getTransaction().close();

        Node node;
        try ( Transaction tx = getGraphDb().beginTx() )
        {
            node = getGraphDb().createNode();
            tx.success();
        }

        try ( Transaction tx = getGraphDb().beginTx() )
        {
            node.setProperty( "test", new String[] { "value1" } );
            tx.success();
        }

        try (Transaction ignored = getGraphDb().beginTx() )
        {
            node.setProperty( "test", new String[] { "value1", "value2" } );
            // no success, we wanna test rollback on this operation
        }

        try (Transaction tx = getGraphDb().beginTx() )
        {
            String[] value = (String[]) node.getProperty( "test" );
            assertEquals( 1, value.length );
            assertEquals( "value1", value[0] );
            tx.success();
        }

        setTransaction( getGraphDb().beginTx() );
    }

    @Test
<<<<<<< HEAD
=======
    @Ignore
    // This test wasn't executed before, because of some JUnit bug.
    // And it fails with NPE.
    public void testMultipleNeos()
    {
        File storePath = getStorePath( "test-neo2" );
        deleteFileOrDirectory( storePath );
        GraphDatabaseService graphDb2 = new TestGraphDatabaseFactory().newEmbeddedDatabase( storePath );
        Transaction tx2 = graphDb2.beginTx();
        getGraphDb().createNode();
        graphDb2.createNode();
        tx2.success();
        tx2.close();
        graphDb2.shutdown();
    }

    @Test
>>>>>>> 29d46fc8
    public void testGetAllNodes()
    {
        long highId = getIdGenerator( IdType.NODE ).getHighestPossibleIdInUse();
        if ( highId >= 0 && highId < 10000 )
        {
            long count = Iterables.count( getGraphDb().getAllNodes() );
            boolean found = false;
            Node newNode = getGraphDb().createNode();
            newTransaction();
            long oldCount = count;
            count = 0;
            for ( Node node : getGraphDb().getAllNodes() )
            {
                count++;
                if ( node.equals( newNode ) )
                {
                    found = true;
                }
            }
            assertTrue( found );
            assertEquals( count, oldCount + 1 );

            // Tests a bug in the "all nodes" iterator
            Iterator<Node> allNodesIterator = getGraphDb().getAllNodes().iterator();
            assertNotNull( allNodesIterator.next() );

            newNode.delete();
            newTransaction();
            found = false;
            count = 0;
            for ( Node node : getGraphDb().getAllNodes() )
            {
                count++;
                if ( node.equals( newNode ) )
                {
                    found = true;
                }
            }
            assertTrue( !found );
            assertEquals( count, oldCount );
        }
        // else we skip test, takes too long
    }

    @Test
    public void testMultipleShutdown()
    {
        commit();
        getGraphDb().shutdown();
        getGraphDb().shutdown();
    }
}<|MERGE_RESOLUTION|>--- conflicted
+++ resolved
@@ -32,8 +32,6 @@
 import org.neo4j.kernel.impl.AbstractNeo4jTestCase;
 import org.neo4j.kernel.impl.MyRelTypes;
 import org.neo4j.kernel.impl.store.id.IdType;
-import org.neo4j.test.TestGraphDatabaseFactory;
-
 import static org.junit.Assert.assertEquals;
 import static org.junit.Assert.assertNotNull;
 import static org.junit.Assert.assertTrue;
@@ -164,26 +162,6 @@
     }
 
     @Test
-<<<<<<< HEAD
-=======
-    @Ignore
-    // This test wasn't executed before, because of some JUnit bug.
-    // And it fails with NPE.
-    public void testMultipleNeos()
-    {
-        File storePath = getStorePath( "test-neo2" );
-        deleteFileOrDirectory( storePath );
-        GraphDatabaseService graphDb2 = new TestGraphDatabaseFactory().newEmbeddedDatabase( storePath );
-        Transaction tx2 = graphDb2.beginTx();
-        getGraphDb().createNode();
-        graphDb2.createNode();
-        tx2.success();
-        tx2.close();
-        graphDb2.shutdown();
-    }
-
-    @Test
->>>>>>> 29d46fc8
     public void testGetAllNodes()
     {
         long highId = getIdGenerator( IdType.NODE ).getHighestPossibleIdInUse();
