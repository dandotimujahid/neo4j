--- conflicted
+++ resolved
@@ -25,14 +25,7 @@
 import java.io.File;
 import java.util.function.Supplier;
 
-<<<<<<< HEAD
-import org.neo4j.kernel.IdReuseEligibility;
-=======
-import org.neo4j.function.Supplier;
 import org.neo4j.helpers.FakeClock;
-import org.neo4j.kernel.IdGeneratorFactory;
-import org.neo4j.kernel.IdType;
->>>>>>> f81a2ce4
 import org.neo4j.kernel.impl.api.KernelTransactionsSnapshot;
 import org.neo4j.test.EphemeralFileSystemRule;
 
@@ -82,18 +75,12 @@
         MockedIdGeneratorFactory actual = new MockedIdGeneratorFactory();
         final FakeClock clock = new FakeClock();
         final long safeZone = MINUTES.toMillis( 1 );
-        BufferingIdGeneratorFactory bufferingIdGeneratorFactory = new BufferingIdGeneratorFactory( actual );
         ControllableSnapshotSupplier boundaries = new ControllableSnapshotSupplier();
+        BufferingIdGeneratorFactory bufferingIdGeneratorFactory = new BufferingIdGeneratorFactory( actual,
+                boundaries, t -> clock.currentTimeMillis() - t.snapshotTime() >= safeZone );
+
         IdGenerator idGenerator = bufferingIdGeneratorFactory.open(
-                new File( "doesnt-matter" ), 10, IdType.STRING_BLOCK, 0 );
-        bufferingIdGeneratorFactory.initialize( boundaries, new IdReuseEligibility()
-        {
-            @Override
-            public boolean isEligible( KernelTransactionsSnapshot t )
-            {
-                return clock.currentTimeMillis() - t.snapshotTime() >= safeZone;
-            }
-        } );
+                new File( "doesnt-matter" ), 10, IdType.STRING_BLOCK, 0, Integer.MAX_VALUE );
 
         // WHEN
         idGenerator.freeId( 7 );
