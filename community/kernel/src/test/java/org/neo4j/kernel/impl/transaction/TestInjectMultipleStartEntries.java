--- conflicted
+++ resolved
@@ -51,11 +51,7 @@
         GraphDatabaseAPI db = (GraphDatabaseAPI) new TestGraphDatabaseFactory()
                 .setFileSystem( fs.get() ).newImpermanentDatabase( storeDir );
         XaDataSourceManager xaDs = db.getDependencyResolver().resolveDependency( XaDataSourceManager.class );
-<<<<<<< HEAD
-        XaDataSource additionalDs = new DummyXaDataSource( "dummy", "dummy".getBytes(), new FakeXAResource( "dummy" ) );
-=======
         XaDataSource additionalDs = new OtherDummyXaDataSource( "dummy", "dummy".getBytes(), new FakeXAResource( "dummy" ) );
->>>>>>> 16b3ad05
         xaDs.registerDataSource( additionalDs );
         Node node = createNodeWithOneRelationshipToIt( db );
 
@@ -76,13 +72,8 @@
 
     private static class VerificationLogHook extends LogHookAdapter<LogEntry>
     {
-<<<<<<< HEAD
         private final Set<Xid> startXids = new HashSet<>();
-        
-=======
-        private final Set<Xid> startXids = new HashSet<Xid>();
 
->>>>>>> 16b3ad05
         @Override
         public boolean accept( LogEntry item )
         {
