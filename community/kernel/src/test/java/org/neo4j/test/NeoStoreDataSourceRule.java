--- conflicted
+++ resolved
@@ -27,13 +27,7 @@
 import org.neo4j.io.fs.FileSystemAbstraction;
 import org.neo4j.io.pagecache.IOLimiter;
 import org.neo4j.io.pagecache.PageCache;
-<<<<<<< HEAD
-=======
-import org.neo4j.kernel.DefaultIdGeneratorFactory;
-import org.neo4j.kernel.IdGeneratorFactory;
 import org.neo4j.kernel.IdReuseEligibility;
-import org.neo4j.kernel.KernelHealth;
->>>>>>> 485ab85a
 import org.neo4j.kernel.NeoStoreDataSource;
 import org.neo4j.kernel.api.TokenNameLookup;
 import org.neo4j.kernel.api.index.SchemaIndexProvider;
@@ -100,26 +94,19 @@
 
         JobScheduler jobScheduler = mock( JobScheduler.class, RETURNS_MOCKS );
         Monitors monitors = new Monitors();
-        dataSource = new NeoStoreDataSource( storeDir, config, idGeneratorFactory,
+        dataSource = new NeoStoreDataSource( storeDir, config, idGeneratorFactory, IdReuseEligibility.ALWAYS,
                 logService, mock( JobScheduler.class, RETURNS_MOCKS ), mock( TokenNameLookup.class ),
                 dependencyResolverForNoIndexProvider(), mock( PropertyKeyTokenHolder.class ),
                 mock( LabelTokenHolder.class ), mock( RelationshipTypeTokenHolder.class ), locks,
                 mock( SchemaWriteGuard.class ), mock( TransactionEventHandlers.class ), IndexingService.NO_MONITOR,
                 fs, mock( TransactionMonitor.class ), databaseHealth,
                 mock( PhysicalLogFile.Monitor.class ), TransactionHeaderInformationFactory.DEFAULT,
-<<<<<<< HEAD
                 new StartupStatisticsProvider(), null,
                 new CommunityCommitProcessFactory(), mock( InternalAutoIndexing.class ), pageCache,
                 new StandardConstraintSemantics(), monitors,
                 new Tracers( "null", NullLog.getInstance(), monitors, jobScheduler ),
                 mock( Procedures.class ),
                 IOLimiter.unlimited() );
-=======
-                new StartupStatisticsProvider(), mock( NodeManager.class ), null, null,
-                new CommunityCommitProcessFactory(), mock( PageCache.class ),
-                mock( ConstraintSemantics.class), new Monitors(), new Tracers( "null", NullLog.getInstance() ),
-                idGeneratorFactory, IdReuseEligibility.ALWAYS );
->>>>>>> 485ab85a
 
         return dataSource;
     }
