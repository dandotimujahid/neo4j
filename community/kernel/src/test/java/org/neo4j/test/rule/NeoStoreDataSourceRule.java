--- conflicted
+++ resolved
@@ -138,7 +138,6 @@
         TransactionMonitor transactionMonitor = dependency( mutableDependencies, TransactionMonitor.class,
                 deps -> new DatabaseTransactionStats() );
         AvailabilityGuard availabilityGuard = dependency( mutableDependencies, AvailabilityGuard.class,
-<<<<<<< HEAD
                 deps -> new AvailabilityGuard( deps.resolveDependency( SystemNanoClock.class ), NullLog.getInstance() ) );
         dependency( mutableDependencies, DiagnosticsManager.class,
                 deps -> new DiagnosticsManager( NullLog.getInstance() ) );
@@ -152,33 +151,10 @@
                         mock( InternalAutoIndexing.class ), mock( IndexConfigStore.class ), mock( ExplicitIndexProvider.class ), pageCache,
                         new StandardConstraintSemantics(), monitors, new Tracers( "null", NullLog.getInstance(), monitors, jobScheduler, clock ),
                         mock( Procedures.class ), IOLimiter.UNLIMITED, availabilityGuard, clock, new CanWrite(), new StoreCopyCheckPointMutex(),
-                        RecoveryCleanupWorkCollector.IMMEDIATE,
+                        RecoveryCleanupWorkCollector.immediate(),
                         new BufferedIdController( new BufferingIdGeneratorFactory( idGeneratorFactory, IdReuseEligibility.ALWAYS, idConfigurationProvider ),
                                 jobScheduler ), DatabaseInfo.COMMUNITY, new TransactionVersionContextSupplier(), ON_HEAP, Collections.emptyList(),
                         file -> EMPTY_WATCHER, new GraphDatabaseFacade(), Iterables.empty() ) );
-=======
-                deps -> new AvailabilityGuard( deps.resolveDependency( SystemNanoClock.class ),
-                        NullLog.getInstance() ) );
-
-        dataSource = new NeoStoreDataSource( storeDir, config, idGeneratorFactory,
-                logService, mock( JobScheduler.class, RETURNS_MOCKS ), mock( TokenNameLookup.class ),
-                dependencyResolverForNoIndexProvider(), mock( PropertyKeyTokenHolder.class ),
-                mock( LabelTokenHolder.class ), mock( RelationshipTypeTokenHolder.class ), locksFactory,
-                mock( SchemaWriteGuard.class ), mock( TransactionEventHandlers.class ), IndexingService.NO_MONITOR,
-                fs, transactionMonitor, databaseHealth,
-                mock( LogFileCreationMonitor.class ), TransactionHeaderInformationFactory.DEFAULT,
-                new StartupStatisticsProvider(), new CommunityCommitProcessFactory(), mock( InternalAutoIndexing.class ), pageCache,
-                new StandardConstraintSemantics(), monitors,
-                new Tracers( "null", NullLog.getInstance(), monitors, jobScheduler, clock ),
-                mock( Procedures.class ),
-                IOLimiter.unlimited(),
-                availabilityGuard, clock,
-                new CanWrite(), new StoreCopyCheckPointMutex(),
-                RecoveryCleanupWorkCollector.immediate(),
-                new BufferedIdController(
-                        new BufferingIdGeneratorFactory( idGeneratorFactory, IdReuseEligibility.ALWAYS, idConfigurationProvider ), jobScheduler ),
-                OperationalMode.single, new TransactionVersionContextSupplier(), ON_HEAP );
->>>>>>> 4aa148f9
         return dataSource;
     }
 
