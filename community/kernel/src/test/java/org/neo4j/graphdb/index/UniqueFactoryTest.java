/**
 * Copyright (c) 2002-2013 "Neo Technology,"
 * Network Engine for Objects in Lund AB [http://neotechnology.com]
 *
 * This file is part of Neo4j.
 *
 * Neo4j is free software: you can redistribute it and/or modify
 * it under the terms of the GNU General Public License as published by
 * the Free Software Foundation, either version 3 of the License, or
 * (at your option) any later version.
 *
 * This program is distributed in the hope that it will be useful,
 * but WITHOUT ANY WARRANTY; without even the implied warranty of
 * MERCHANTABILITY or FITNESS FOR A PARTICULAR PURPOSE.  See the
 * GNU General Public License for more details.
 *
 * You should have received a copy of the GNU General Public License
 * along with this program.  If not, see <http://www.gnu.org/licenses/>.
 */
package org.neo4j.graphdb.index;

import static org.junit.Assert.assertEquals;
import static org.junit.Assert.assertFalse;
import static org.junit.Assert.assertSame;
import static org.junit.Assert.assertTrue;
import static org.junit.Assert.fail;
import static org.mockito.Mockito.mock;
import static org.mockito.Mockito.times;
import static org.mockito.Mockito.verify;
import static org.mockito.Mockito.when;

import java.util.Collections;
import java.util.Map;
import java.util.concurrent.atomic.AtomicBoolean;

import org.junit.Ignore;
import org.junit.Test;

import org.neo4j.graphdb.GraphDatabaseService;
import org.neo4j.graphdb.Node;
import org.neo4j.graphdb.Transaction;
import org.neo4j.graphdb.index.UniqueFactory.UniqueEntity;

@Ignore
public class UniqueFactoryTest
{
    @Test
    public void shouldUseConcurrentlyCreatedNode()
    {
        // given
        GraphDatabaseService graphdb = mock( GraphDatabaseService.class );
        @SuppressWarnings( "unchecked" )
        Index<Node> index = mock( Index.class );
        Transaction tx = mock( Transaction.class );
        when( graphdb.beginTx() ).thenReturn( tx );
        when( index.getGraphDatabase() ).thenReturn( graphdb );
        @SuppressWarnings( "unchecked" )
        IndexHits<Node> getHits = mock( IndexHits.class );
        when( index.get( "key1", "value1" ) ).thenReturn( getHits );
        Node createdNode = mock( Node.class );
        when( graphdb.createNode() ).thenReturn( createdNode );
        Node concurrentNode = mock( Node.class );
        when( index.putIfAbsent( createdNode, "key1", "value1" ) ).thenReturn( concurrentNode );
        UniqueFactory.UniqueNodeFactory unique = new UniqueFactory.UniqueNodeFactory( index )
        {
            @Override
            protected void initialize( Node created, Map<String, Object> properties )
            {
                fail( "we did not create the node, so it should not be initialized" );
            }
        };

        // when
        UniqueEntity<Node> node = unique.getOrCreateWithOutcome( "key1", "value1" );

        // then
        assertSame(node.entity(), concurrentNode);
        assertFalse( node.wasCreated() );
        verify( index ).get( "key1", "value1" );
        verify( index ).putIfAbsent( createdNode, "key1", "value1" );
        verify( graphdb, times( 1 ) ).createNode();
        verify( tx ).success();
    }

    @Test
    public void shouldCreateNodeAndIndexItIfMissing()
    {
        // given
        GraphDatabaseService graphdb = mock( GraphDatabaseService.class );
        @SuppressWarnings( "unchecked" )
        Index<Node> index = mock( Index.class );
        Transaction tx = mock( Transaction.class );
        when( graphdb.beginTx() ).thenReturn( tx );
        when( index.getGraphDatabase() ).thenReturn( graphdb );
        @SuppressWarnings( "unchecked" )
        IndexHits<Node> indexHits = mock( IndexHits.class );

        when( index.get( "key1", "value1" ) ).thenReturn( indexHits );
        Node indexedNode = mock( Node.class );
        when( graphdb.createNode() ).thenReturn( indexedNode );
        final AtomicBoolean initializeCalled = new AtomicBoolean( false );
        UniqueFactory.UniqueNodeFactory unique = new UniqueFactory.UniqueNodeFactory( index )
        {
            @Override
            protected void initialize( Node created, Map<String, Object> properties )
            {
                initializeCalled.set( true );
                assertEquals( Collections.singletonMap( "key1", "value1" ), properties );
            }
        };

        // when
        Node node = unique.getOrCreate( "key1", "value1" );

        // then
        assertSame(node, indexedNode);
        verify( index ).get( "key1", "value1" );
        verify( index ).putIfAbsent( indexedNode, "key1", "value1" );
        verify( graphdb, times( 1 ) ).createNode();
        verify( tx ).success();
        assertTrue( "Node not initialized", initializeCalled.get() );
    }
<<<<<<< HEAD
=======

    @Test
    public void shouldCreateNodeWithOutcomeAndIndexItIfMissing()
    {
        // given
        GraphDatabaseService graphdb = mock( GraphDatabaseService.class );
        @SuppressWarnings( "unchecked" )
        Index<Node> index = mock( Index.class );
        Transaction tx = mock( Transaction.class );
        when( graphdb.beginTx() ).thenReturn( tx );
        when( index.getGraphDatabase() ).thenReturn( graphdb );
        @SuppressWarnings( "unchecked" )
        IndexHits<Node> indexHits = mock( IndexHits.class );

        when( index.get( "key1", "value1" ) ).thenReturn( indexHits );
        Node indexedNode = mock( Node.class );
        when( graphdb.createNode() ).thenReturn( indexedNode );
        final AtomicBoolean initializeCalled = new AtomicBoolean( false );
        UniqueFactory.UniqueNodeFactory unique = new UniqueFactory.UniqueNodeFactory( index )
        {
            @Override
            protected void initialize( Node created, Map<String, Object> properties )
            {
                initializeCalled.set( true );
                assertEquals( Collections.singletonMap( "key1", "value1" ), properties );
            }
        };

        // when
        UniqueEntity<Node> node = unique.getOrCreateWithOutcome( "key1", "value1" );

        // then
        assertSame(node.entity(), indexedNode);
        assertTrue( node.wasCreated() );
        verify( index ).get( "key1", "value1" );
        verify( index ).putIfAbsent( indexedNode, "key1", "value1" );
        verify( graphdb, times( 1 ) ).createNode();
        verify( tx ).success();
        assertTrue( "Node not initialized", initializeCalled.get() );
    }

    @Test
    public void shouldNotTouchTransactionsIfAlreadyInIndex()
    {
        GraphDatabaseService graphdb = mock( GraphDatabaseService.class );
        @SuppressWarnings( "unchecked" )
        Index<Node> index = mock( Index.class );
        when( index.getGraphDatabase() ).thenReturn( graphdb );
        @SuppressWarnings( "unchecked" )
        IndexHits<Node> getHits = mock( IndexHits.class );
        when( index.get( "key1", "value1" ) ).thenReturn( getHits );
        Node indexedNode = mock( Node.class );
        when( getHits.getSingle() ).thenReturn( indexedNode );

        UniqueFactory.UniqueNodeFactory unique = new UniqueFactory.UniqueNodeFactory( index )
        {
            @Override
            protected void initialize( Node created, Map<String, Object> properties )
            {
                fail( "we did not create the node, so it should not be initialized" );
            }
        };

        // when
        Node node = unique.getOrCreate( "key1", "value1" );

        // then
        assertSame( node, indexedNode );
        verify( index ).get( "key1", "value1" );
    }
>>>>>>> 614c00ea
}<|MERGE_RESOLUTION|>--- conflicted
+++ resolved
@@ -19,16 +19,6 @@
  */
 package org.neo4j.graphdb.index;
 
-import static org.junit.Assert.assertEquals;
-import static org.junit.Assert.assertFalse;
-import static org.junit.Assert.assertSame;
-import static org.junit.Assert.assertTrue;
-import static org.junit.Assert.fail;
-import static org.mockito.Mockito.mock;
-import static org.mockito.Mockito.times;
-import static org.mockito.Mockito.verify;
-import static org.mockito.Mockito.when;
-
 import java.util.Collections;
 import java.util.Map;
 import java.util.concurrent.atomic.AtomicBoolean;
@@ -40,6 +30,16 @@
 import org.neo4j.graphdb.Node;
 import org.neo4j.graphdb.Transaction;
 import org.neo4j.graphdb.index.UniqueFactory.UniqueEntity;
+
+import static org.junit.Assert.assertEquals;
+import static org.junit.Assert.assertFalse;
+import static org.junit.Assert.assertSame;
+import static org.junit.Assert.assertTrue;
+import static org.junit.Assert.fail;
+import static org.mockito.Mockito.mock;
+import static org.mockito.Mockito.times;
+import static org.mockito.Mockito.verify;
+import static org.mockito.Mockito.when;
 
 @Ignore
 public class UniqueFactoryTest
@@ -120,8 +120,6 @@
         verify( tx ).success();
         assertTrue( "Node not initialized", initializeCalled.get() );
     }
-<<<<<<< HEAD
-=======
 
     @Test
     public void shouldCreateNodeWithOutcomeAndIndexItIfMissing()
@@ -192,5 +190,4 @@
         assertSame( node, indexedNode );
         verify( index ).get( "key1", "value1" );
     }
->>>>>>> 614c00ea
 }