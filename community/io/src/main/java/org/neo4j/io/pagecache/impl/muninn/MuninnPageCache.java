--- conflicted
+++ resolved
@@ -435,16 +435,6 @@
         return null;
     }
 
-<<<<<<< HEAD
-=======
-    private void assertNotMapped( File file, FileIsMappedException.Operation operation ) throws IOException
-    {
-        if ( tryGetMappingOrNull( file ) != null )
-        {
-            throw new FileIsMappedException( file, operation );
-        }
-    }
-
     @Override
     public synchronized List<PagedFile> listExistingMappings() throws IOException
     {
@@ -464,7 +454,6 @@
         return list;
     }
 
->>>>>>> 3a5a853f
     /**
      * Note: Must be called while synchronizing on the MuninnPageCache instance.
      */
