/*
 * Copyright (c) 2002-2018 "Neo Technology,"
 * Network Engine for Objects in Lund AB [http://neotechnology.com]
 *
 * This file is part of Neo4j.
 *
 * Neo4j is free software: you can redistribute it and/or modify
 * it under the terms of the GNU General Public License as published by
 * the Free Software Foundation, either version 3 of the License, or
 * (at your option) any later version.
 *
 * This program is distributed in the hope that it will be useful,
 * but WITHOUT ANY WARRANTY; without even the implied warranty of
 * MERCHANTABILITY or FITNESS FOR A PARTICULAR PURPOSE.  See the
 * GNU General Public License for more details.
 *
 * You should have received a copy of the GNU General Public License
 * along with this program.  If not, see <http://www.gnu.org/licenses/>.
 */
package org.neo4j.io.pagecache;

import java.io.File;
import java.io.IOException;
import java.nio.file.OpenOption;
import java.nio.file.StandardOpenOption;
import java.util.List;
import java.util.Optional;

import org.neo4j.io.fs.FileSystemAbstraction;

/**
 * A page caching mechanism that allows caching multiple files and accessing their data
 * in pages via a re-usable cursor.
 * <p>
 * This interface does not specify the cache eviction and allocation behavior, it may be
 * backed by implementations that map entire files into RAM, or implementations with smart
 * eviction strategies, trying to keep "hot" pages in RAM.
 */
public interface PageCache extends AutoCloseable
{
    /**
     * Ask for a handle to a paged file, backed by this page cache.
     * <p>
     * Note that this currently asks for the pageSize to use, which is an artifact or records being
     * of varying size in the stores. This should be consolidated to use a standard page size for the
     * whole cache, with records aligning on those page boundaries.
     *
     * @param file The file to map.
     * @param pageSize The file page size to use for this mapping. If the file is already mapped with a different page
     * size, an exception will be thrown.
     * @param openOptions The set of open options to use for mapping this file.
     * The {@link StandardOpenOption#READ} and {@link StandardOpenOption#WRITE} options always implicitly specified.
     * The {@link StandardOpenOption#CREATE} open option will create the given file if it does not already exist, and
     * the {@link StandardOpenOption#TRUNCATE_EXISTING} will truncate any existing file <em>iff</em> it has not already
     * been mapped.
     * The {@link StandardOpenOption#DELETE_ON_CLOSE} will cause the file to be deleted after the last unmapping.
     * All other options are either silently ignored, or will cause an exception to be thrown.
     * @throws java.nio.file.NoSuchFileException if the given file does not exist, and the
     * {@link StandardOpenOption#CREATE} option was not specified.
     * @throws IOException if the file could otherwise not be mapped. Causes include the file being locked.
     */
    PagedFile map( File file, int pageSize, OpenOption... openOptions ) throws IOException;

    /**
     * Ask for an already mapped paged file, backed by this page cache.
     * <p>
     * If mapping exist, the returned {@link Optional} will report {@link Optional#isPresent()} true and
     * {@link Optional#get()} will return the same {@link PagedFile} instance that was initially returned my
     * {@link #map(File, int, OpenOption...)}.
     * If no mapping exist for this file, then returned {@link Optional} will report {@link Optional#isPresent()}
     * false.
     * <p>
     * <strong>NOTE:</strong> The calling code is responsible for closing the returned paged file, if any.
     *
     * @param file The file to try to get the mapped paged file for.
     * @return {@link Optional} containing the {@link PagedFile} mapped by this {@link PageCache} for given file, or an
     * empty {@link Optional} if no mapping exist.
     * @throws IOException if page cache has been closed or page eviction problems occur.
     */
    Optional<PagedFile> getExistingMapping( File file ) throws IOException;

    /**
     * List a snapshot of the current file mappings.
     * <p>
     * The mappings can change as soon as this method returns.
     * <p>
     * <strong>NOTE:</strong> The calling code should <em>not</em> close the returned paged files, unless it does so
     * in collaboration with the code that originally mapped the file. Any reference count in the mapping will
     * <em>not</em> be incremented by this method, so calling code must be prepared for that the returned
     * {@link PagedFile}s can be asynchronously closed elsewhere.
     *
     * @throws IOException if page cache has been closed or page eviction problems occur.
     */
    List<PagedFile> listExistingMappings() throws IOException;

    /**
     * Flush all dirty pages.
     */
    void flushAndForce() throws IOException;

    /**
     * Flush all dirty pages, but limit the rate of IO as advised by the given IOPSLimiter.
     *
     * @param limiter The {@link IOLimiter} that determines if pauses or sleeps should be injected into the flushing
     * process to keep the IO rate down.
     */
    void flushAndForce( IOLimiter limiter ) throws IOException;

    /**
     * Close the page cache to prevent any future mapping of files.
     * This also releases any internal resources, including the {@link PageSwapperFactory} through its
     * {@link PageSwapperFactory#close() close} method.
     *
     * @throws IllegalStateException if not all files have been unmapped, with {@link PagedFile#close()}, prior to
     * closing the page cache. In this case, the page cache <em>WILL NOT</em> be considered to be successfully closed.
     * @throws RuntimeException if the {@link PageSwapperFactory#close()} method throws. In this case the page cache
     * <em>WILL BE</em> considered to have been closed successfully.
     */
    void close() throws IllegalStateException;

    /**
     * The size in bytes of the pages managed by this cache.
     */
    int pageSize();

    /**
     * The max number of cached pages.
     */
    long maxCachedPages();

    /**
<<<<<<< HEAD
     * Get the {@link FileSystemAbstraction} that represents the filesystem where the paged files reside.
     * @return the filesystem that the page cache is using.
     */
    FileSystemAbstraction getCachedFileSystem();

    /**
     * Check if the backing {@link FileSystemAbstraction file system} supports regular file operations or not.
=======
     * Report any thread-local events to the global page cache tracer, as if acquiring a thread-specific page cursor
     * tracer, and reporting the events collected within it.
     */
    void reportEvents();

    /**
     * Return a stream of {@link FileHandle file handles} for every file in the given directory, and its
     * sub-directories.
     * <p>
     * Alternatively, if the {@link File} given as an argument refers to a file instead of a directory, then a stream
     * will be returned with a file handle for just that file.
     * <p>
     * The stream is based on a snapshot of the file tree, so changes made to the tree using the returned file handles
     * will not be reflected in the stream.
>>>>>>> 55c2aa69
     * <p>
     * E.g. the file system for block device will not work with generic open and read/write calls and all operations
     * needs to be done through the page cache.
     *
     * @return {@code true} if the backing file system supports regular file operations.
     */
    boolean fileSystemSupportsFileOperations();
}<|MERGE_RESOLUTION|>--- conflicted
+++ resolved
@@ -129,7 +129,6 @@
     long maxCachedPages();
 
     /**
-<<<<<<< HEAD
      * Get the {@link FileSystemAbstraction} that represents the filesystem where the paged files reside.
      * @return the filesystem that the page cache is using.
      */
@@ -137,7 +136,6 @@
 
     /**
      * Check if the backing {@link FileSystemAbstraction file system} supports regular file operations or not.
-=======
      * Report any thread-local events to the global page cache tracer, as if acquiring a thread-specific page cursor
      * tracer, and reporting the events collected within it.
      */
@@ -152,7 +150,6 @@
      * <p>
      * The stream is based on a snapshot of the file tree, so changes made to the tree using the returned file handles
      * will not be reflected in the stream.
->>>>>>> 55c2aa69
      * <p>
      * E.g. the file system for block device will not work with generic open and read/write calls and all operations
      * needs to be done through the page cache.
