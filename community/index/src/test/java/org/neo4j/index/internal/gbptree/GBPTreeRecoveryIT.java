/*
 * Copyright (c) 2002-2017 "Neo Technology,"
 * Network Engine for Objects in Lund AB [http://neotechnology.com]
 *
 * This file is part of Neo4j.
 *
 * Neo4j is free software: you can redistribute it and/or modify
 * it under the terms of the GNU General Public License as published by
 * the Free Software Foundation, either version 3 of the License, or
 * (at your option) any later version.
 *
 * This program is distributed in the hope that it will be useful,
 * but WITHOUT ANY WARRANTY; without even the implied warranty of
 * MERCHANTABILITY or FITNESS FOR A PARTICULAR PURPOSE.  See the
 * GNU General Public License for more details.
 *
 * You should have received a copy of the GNU General Public License
 * along with this program.  If not, see <http://www.gnu.org/licenses/>.
 */
package org.neo4j.index.internal.gbptree;

import org.apache.commons.lang3.mutable.MutableLong;
import org.junit.Rule;
import org.junit.Test;
import org.junit.rules.RuleChain;

import java.io.File;
import java.io.IOException;
import java.util.Arrays;
import java.util.LinkedList;
import java.util.List;
import java.util.Map;
import java.util.Set;
import java.util.TreeMap;
import java.util.TreeSet;
import java.util.stream.Collectors;

import org.neo4j.cursor.RawCursor;
import org.neo4j.io.pagecache.PageCache;
import org.neo4j.test.rule.PageCacheRule;
import org.neo4j.test.rule.RandomRule;
import org.neo4j.test.rule.TestDirectory;
import org.neo4j.test.rule.fs.EphemeralFileSystemRule;

import static org.junit.Assert.assertEquals;
import static org.junit.Assert.assertFalse;
import static org.junit.Assert.assertTrue;
import static org.junit.rules.RuleChain.outerRule;
import static org.neo4j.index.internal.gbptree.GBPTree.NO_HEADER_READER;
import static org.neo4j.index.internal.gbptree.GBPTree.NO_HEADER_WRITER;
import static org.neo4j.index.internal.gbptree.GBPTree.NO_MONITOR;
import static org.neo4j.index.internal.gbptree.ThrowingRunnable.throwing;
import static org.neo4j.io.pagecache.IOLimiter.unlimited;
import static org.neo4j.test.rule.PageCacheRule.config;

public class GBPTreeRecoveryIT
{
    private static final int PAGE_SIZE = 256;
    private final Action CHECKPOINT = new CheckpointAction();

    private final EphemeralFileSystemRule fs = new EphemeralFileSystemRule();
    private final TestDirectory directory = TestDirectory.testDirectory( getClass(), fs.get() );
    private final PageCacheRule pageCacheRule = new PageCacheRule(
            config().withPageSize( PAGE_SIZE ).withAccessChecks( true ) );
    private final RandomRule random = new RandomRule();

    @Rule
    public final RuleChain rules = outerRule( fs ).around( directory ).around( pageCacheRule ).around( random );

    private final MutableLong key = new MutableLong();
    private final MutableLong value = new MutableLong();

    /* Global variables for recoverFromAnything test */
    private boolean recoverFromAnythingInitialized;
    private int keyRange;

    @Test
    public void shouldRecoverFromCrashBeforeFirstCheckpoint() throws Exception
    {
        // GIVEN
        // a tree with only small amount of data that has not yet seen checkpoint from outside
        File file = directory.file( "index" );
        {
            try ( PageCache pageCache = createPageCache();
                  GBPTree<MutableLong,MutableLong> index = createIndex( pageCache, file );
                  Writer<MutableLong,MutableLong> writer = index.writer() )
            {
                key.setValue( 1L );
                value.setValue( 10L );
                writer.put( key, value );
                pageCache.flushAndForce();
                // No checkpoint
            }
        }

        // WHEN
        try ( PageCache pageCache = createPageCache();
              GBPTree<MutableLong,MutableLong> index = createIndex( pageCache, file ) )
        {
            try ( Writer<MutableLong,MutableLong> writer = index.writer() )
            {
                writer.put( key, value );
            }

            // THEN
            // we should end up with a consistent index
            index.consistencyCheck();

            // ... containing all the stuff load says
            try ( RawCursor<Hit<MutableLong,MutableLong>,IOException> cursor =
                          index.seek( new MutableLong( Long.MIN_VALUE ), new MutableLong( Long.MAX_VALUE ) ) )
            {
                assertTrue( cursor.next() );
                Hit<MutableLong,MutableLong> hit = cursor.get();
                assertEquals( key.getValue(), hit.key().getValue() );
                assertEquals( value.getValue(), hit.value().getValue() );
            }
        }
    }

    @Test
    public void shouldRecoverFromAnythingReplayExactFromCheckpointHighKeyContention() throws Exception
    {
        initializeRecoveryFromAnythingTest( 100 );
        doShouldRecoverFromAnything( true );
    }

    @Test
    public void shouldRecoverFromAnythingReplayFromBeforeLastCheckpointHighKeyContention() throws Exception
    {
        initializeRecoveryFromAnythingTest( 100 );
        doShouldRecoverFromAnything( false );
    }

    @Test
    public void shouldRecoverFromAnythingReplayExactFromCheckpointLowKeyContention() throws Exception
    {
        initializeRecoveryFromAnythingTest( 1_000_000 );
        doShouldRecoverFromAnything( true );
    }

    @Test
    public void shouldRecoverFromAnythingReplayFromBeforeLastCheckpointLowKeyContention() throws Exception
    {
        initializeRecoveryFromAnythingTest( 1_000_000 );
        doShouldRecoverFromAnything( false );
    }

    private void initializeRecoveryFromAnythingTest( int keyRange )
    {
        recoverFromAnythingInitialized = true;
        this.keyRange = keyRange;
    }

    private void assertInitialized()
    {
        assertTrue( recoverFromAnythingInitialized );
    }

    private void doShouldRecoverFromAnything( boolean replayRecoveryExactlyFromCheckpoint ) throws Exception
    {
        assertInitialized();
        // GIVEN
        // a tree which has had random updates and checkpoints in it, load generated with specific seed
        File file = directory.file( "index" );
        List<Action> load = generateLoad();
        List<Action> shuffledLoad = randomCausalAwareShuffle( load );
        int lastCheckPointIndex = indexOfLastCheckpoint( load );

        {
            // _,_,_,_,_,_,_,c,_,_,_,_,_,_,_,_,_,_,_,_,_,_,_,_,c,_,_,_,_,_,_,_,_,_,_,_
            //                                                 ^             ^
            //                                                 |             |------------ crash flush index
            //                                                 |-------------------------- last checkpoint index
            //

            PageCache pageCache = createPageCache();
            GBPTree<MutableLong,MutableLong> index = createIndex( pageCache, file );
            // Execute all actions up to and including last checkpoint ...
            execute( shuffledLoad.subList( 0, lastCheckPointIndex + 1 ), index );
            // ... a random amount of the remaining "unsafe" actions ...
            int numberOfRemainingActions = shuffledLoad.size() - lastCheckPointIndex - 1;
            int crashFlushIndex = lastCheckPointIndex + random.nextInt( numberOfRemainingActions ) + 1;
            execute( shuffledLoad.subList( lastCheckPointIndex + 1, crashFlushIndex ), index );
            // ... flush ...
            pageCache.flushAndForce();
            // ... execute the remaining actions
            execute( shuffledLoad.subList( crashFlushIndex, shuffledLoad.size() ), index );
            // ... and finally crash
            fs.snapshot( throwing( () ->
            {
                index.close();
                pageCache.close();
            } ) );
        }

        // WHEN doing recovery
        List<Action> recoveryActions;
        if ( replayRecoveryExactlyFromCheckpoint )
        {
            recoveryActions = recoveryActions( load, lastCheckPointIndex + 1 );
        }
        else
        {
            recoveryActions = recoveryActions( load, random.nextInt( lastCheckPointIndex + 1) );
        }

        // first crashing during recovery
        int numberOfCrashesDuringRecovery = random.intBetween( 0, 3 );
        for ( int i = 0; i < numberOfCrashesDuringRecovery; i++ )
        {
            try ( PageCache pageCache = createPageCache();
                  GBPTree<MutableLong,MutableLong> index = createIndex( pageCache, file ) )
            {
                int numberOfActionsToRecoverBeforeCrashing = random.intBetween( 1, recoveryActions.size() );
                recover( recoveryActions.subList( 0, numberOfActionsToRecoverBeforeCrashing ), index );
                // ... crash
            }
        }

        // to finally apply all actions after last checkpoint and verify tree
        try ( PageCache pageCache = createPageCache();
                GBPTree<MutableLong,MutableLong> index = createIndex( pageCache, file ) )
        {
            recover( recoveryActions, index );

            // THEN
            // we should end up with a consistent index containing all the stuff load says
            index.consistencyCheck();
            long[/*key,value,key,value...*/] aggregate = expectedSortedAggregatedDataFromGeneratedLoad( load );
            try ( RawCursor<Hit<MutableLong,MutableLong>,IOException> cursor =
                    index.seek( new MutableLong( Long.MIN_VALUE ), new MutableLong( Long.MAX_VALUE ) ) )
            {
                for ( int i = 0; i < aggregate.length; )
                {
                    assertTrue( cursor.next() );
                    Hit<MutableLong,MutableLong> hit = cursor.get();
                    assertEquals( aggregate[i++], hit.key().longValue() );
                    assertEquals( aggregate[i++], hit.value().longValue() );
                }
                assertFalse( cursor.next() );
            }
        }
    }

    /**
     * Shuffle actions without breaking causal dependencies, i.e. without affecting the end result
     * of the data ending up in the tree. Checkpoints cannot move.
     *
     * On an integration level with neo4j, this is done because of the nature of how concurrent transactions
     * are applied in random order and recovery applies transactions in order of transaction id.
     */
    private List<Action> randomCausalAwareShuffle( List<Action> actions )
    {
        Action[] arrayToShuffle = actions.toArray( new Action[actions.size()] );
        int size = arrayToShuffle.length;
        int numberOfActionsToShuffle = random.nextInt( size / 2 );

        for ( int i = 0; i < numberOfActionsToShuffle; i++ )
        {
            int actionIndexToMove = random.nextInt( size );
            int stride = random.nextBoolean() ? 1 : -1;
            int maxNumberOfSteps = random.nextInt( 10 ) + 1;

            for ( int steps = 0; steps < maxNumberOfSteps; steps++ )
            {
                Action actionToMove = arrayToShuffle[actionIndexToMove];
                int actionIndexToSwap = actionIndexToMove + stride;
                if ( actionIndexToSwap < 0 || actionIndexToSwap >= size )
                {
                    break;
                }
                Action actionToSwap = arrayToShuffle[actionIndexToSwap];

                if ( actionToMove.hasCausalDependencyWith( actionToSwap ) )
                {
                    break;
                }

                arrayToShuffle[actionIndexToMove] = actionToSwap;
                arrayToShuffle[actionIndexToSwap] = actionToMove;

                actionIndexToMove = actionIndexToSwap;
            }
        }
        return Arrays.asList( arrayToShuffle );
    }

    private List<Action> recoveryActions( List<Action> load, int fromIndex )
    {
        return load.subList( fromIndex, load.size() ).stream()
                .filter( action -> !action.isCheckpoint() )
                .collect( Collectors.toList() );
    }

    private void recover( List<Action> load, GBPTree<MutableLong,MutableLong> index ) throws IOException
    {
        execute( load, index );
    }

    private static void execute( List<Action> load, GBPTree<MutableLong,MutableLong> index )
            throws IOException
    {
        for ( Action action : load )
        {
            action.execute( index );
        }
    }

    private static long[] expectedSortedAggregatedDataFromGeneratedLoad( List<Action> load )
    {
        TreeMap<Long,Long> map = new TreeMap<>();
        for ( Action action : load )
        {
            long[] data = action.data();
            if ( data != null )
            {
                for ( int i = 0; i < data.length; )
                {
                    long key = data[i++];
                    long value = data[i++];
                    if ( action instanceof InsertAction )
                    {
                        map.put( key, value );
                    }
                    else if ( action instanceof RemoveAction )
                    {
                        map.remove( key );
                    }
                    else
                    {
                        throw new UnsupportedOperationException( action.toString() );
                    }
                }
            }
        }

        @SuppressWarnings( "unchecked" )
        Map.Entry<Long,Long>[] entries = map.entrySet().toArray( new Map.Entry[map.size()] );
        long[] result = new long[entries.length * 2];
        for ( int i = 0, c = 0; i < entries.length; i++ )
        {
            result[c++] = entries[i].getKey().longValue();
            result[c++] = entries[i].getValue().longValue();
        }
        return result;
    }

    private static int indexOfLastCheckpoint( List<Action> actions )
    {
        int i = 0;
        int lastCheckpoint = -1;
        for ( Action action : actions )
        {
            if ( action.isCheckpoint() )
            {
                lastCheckpoint = i;
            }
            i++;
        }
        return lastCheckpoint;
    }

    private List<Action> generateLoad()
    {
        List<Action> actions = new LinkedList<>();
        int count = random.intBetween( 300, 1_000 );
        boolean hasCheckPoint = false;
        for ( int i = 0; i < count; i++ )
        {
            Action action = randomAction( true );
            actions.add( action );
            if ( action == CHECKPOINT )
            {
                hasCheckPoint = true;
            }
        }

        // Guarantee that there's at least one check point, i.e. if there's none then append one at the end
        if ( !hasCheckPoint )
        {
            actions.add( CHECKPOINT );
        }

        // Guarantee that there are at least some non-checkpoint actions after last checkpoint
        if ( actions.get( actions.size() - 1 ) == CHECKPOINT )
        {
            int additional = random.intBetween( 1, 10 );
            for ( int i = 0; i < additional; i++ )
            {
                actions.add( randomAction( false ) );
            }
        }
        return actions;
    }

    private Action randomAction( boolean allowCheckPoint )
    {
        float randomized = random.nextFloat();
        if ( randomized <= 0.7 )
        {
            // put
            long[] data = modificationData( 30, 200 );
            return new InsertAction( data );
        }
        else if ( randomized <= 0.95 || !allowCheckPoint )
        {
            // remove
            long[] data = modificationData( 5, 20 );
            return new RemoveAction( data );
        }
        else
        {
            return CHECKPOINT;
        }
    }

    private long[] modificationData( int min, int max )
    {
        int count = random.intBetween( min, max );
        long[] data = new long[count * 2];
        for ( int i = 0, c = 0; i < count; i++ )
        {
            data[c++] = random.intBetween( 0, keyRange ); // key
            data[c++] = random.intBetween( 0, keyRange ); // value
        }
        return data;
    }

    private static GBPTree<MutableLong,MutableLong> createIndex( PageCache pageCache, File file ) throws IOException
    {
<<<<<<< HEAD
        return new GBPTree<>( pageCache, file, new SimpleLongLayout(), 0, NO_MONITOR, NO_HEADER, RecoveryCleanupWorkCollector.IMMEDIATE );
=======
        return new GBPTree<>( pageCache, file, new SimpleLongLayout(), 0, NO_MONITOR,
                NO_HEADER_READER, NO_HEADER_WRITER );
>>>>>>> 752c0563
    }

    private PageCache createPageCache()
    {
        return pageCacheRule.getPageCache( fs.get() );
    }

    abstract class Action
    {
        long[] data;
        Set<Long> allKeys;

        Action( long[] data )
        {
            this.data = data;
            this.allKeys = keySet( data );
        }

        long[] data()
        {
            return data;
        }

        abstract void execute( GBPTree<MutableLong,MutableLong> index ) throws IOException;

        abstract boolean isCheckpoint();

        abstract boolean hasCausalDependencyWith( Action other );

        private Set<Long> keySet( long[] data )
        {
            Set<Long> keys = new TreeSet<>();
            for ( int i = 0; i < data.length; i += 2 )
            {
                keys.add( data[i] );
            }
            return keys;
        }
    }

    abstract class DataAction extends Action
    {
        DataAction( long[] data )
        {
            super( data );
        }

        @Override
        boolean isCheckpoint()
        {
            return false;
        }

        @Override
        public boolean hasCausalDependencyWith( Action other )
        {
            if ( other.isCheckpoint() )
            {
                return true;
            }

            Set<Long> intersection = new TreeSet<>( allKeys );
            intersection.retainAll( other.allKeys );

            return !intersection.isEmpty();
        }
    }

    class InsertAction extends DataAction
    {
        InsertAction( long[] data )
        {
            super( data );
        }

        @Override
        public void execute( GBPTree<MutableLong,MutableLong> index ) throws IOException
        {
            try ( Writer<MutableLong,MutableLong> writer = index.writer() )
            {
                for ( int i = 0; i < data.length; )
                {
                    key.setValue( data[i++] );
                    value.setValue( data[i++] );
                    writer.put( key, value );
                }
            }
        }
    }

    class RemoveAction extends DataAction
    {
        RemoveAction( long[] data )
        {
            super( data );
        }

        @Override
        public void execute( GBPTree<MutableLong,MutableLong> index ) throws IOException
        {
            try ( Writer<MutableLong,MutableLong> writer = index.writer() )
            {
                for ( int i = 0; i < data.length; )
                {
                    key.setValue( data[i++] );
                    i++; // value
                    writer.remove( key );
                }
            }
        }
    }

    class CheckpointAction extends Action
    {
        CheckpointAction()
        {
            super( new long[0] );
        }

        @Override
        public void execute( GBPTree<MutableLong,MutableLong> index ) throws IOException
        {
            index.checkpoint( unlimited() );
        }

        @Override
        boolean isCheckpoint()
        {
            return true;
        }

        @Override
        public boolean hasCausalDependencyWith( Action other )
        {
            return true;
        }
    }
}<|MERGE_RESOLUTION|>--- conflicted
+++ resolved
@@ -429,12 +429,8 @@
 
     private static GBPTree<MutableLong,MutableLong> createIndex( PageCache pageCache, File file ) throws IOException
     {
-<<<<<<< HEAD
-        return new GBPTree<>( pageCache, file, new SimpleLongLayout(), 0, NO_MONITOR, NO_HEADER, RecoveryCleanupWorkCollector.IMMEDIATE );
-=======
         return new GBPTree<>( pageCache, file, new SimpleLongLayout(), 0, NO_MONITOR,
-                NO_HEADER_READER, NO_HEADER_WRITER );
->>>>>>> 752c0563
+                NO_HEADER_READER, NO_HEADER_WRITER, RecoveryCleanupWorkCollector.IMMEDIATE );
     }
 
     private PageCache createPageCache()
