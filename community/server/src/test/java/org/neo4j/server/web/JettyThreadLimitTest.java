--- conflicted
+++ resolved
@@ -25,51 +25,23 @@
 import org.eclipse.jetty.util.thread.QueuedThreadPool;
 import org.junit.Rule;
 import org.junit.Test;
+
+import org.neo4j.kernel.logging.DevNullLoggingService;
 import org.neo4j.test.Mute;
 
-import static org.junit.Assert.*;
+import static org.junit.Assert.assertTrue;
+
 import static org.neo4j.test.Mute.muteAll;
-
-import org.neo4j.kernel.logging.DevNullLoggingService;
-
-import static org.junit.Assert.assertEquals;
-import static org.junit.Assert.assertTrue;
 
 public class JettyThreadLimitTest
 {
-<<<<<<< HEAD
     @Rule
     public Mute mute = muteAll();
-=======
-
-    @Test
-    public void shouldHaveSensibleDefaultJettyThreadPoolSize() throws Exception
-    {
-    	Jetty6WebServer server = new Jetty6WebServer( DevNullLoggingService.DEV_NULL );
-        server.setPort( 7480 );
-    	try {
-	        server.start();
-	        QueuedThreadPool threadPool = (QueuedThreadPool) server.getJetty()
-	                .getThreadPool();
-	        threadPool.start();
-            int configuredMaxThreads = 10 * Runtime.getRuntime().availableProcessors();
-            loadThreadPool( threadPool, configuredMaxThreads + 1 );
-            assertEquals(configuredMaxThreads, threadPool.getThreads() );
-	    } finally
-	    {
-	    	server.stop();
-	    }
-    }
->>>>>>> f26fcad2
 
     @Test
     public void shouldHaveConfigurableJettyThreadPoolSize() throws Exception
     {
-<<<<<<< HEAD
-    	Jetty9WebServer server = new Jetty9WebServer();
-=======
-    	Jetty6WebServer server = new Jetty6WebServer( DevNullLoggingService.DEV_NULL );
->>>>>>> f26fcad2
+    	  Jetty9WebServer server = new Jetty9WebServer( DevNullLoggingService.DEV_NULL );
         final int maxThreads = 7;
         server.setMaxThreads( maxThreads );
         server.setPort( 7480 );
@@ -82,7 +54,8 @@
             loadThreadPool( threadPool, configuredMaxThreads + 1);
 	        int threads = threadPool.getThreads();
 	        assertTrue( threads <= maxThreads );
-        } finally
+        }
+        finally
         {
         	server.stop();
         }
