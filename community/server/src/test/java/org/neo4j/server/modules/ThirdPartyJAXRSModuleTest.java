--- conflicted
+++ resolved
@@ -26,7 +26,6 @@
 import org.junit.Test;
 
 import org.neo4j.kernel.logging.DevNullLoggingService;
-import org.neo4j.kernel.logging.Logging;
 import org.neo4j.server.CommunityNeoServer;
 import org.neo4j.server.configuration.Configurator;
 import org.neo4j.server.configuration.PropertyFileConfigurator;
@@ -51,12 +50,7 @@
         CommunityNeoServer neoServer = mock( CommunityNeoServer.class );
         when( neoServer.baseUri() ).thenReturn( new URI( "http://localhost:7575" ) );
         when( neoServer.getWebServer() ).thenReturn( webServer );
-<<<<<<< HEAD
         when( neoServer.getDatabase() ).thenReturn( mock(Database.class));
-=======
-        Logging logging = DevNullLoggingService.DEV_NULL;
-        when( neoServer.getDatabase() ).thenReturn( new Database( logging ) );
->>>>>>> f26fcad2
 
         Configurator configurator = mock( PropertyFileConfigurator.class );
         List<ThirdPartyJaxRsPackage> jaxRsPackages = new ArrayList<ThirdPartyJaxRsPackage>();
@@ -66,7 +60,7 @@
 
         when( neoServer.getConfigurator() ).thenReturn( configurator );
 
-        ThirdPartyJAXRSModule module = new ThirdPartyJAXRSModule(webServer, configurator, logging, neoServer );
+        ThirdPartyJAXRSModule module = new ThirdPartyJAXRSModule(webServer, configurator, DevNullLoggingService.DEV_NULL, neoServer );
         module.start();
 
         verify( webServer ).addJAXRSPackages( any( List.class ), anyString(), anyCollection() );
