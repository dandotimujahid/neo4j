--- conflicted
+++ resolved
@@ -605,11 +605,7 @@
         {
             HTTP.Builder requestBuilder = HTTP.withBaseUri( server().baseUri() );
             Response response = requestBuilder.POST( executeResource, quotedJson( "{ 'statements': [ { 'statement': '" +
-<<<<<<< HEAD
                                                                         statement + "' } ] }" ) );
-=======
-                    statement + "' } ] }" ) );
->>>>>>> 97eb6fc0
             assertThat( response.status(), equalTo( 200 ) );
             return response;
         } );
