/**
 * Copyright (c) 2002-2013 "Neo Technology,"
 * Network Engine for Objects in Lund AB [http://neotechnology.com]
 *
 * This file is part of Neo4j.
 *
 * Neo4j is free software: you can redistribute it and/or modify
 * it under the terms of the GNU General Public License as published by
 * the Free Software Foundation, either version 3 of the License, or
 * (at your option) any later version.
 *
 * This program is distributed in the hope that it will be useful,
 * but WITHOUT ANY WARRANTY; without even the implied warranty of
 * MERCHANTABILITY or FITNESS FOR A PARTICULAR PURPOSE.  See the
 * GNU General Public License for more details.
 *
 * You should have received a copy of the GNU General Public License
 * along with this program.  If not, see <http://www.gnu.org/licenses/>.
 */
package org.neo4j.server;

import java.io.File;
import java.io.FileWriter;
import java.io.IOException;
import java.util.Arrays;
import java.util.Properties;
import java.util.concurrent.atomic.AtomicReference;

import org.junit.After;
import org.junit.Before;
import org.junit.Rule;
import org.junit.Test;
<<<<<<< HEAD

import org.neo4j.graphdb.GraphDatabaseService;
import org.neo4j.graphdb.Node;
import org.neo4j.graphdb.Relationship;
import org.neo4j.graphdb.Transaction;
import org.neo4j.graphdb.index.IndexManager;
=======
import org.junit.rules.TestName;

>>>>>>> 40c44d3d
import org.neo4j.kernel.impl.util.StringLogger;
import org.neo4j.server.configuration.Configurator;
import org.neo4j.server.configuration.PropertyFileConfigurator;
import org.neo4j.server.helpers.Transactor;
import org.neo4j.server.helpers.UnitOfWork;
import org.neo4j.server.modules.ServerModule;
import org.neo4j.test.ImpermanentDatabaseRule;
import org.neo4j.test.TargetDirectory;
import org.neo4j.tooling.GlobalGraphOperations;

import static org.hamcrest.core.Is.is;
import static org.junit.Assert.assertThat;
import static org.junit.Assert.fail;

import static org.neo4j.helpers.Platforms.platformIsWindows;

import static org.hamcrest.Matchers.containsString;
import static org.hamcrest.core.Is.is;
import static org.junit.Assert.assertThat;
import static org.junit.Assert.fail;

public class StartupTimeoutDocIT
{
    TargetDirectory target = TargetDirectory.forTest( StartupTimeoutDocIT.class );
    private static final String DIRSEP = File.separator;

    @Rule
    public TargetDirectory.TestDirectory test = target.testDirectory();

    public CommunityNeoServer server;
    public @Rule TestName testName = new TestName();

    @After
    public void stopServer()
    {
        if ( server != null )
<<<<<<< HEAD
        {
            server.stop();
            server = null;
        }
    }

    @Test
    public void shouldTimeoutIfStartupTakesLongerThanTimeout() throws IOException
    {
        if(platformIsWindows())
        {
            return;
        }

        Configurator configurator = buildProperties();
        configurator.configuration().setProperty( Configurator.STARTUP_TIMEOUT, 1 );
        server = createSlowServer( configurator );

        try
        {
            server.start();
            fail( "Should have been interrupted." );
        }
        catch ( ServerStartupException e )
        {
            // ok!
        }
=======
    	{
    		server.stop();
    		server = null;
    	}
>>>>>>> 40c44d3d
    }

    @Before
    public void printTestName()
    {
        // MP: Historically this test class has provided pretty flaky tests, mostly only reproducible on CI systems.
        // to be able to know in which order tests executed might give hints about problems (while we're debugging
        // the flakiness).
        System.out.println( "=== Executing: " +
                StartupTimeoutDocIT.class.getSimpleName() + "#" + testName.getMethodName() );
    }

    @Test
    public void shouldTimeoutIfStartupTakesLongerThanTimeout() throws IOException
    {
        // GIVEN
        Configurator configurator = buildProperties().withStartupTimeout( 1 ).atPort( 7480 ).build();
        server = createSlowServer( configurator, true );

        // WHEN
        try
        {
            server.start();
            fail( "Should have been interrupted." );
        }
        catch ( ServerStartupException e )
        {
            // THEN
            assertThat( e.getMessage(), containsString( "Startup took longer than" ) );
        }
    }

	@Test
	public void shouldNotFailIfStartupTakesLessTimeThanTimeout() throws IOException
	{
<<<<<<< HEAD
		Configurator configurator = buildProperties();
		configurator.configuration().setProperty(Configurator.STARTUP_TIMEOUT, 100);
=======
		Configurator configurator = buildProperties().withStartupTimeout( 100 ).atPort( 7480 ).build();
>>>>>>> 40c44d3d
        server = new CommunityNeoServer( configurator )
        {
            @Override
            protected Iterable<ServerModule> createServerModules()
            {
                return Arrays.asList();
            }
        };

        // When
        try
        {
            server.start();
        }
        catch ( ServerStartupException e )
        {
            fail( "Should not have been interupted." );
        }

        // Then
        InterruptThreadTimer timer = server.getDependencyResolver().resolveDependency( InterruptThreadTimer.class );

        assertThat( timer.getState(), is( InterruptThreadTimer.State.IDLE ) );
	}

	@Test
	public void shouldNotTimeOutIfTimeoutDisabled() throws IOException
	{
<<<<<<< HEAD
        Configurator configurator = buildProperties();
        configurator.configuration().setProperty( Configurator.STARTUP_TIMEOUT, 0 );
        server = createSlowServer( configurator );
=======
		Configurator configurator = buildProperties().withStartupTimeout( 0 ).atPort( 7480 ).build();
        server = createSlowServer( configurator, false );
>>>>>>> 40c44d3d

        // When
        server.start();

        // Then
        // No exceptions should have been thrown
	}

<<<<<<< HEAD
    private CommunityNeoServer createSlowServer( Configurator configurator )
    {
        CommunityNeoServer server = new CommunityNeoServer( configurator )
        {
            @Override
=======
    private CommunityNeoServer createSlowServer( Configurator configurator, final boolean preventMovingFurtherThanStartingModules )
    {
        final AtomicReference<Runnable> timerStartSignal = new AtomicReference<Runnable>();
        CommunityNeoServer server = new CommunityNeoServer( configurator )
        {
            @Override
            protected InterruptThreadTimer createInterruptStartupTimer()
            {
                /* Create an InterruptThreadTimer that won't start its count down until server modules have
                 * started to load (and in the case of these tests wait long enough for the timer to trigger.
                 * This makes it deterministic precisely where in the startup sequence the interrupt happens.
                 * Whereas this is a bit too deterministic compared to the real world, this is a test that must
                 * complete in the same way every time. Another test should verify that an interrupt happening
                 * anywhere in the startup sequence still aborts the startup and cleans up properly. */

                InterruptThreadTimer realTimer = super.createInterruptStartupTimer();
                return timerThatStartsWhenModulesStartsLoading( realTimer );
            }

            private InterruptThreadTimer timerThatStartsWhenModulesStartsLoading( final InterruptThreadTimer realTimer )
            {
                return new InterruptThreadTimer()
                {
                    @Override
                    public boolean wasTriggered()
                    {
                        return realTimer.wasTriggered();
                    }

                    @Override
                    public void stopCountdown()
                    {
                        realTimer.stopCountdown();
                    }

                    @Override
                    public void startCountdown()
                    {
                        timerStartSignal.set( new Runnable()
                        {
                            @Override
                            public void run()
                            {
                                realTimer.startCountdown();
                            }
                        } );
                    }

                    @Override
                    public long getTimeoutMillis()
                    {
                        return realTimer.getTimeoutMillis();
                    }

                    @Override
                    public State getState()
                    {
                        return realTimer.getState();
                    }
                };
            }

            @Override
>>>>>>> 40c44d3d
            protected Iterable<ServerModule> createServerModules()
            {
                ServerModule slowModule = new ServerModule()
                {
                    @Override
                    public void start( StringLogger logger )
                    {
<<<<<<< HEAD
=======
                        timerStartSignal.get().run();
>>>>>>> 40c44d3d
                        try
                        {
                            Thread.sleep( 1000 * 5 );
                        }
                        catch ( InterruptedException e )
                        {
                            throw new RuntimeException( e );
                        }
<<<<<<< HEAD
=======

                        if ( preventMovingFurtherThanStartingModules )
                        {
                            fail( "Should not get here" );
                        }
>>>>>>> 40c44d3d
                    }

                    @Override
                    public void stop()
                    {
                    }
                };
                return Arrays.asList( slowModule );
            }
        };
        return server;
<<<<<<< HEAD
	}
	
    private Configurator buildProperties() throws IOException
=======
    }

    private ConfiguratorBuilder buildProperties() throws IOException
>>>>>>> 40c44d3d
    {
        new File( test.directory().getAbsolutePath() + DIRSEP + "conf" ).mkdirs();

        Properties databaseProperties = new Properties();
        String databasePropertiesFileName = test.directory().getAbsolutePath() + DIRSEP + "conf" + DIRSEP
                + "neo4j.properties";
        databaseProperties.store( new FileWriter( databasePropertiesFileName ), null );

        Properties serverProperties = new Properties();
        String serverPropertiesFilename = test.directory().getAbsolutePath() + DIRSEP + "conf" + DIRSEP
                + "neo4j-server.properties";
        serverProperties.setProperty( Configurator.DATABASE_LOCATION_PROPERTY_KEY, test.directory().getAbsolutePath()
                + DIRSEP + "data" + DIRSEP + "graph.db" );

        serverProperties.setProperty( Configurator.DB_TUNING_PROPERTY_FILE_KEY, databasePropertiesFileName );
        serverProperties.setProperty( Configurator.NEO_SERVER_CONFIG_FILE_KEY, serverPropertiesFilename );
<<<<<<< HEAD
        serverProperties.store( new FileWriter( serverPropertiesFilename ), null );

        return new PropertyFileConfigurator( new File( serverPropertiesFilename ) );
    }



    public @Rule
    ImpermanentDatabaseRule dbRule = new ImpermanentDatabaseRule();

    @Test
    public void shoulWork() throws Exception
    {
        GraphDatabaseService db = dbRule.getGraphDatabaseService();
        try ( Transaction tx = db.beginTx() )
        {
            db.createNode();
            tx.success();
        }

        clearAll();
        
        try ( Transaction tx = db.beginTx() )
        {
            db.createNode();
            tx.success();
        }

        clearAll();
    }

    private void clearAll()
    {
        new Transactor( dbRule.getGraphDatabaseService(), new UnitOfWork()
        {
            @Override
            public void doWork()
            {
                deleteAllNodesAndRelationships( dbRule.getGraphDatabaseService() );

                deleteAllIndexes( dbRule.getGraphDatabaseService() );
            }

            private void deleteAllNodesAndRelationships( final GraphDatabaseService db )
            {
                Iterable<Node> allNodes = GlobalGraphOperations.at(db).getAllNodes();
                for ( Node n : allNodes )
                {
                    Iterable<Relationship> relationships = n.getRelationships();
                    for ( Relationship rel : relationships )
                    {
                        rel.delete();
                    }
                    if ( n.getId() != 0 )
                    { // Don't delete the reference node - tests depend on it
                        // :-(
                        n.delete();
                    }
                    else
                    { // Remove all state from the reference node instead
                        for ( String key : n.getPropertyKeys() )
                        {
                            n.removeProperty( key );
                        }
                    }
                }
            }

            private void deleteAllIndexes( final GraphDatabaseService db )
            {
                IndexManager indexManager = db.index();

                for ( String indexName : indexManager.nodeIndexNames() )
                {
                    try
                    {
                        db.index().forNodes( indexName ).delete();
                    }
                    catch ( UnsupportedOperationException e )
                    {
                        // Encountered a read-only index.
                    }
                }

                for ( String indexName : indexManager.relationshipIndexNames() )
                {
                    try
                    {
                        db.index().forRelationships( indexName ).delete();
                    }
                    catch ( UnsupportedOperationException e )
                    {
                        // Encountered a read-only index.
                    }
                }

                for ( String k : indexManager.getNodeAutoIndexer().getAutoIndexedProperties() )
                {
                    indexManager.getNodeAutoIndexer().stopAutoIndexingProperty( k );
                }
                indexManager.getNodeAutoIndexer().setEnabled( false );

                for ( String k : indexManager.getRelationshipAutoIndexer().getAutoIndexedProperties() )
                {
                    indexManager.getRelationshipAutoIndexer().stopAutoIndexingProperty( k );
                }
                indexManager.getRelationshipAutoIndexer().setEnabled( false );
            }
        } ).execute();
    }
=======
        serverProperties.store( new FileWriter(serverPropertiesFilename), null);

        return new ConfiguratorBuilder( new PropertyFileConfigurator( new File( serverPropertiesFilename ) ) );
    }

    /**
     * Produces more readable and understandable test code where this builder is used compared to raw Configurator.
     */
	private static class ConfiguratorBuilder
	{
	    private final Configurator configurator;

        public ConfiguratorBuilder( Configurator initialConfigurator )
        {
            this.configurator = initialConfigurator;
        }

        public ConfiguratorBuilder atPort( int port )
        {
            configurator.configuration().setProperty( Configurator.WEBSERVER_PORT_PROPERTY_KEY, port );
            return this;
        }

        public ConfiguratorBuilder withStartupTimeout( int seconds )
        {
            configurator.configuration().setProperty( Configurator.STARTUP_TIMEOUT, seconds );
            return this;
        }

        public Configurator build()
        {
            return configurator;
        }
	}
>>>>>>> 40c44d3d
}<|MERGE_RESOLUTION|>--- conflicted
+++ resolved
@@ -30,17 +30,12 @@
 import org.junit.Before;
 import org.junit.Rule;
 import org.junit.Test;
-<<<<<<< HEAD
+import org.junit.rules.TestName;
 
 import org.neo4j.graphdb.GraphDatabaseService;
 import org.neo4j.graphdb.Node;
 import org.neo4j.graphdb.Relationship;
-import org.neo4j.graphdb.Transaction;
 import org.neo4j.graphdb.index.IndexManager;
-=======
-import org.junit.rules.TestName;
-
->>>>>>> 40c44d3d
 import org.neo4j.kernel.impl.util.StringLogger;
 import org.neo4j.server.configuration.Configurator;
 import org.neo4j.server.configuration.PropertyFileConfigurator;
@@ -51,12 +46,6 @@
 import org.neo4j.test.TargetDirectory;
 import org.neo4j.tooling.GlobalGraphOperations;
 
-import static org.hamcrest.core.Is.is;
-import static org.junit.Assert.assertThat;
-import static org.junit.Assert.fail;
-
-import static org.neo4j.helpers.Platforms.platformIsWindows;
-
 import static org.hamcrest.Matchers.containsString;
 import static org.hamcrest.core.Is.is;
 import static org.junit.Assert.assertThat;
@@ -64,65 +53,6 @@
 
 public class StartupTimeoutDocIT
 {
-    TargetDirectory target = TargetDirectory.forTest( StartupTimeoutDocIT.class );
-    private static final String DIRSEP = File.separator;
-
-    @Rule
-    public TargetDirectory.TestDirectory test = target.testDirectory();
-
-    public CommunityNeoServer server;
-    public @Rule TestName testName = new TestName();
-
-    @After
-    public void stopServer()
-    {
-        if ( server != null )
-<<<<<<< HEAD
-        {
-            server.stop();
-            server = null;
-        }
-    }
-
-    @Test
-    public void shouldTimeoutIfStartupTakesLongerThanTimeout() throws IOException
-    {
-        if(platformIsWindows())
-        {
-            return;
-        }
-
-        Configurator configurator = buildProperties();
-        configurator.configuration().setProperty( Configurator.STARTUP_TIMEOUT, 1 );
-        server = createSlowServer( configurator );
-
-        try
-        {
-            server.start();
-            fail( "Should have been interrupted." );
-        }
-        catch ( ServerStartupException e )
-        {
-            // ok!
-        }
-=======
-    	{
-    		server.stop();
-    		server = null;
-    	}
->>>>>>> 40c44d3d
-    }
-
-    @Before
-    public void printTestName()
-    {
-        // MP: Historically this test class has provided pretty flaky tests, mostly only reproducible on CI systems.
-        // to be able to know in which order tests executed might give hints about problems (while we're debugging
-        // the flakiness).
-        System.out.println( "=== Executing: " +
-                StartupTimeoutDocIT.class.getSimpleName() + "#" + testName.getMethodName() );
-    }
-
     @Test
     public void shouldTimeoutIfStartupTakesLongerThanTimeout() throws IOException
     {
@@ -146,12 +76,7 @@
 	@Test
 	public void shouldNotFailIfStartupTakesLessTimeThanTimeout() throws IOException
 	{
-<<<<<<< HEAD
-		Configurator configurator = buildProperties();
-		configurator.configuration().setProperty(Configurator.STARTUP_TIMEOUT, 100);
-=======
 		Configurator configurator = buildProperties().withStartupTimeout( 100 ).atPort( 7480 ).build();
->>>>>>> 40c44d3d
         server = new CommunityNeoServer( configurator )
         {
             @Override
@@ -180,14 +105,8 @@
 	@Test
 	public void shouldNotTimeOutIfTimeoutDisabled() throws IOException
 	{
-<<<<<<< HEAD
-        Configurator configurator = buildProperties();
-        configurator.configuration().setProperty( Configurator.STARTUP_TIMEOUT, 0 );
-        server = createSlowServer( configurator );
-=======
 		Configurator configurator = buildProperties().withStartupTimeout( 0 ).atPort( 7480 ).build();
         server = createSlowServer( configurator, false );
->>>>>>> 40c44d3d
 
         // When
         server.start();
@@ -196,16 +115,9 @@
         // No exceptions should have been thrown
 	}
 
-<<<<<<< HEAD
-    private CommunityNeoServer createSlowServer( Configurator configurator )
-    {
-        CommunityNeoServer server = new CommunityNeoServer( configurator )
-        {
-            @Override
-=======
     private CommunityNeoServer createSlowServer( Configurator configurator, final boolean preventMovingFurtherThanStartingModules )
     {
-        final AtomicReference<Runnable> timerStartSignal = new AtomicReference<Runnable>();
+        final AtomicReference<Runnable> timerStartSignal = new AtomicReference<>();
         CommunityNeoServer server = new CommunityNeoServer( configurator )
         {
             @Override
@@ -266,7 +178,6 @@
             }
 
             @Override
->>>>>>> 40c44d3d
             protected Iterable<ServerModule> createServerModules()
             {
                 ServerModule slowModule = new ServerModule()
@@ -274,10 +185,7 @@
                     @Override
                     public void start( StringLogger logger )
                     {
-<<<<<<< HEAD
-=======
                         timerStartSignal.get().run();
->>>>>>> 40c44d3d
                         try
                         {
                             Thread.sleep( 1000 * 5 );
@@ -286,14 +194,11 @@
                         {
                             throw new RuntimeException( e );
                         }
-<<<<<<< HEAD
-=======
 
                         if ( preventMovingFurtherThanStartingModules )
                         {
                             fail( "Should not get here" );
                         }
->>>>>>> 40c44d3d
                     }
 
                     @Override
@@ -305,15 +210,9 @@
             }
         };
         return server;
-<<<<<<< HEAD
 	}
-	
-    private Configurator buildProperties() throws IOException
-=======
-    }
 
     private ConfiguratorBuilder buildProperties() throws IOException
->>>>>>> 40c44d3d
     {
         new File( test.directory().getAbsolutePath() + DIRSEP + "conf" ).mkdirs();
 
@@ -330,36 +229,41 @@
 
         serverProperties.setProperty( Configurator.DB_TUNING_PROPERTY_FILE_KEY, databasePropertiesFileName );
         serverProperties.setProperty( Configurator.NEO_SERVER_CONFIG_FILE_KEY, serverPropertiesFilename );
-<<<<<<< HEAD
         serverProperties.store( new FileWriter( serverPropertiesFilename ), null );
 
-        return new PropertyFileConfigurator( new File( serverPropertiesFilename ) );
-    }
-
-
+        return new ConfiguratorBuilder( new PropertyFileConfigurator( new File( serverPropertiesFilename ) ) );
+    }
 
     public @Rule
     ImpermanentDatabaseRule dbRule = new ImpermanentDatabaseRule();
 
-    @Test
-    public void shoulWork() throws Exception
-    {
-        GraphDatabaseService db = dbRule.getGraphDatabaseService();
-        try ( Transaction tx = db.beginTx() )
-        {
-            db.createNode();
-            tx.success();
-        }
-
-        clearAll();
-        
-        try ( Transaction tx = db.beginTx() )
-        {
-            db.createNode();
-            tx.success();
-        }
-
-        clearAll();
+    TargetDirectory target = TargetDirectory.forTest( StartupTimeoutDocIT.class );
+    private static final String DIRSEP = File.separator;
+
+    @Rule
+    public TargetDirectory.TestDirectory test = target.testDirectory();
+
+    public CommunityNeoServer server;
+    public @Rule TestName testName = new TestName();
+
+    @After
+    public void stopServer()
+    {
+        if ( server != null )
+        {
+            server.stop();
+            server = null;
+        }
+    }
+
+    @Before
+    public void printTestName()
+    {
+        // MP: Historically this test class has provided pretty flaky tests, mostly only reproducible on CI systems.
+        // to be able to know in which order tests executed might give hints about problems (while we're debugging
+        // the flakiness).
+        System.out.println( "=== Executing: " +
+                StartupTimeoutDocIT.class.getSimpleName() + "#" + testName.getMethodName() );
     }
 
     private void clearAll()
@@ -440,11 +344,6 @@
                 indexManager.getRelationshipAutoIndexer().setEnabled( false );
             }
         } ).execute();
-    }
-=======
-        serverProperties.store( new FileWriter(serverPropertiesFilename), null);
-
-        return new ConfiguratorBuilder( new PropertyFileConfigurator( new File( serverPropertiesFilename ) ) );
     }
 
     /**
@@ -476,5 +375,4 @@
             return configurator;
         }
 	}
->>>>>>> 40c44d3d
 }