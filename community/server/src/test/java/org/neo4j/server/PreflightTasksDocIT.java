--- conflicted
+++ resolved
@@ -20,13 +20,8 @@
 package org.neo4j.server;
 
 import org.junit.Test;
-<<<<<<< HEAD
 
 import org.neo4j.server.helpers.CommunityServerBuilder;
-import org.neo4j.server.preflight.PreflightFailedException;
-=======
-import org.neo4j.server.helpers.ServerBuilder;
->>>>>>> a92ec12b
 import org.neo4j.test.server.ExclusiveServerTestBase;
 
 public class PreflightTasksDocIT extends ExclusiveServerTestBase
@@ -34,11 +29,7 @@
 
     private NeoServer server;
 
-<<<<<<< HEAD
-    @Test(expected = PreflightFailedException.class)
-=======
-    @Test(expected = ServerStartupException.class)
->>>>>>> a92ec12b
+    @Test( expected = ServerStartupException.class )
     public void shouldExitWhenFailedStartupHealthCheck() throws Throwable
     {
         server = CommunityServerBuilder.server()
