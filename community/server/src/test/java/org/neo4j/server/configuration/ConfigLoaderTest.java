/*
 * Copyright (c) 2002-2016 "Neo Technology,"
 * Network Engine for Objects in Lund AB [http://neotechnology.com]
 *
 * This file is part of Neo4j.
 *
 * Neo4j is free software: you can redistribute it and/or modify
 * it under the terms of the GNU General Public License as published by
 * the Free Software Foundation, either version 3 of the License, or
 * (at your option) any later version.
 *
 * This program is distributed in the hope that it will be useful,
 * but WITHOUT ANY WARRANTY; without even the implied warranty of
 * MERCHANTABILITY or FITNESS FOR A PARTICULAR PURPOSE.  See the
 * GNU General Public License for more details.
 *
 * You should have received a copy of the GNU General Public License
 * along with this program.  If not, see <http://www.gnu.org/licenses/>.
 */
package org.neo4j.server.configuration;

import org.junit.Rule;
import org.junit.Test;
import org.junit.rules.TemporaryFolder;

import java.io.BufferedWriter;
import java.io.File;
import java.io.FileWriter;
import java.io.IOException;
import java.util.List;
import java.util.Optional;

import org.neo4j.dbms.DatabaseManagementSystemSettings;
import org.neo4j.graphdb.factory.GraphDatabaseSettings;
import org.neo4j.kernel.configuration.Config;
import org.neo4j.logging.Log;
import org.neo4j.logging.NullLog;
import org.neo4j.server.CommunityBootstrapper;
import org.neo4j.server.ServerTestUtils;
import org.neo4j.test.rule.SuppressOutput;

import static org.hamcrest.Matchers.is;
import static org.junit.Assert.assertEquals;
import static org.junit.Assert.assertNotNull;
import static org.junit.Assert.assertThat;
import static org.neo4j.kernel.configuration.Settings.NO_DEFAULT;
import static org.neo4j.kernel.configuration.Settings.STRING;
import static org.neo4j.kernel.configuration.Settings.setting;
import static org.neo4j.test.rule.SuppressOutput.suppressAll;

public class ConfigLoaderTest
{
    @Rule
    public final SuppressOutput suppressOutput = suppressAll();
    @Rule
    public final TemporaryFolder folder = new TemporaryFolder();

    private final Log log = NullLog.getInstance();
    private final ConfigLoader configLoader = new ConfigLoader( CommunityBootstrapper.settingsClasses );

    @Test
    public void shouldProvideAConfiguration() throws IOException
    {
        // given
        Optional<File> configFile = ConfigFileBuilder.builder( folder.getRoot() )
                .build();

        // when
        Config config = configLoader.loadConfig( Optional.of( folder.getRoot() ), configFile );

        // then
        assertNotNull( config );
    }

    @Test
    public void shouldUseSpecifiedConfigFile() throws Exception
    {
        // given
        Optional<File> configFile = ConfigFileBuilder.builder( folder.getRoot() )
                .withNameValue( "foo", "bar" )
                .build();

        // when
        Config testConf = configLoader.loadConfig( Optional.of( folder.getRoot() ), configFile );

        // then
        final String EXPECTED_VALUE = "bar";
        assertEquals( EXPECTED_VALUE, testConf.get( setting( "foo", STRING, NO_DEFAULT ) ) );
    }

    @Test
    public void shouldUseSpecifiedHomeDir() throws Exception
    {
        // given
        Optional<File> configFile = ConfigFileBuilder.builder( folder.getRoot() )
                .build();

        // when
        Config testConf = configLoader.loadConfig( Optional.of( folder.getRoot() ), configFile );

        // then
        assertEquals( folder.getRoot(), testConf.get( GraphDatabaseSettings.neo4j_home ) );
    }

    @Test
    public void shouldUseWorkingDirForHomeDirIfUnspecified() throws Exception
    {
        // given
        Optional<File> configFile = ConfigFileBuilder.builder( folder.getRoot() )
                .build();

        // when
        Config testConf = configLoader.loadConfig( Optional.empty(), configFile );

        // then
        assertEquals( new File( System.getProperty("user.dir") ),
                testConf.get( GraphDatabaseSettings.neo4j_home ) );
    }

    @Test
    public void shouldAcceptDuplicateKeysWithSameValue() throws IOException
    {
        // given
        Optional<File> configFile = ConfigFileBuilder.builder( folder.getRoot() )
                .withNameValue( "foo", "bar" )
                .withNameValue( "foo", "bar" )
                .build();

        // when
        Config testConf = configLoader.loadConfig( Optional.of( folder.getRoot() ), configFile );

        // then
        assertNotNull( testConf );
        final String EXPECTED_VALUE = "bar";
        assertEquals( EXPECTED_VALUE, testConf.get( setting( "foo", STRING, NO_DEFAULT ) ) );
    }

    @Test
    public void shouldFindThirdPartyJaxRsPackages() throws IOException
    {
        // given
        File file = ServerTestUtils.createTempConfigFile( folder.getRoot() );

        try ( BufferedWriter out = new BufferedWriter( new FileWriter( file, true ) ) )
        {
            out.write( ServerSettings.third_party_packages.name() );
            out.write( "=" );
            out.write( "com.foo.bar=\"mount/point/foo\"," );
            out.write( "com.foo.baz=\"/bar\"," );
            out.write( "com.foo.foobarbaz=\"/\"" );
            out.write( System.lineSeparator() );
        }

        // when
        Config config = configLoader.loadConfig( Optional.of( folder.getRoot() ), Optional.of( file ) );

        // then
        List<ThirdPartyJaxRsPackage> thirdpartyJaxRsPackages = config.get( ServerSettings.third_party_packages );
        assertNotNull( thirdpartyJaxRsPackages );
        assertEquals( 3, thirdpartyJaxRsPackages.size() );
    }

    @Test
    public void shouldRetainRegistrationOrderOfThirdPartyJaxRsPackages() throws IOException
    {
        // given
        Optional<File> configFile = ConfigFileBuilder.builder( folder.getRoot() )
                .withNameValue( ServerSettings.third_party_packages.name(),
                        "org.neo4j.extension.extension1=/extension1,org.neo4j.extension.extension2=/extension2," +
                        "org.neo4j.extension.extension3=/extension3" )
                .build();

        // when
        Config config = configLoader.loadConfig( Optional.of( folder.getRoot() ), configFile );

        // then
        List<ThirdPartyJaxRsPackage> thirdpartyJaxRsPackages = config.get( ServerSettings.third_party_packages );

        assertEquals( 3, thirdpartyJaxRsPackages.size() );
        assertEquals( "/extension1", thirdpartyJaxRsPackages.get( 0 ).getMountPoint() );
        assertEquals( "/extension2", thirdpartyJaxRsPackages.get( 1 ).getMountPoint() );
        assertEquals( "/extension3", thirdpartyJaxRsPackages.get( 2 ).getMountPoint() );

    }

    @Test
    public void shouldWorkFineWhenSpecifiedConfigFileDoesNotExist() throws IOException
    {
        // Given
        Optional<File> nonExistentConfigFile = Optional.of( new File( "/tmp/" + System.currentTimeMillis() ) );

        // When
        Config config = configLoader.loadConfig( Optional.of( folder.getRoot() ), nonExistentConfigFile );

        // Then
        assertNotNull( config );
    }

    @Test
    public void shouldDefaultToCorrectValueForAuthStoreLocation() throws IOException
    {
        Optional<File> configFile = ConfigFileBuilder
                .builder( folder.getRoot() )
                .withoutSetting( DatabaseManagementSystemSettings.data_directory )
                .build();
        Config config = configLoader.loadConfig( Optional.of( folder.getRoot() ), configFile );

        assertThat( config.get( GraphDatabaseSettings.auth_store ),
                is( new File( folder.getRoot(), "data/dbms/auth" ).getAbsoluteFile() ) );
    }

    @Test
    public void shouldSetAValueForAuthStoreLocation() throws IOException
    {
        Optional<File> configFile = ConfigFileBuilder.builder( folder.getRoot() )
                .withSetting( DatabaseManagementSystemSettings.data_directory, "the-data-dir" )
                .build();
        Config config = configLoader.loadConfig( Optional.of( folder.getRoot() ), configFile );

        assertThat( config.get( GraphDatabaseSettings.auth_store ),
                is( new File( folder.getRoot(), "the-data-dir/dbms/auth" ).getAbsoluteFile() ) );
    }

    @Test
    public void shouldNotOverwriteAuthStoreLocationIfProvided() throws IOException
    {
        Optional<File> configFile = ConfigFileBuilder.builder( folder.getRoot() )
                .withSetting( DatabaseManagementSystemSettings.data_directory, "the-data-dir" )
                .withSetting( GraphDatabaseSettings.auth_store, "foo/bar/auth" )
                .build();
        Config config = configLoader.loadConfig( Optional.of( folder.getRoot() ), configFile );

        assertThat( config.get( GraphDatabaseSettings.auth_store ),
                is( new File( folder.getRoot(), "foo/bar/auth" ).getAbsoluteFile() ) );
    }
<<<<<<< HEAD

=======
>>>>>>> 2162f57a
}<|MERGE_RESOLUTION|>--- conflicted
+++ resolved
@@ -33,8 +33,6 @@
 import org.neo4j.dbms.DatabaseManagementSystemSettings;
 import org.neo4j.graphdb.factory.GraphDatabaseSettings;
 import org.neo4j.kernel.configuration.Config;
-import org.neo4j.logging.Log;
-import org.neo4j.logging.NullLog;
 import org.neo4j.server.CommunityBootstrapper;
 import org.neo4j.server.ServerTestUtils;
 import org.neo4j.test.rule.SuppressOutput;
@@ -55,7 +53,6 @@
     @Rule
     public final TemporaryFolder folder = new TemporaryFolder();
 
-    private final Log log = NullLog.getInstance();
     private final ConfigLoader configLoader = new ConfigLoader( CommunityBootstrapper.settingsClasses );
 
     @Test
@@ -233,8 +230,4 @@
         assertThat( config.get( GraphDatabaseSettings.auth_store ),
                 is( new File( folder.getRoot(), "foo/bar/auth" ).getAbsoluteFile() ) );
     }
-<<<<<<< HEAD
-
-=======
->>>>>>> 2162f57a
 }