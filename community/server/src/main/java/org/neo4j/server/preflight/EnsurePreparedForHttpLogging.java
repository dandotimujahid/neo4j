/*
 * Copyright (c) 2002-2015 "Neo Technology,"
 * Network Engine for Objects in Lund AB [http://neotechnology.com]
 *
 * This file is part of Neo4j.
 *
 * Neo4j is free software: you can redistribute it and/or modify
 * it under the terms of the GNU General Public License as published by
 * the Free Software Foundation, either version 3 of the License, or
 * (at your option) any later version.
 *
 * This program is distributed in the hope that it will be useful,
 * but WITHOUT ANY WARRANTY; without even the implied warranty of
 * MERCHANTABILITY or FITNESS FOR A PARTICULAR PURPOSE.  See the
 * GNU General Public License for more details.
 *
 * You should have received a copy of the GNU General Public License
 * along with this program.  If not, see <http://www.gnu.org/licenses/>.
 */
package org.neo4j.server.preflight;

import org.apache.commons.io.FileUtils;
import org.w3c.dom.Document;
import org.w3c.dom.Node;

import java.io.File;
import java.io.IOException;
import javax.xml.parsers.DocumentBuilder;
import javax.xml.parsers.DocumentBuilderFactory;

import org.neo4j.kernel.configuration.Config;
import org.neo4j.server.configuration.ServerSettings;

public class EnsurePreparedForHttpLogging implements PreflightTask
{
    private String failureMessage = "";
	private Config config;

    public EnsurePreparedForHttpLogging( Config config )
    {
    	this.config = config;
    }

    @Override
    public boolean run()
    {
        boolean enabled = config.get( ServerSettings.http_logging_enabled );
        if ( !enabled )
        {
            return true;
        }

<<<<<<< HEAD
        File logLocation = extractLogLocationFromConfig( config.get( ServerSettings.http_log_config_file ).getAbsolutePath() );
=======
        File configFile = config.get( ServerSettings.http_log_config_File );
        if ( configFile == null )
        {
            failureMessage = "HTTP logging configuration file is not specified";
            return false;
        }
>>>>>>> 635b8720

        File logLocation = extractLogLocationFromConfig( configFile.getAbsolutePath() );
        if ( logLocation != null )
        {
            return validateFileBasedLoggingConfig( logLocation );
        }
        // File logging is not configured, no other logging can be easily checked here
        return true;
    }

    private boolean validateFileBasedLoggingConfig( File logLocation )
    {
        try
        {
            FileUtils.forceMkdir( logLocation );
        }
        catch ( IOException e )
        {
            failureMessage = String.format( "HTTP log directory [%s] does not exist",
                logLocation.getAbsolutePath() );
            return false;
        }

        if ( !logLocation.exists() )
        {
            failureMessage = String.format( "HTTP log directory [%s] cannot be created",
                logLocation.getAbsolutePath() );
            return false;
        }

        if ( !logLocation.canWrite() )
        {
            failureMessage = String.format( "HTTP log directory [%s] is not writable",
                logLocation.getAbsolutePath() );
            return false;
        }

        return true;
    }

    private File extractLogLocationFromConfig( String configLocation )
    {
        DocumentBuilderFactory docBuilderFactory = DocumentBuilderFactory.newInstance();
        try
        {
            final File file = new File( configLocation );

            DocumentBuilder docBuilder = docBuilderFactory.newDocumentBuilder();
            Document doc = docBuilder.parse( file );

            final Node node = doc.getElementsByTagName( "file" ).item( 0 );

            return new File( node.getTextContent() ).getParentFile();
        }
        catch ( Exception e )
        {
            return null;
        }
    }

    @Override
    public String getFailureMessage()
    {
        return failureMessage;
    }
}<|MERGE_RESOLUTION|>--- conflicted
+++ resolved
@@ -50,16 +50,12 @@
             return true;
         }
 
-<<<<<<< HEAD
-        File logLocation = extractLogLocationFromConfig( config.get( ServerSettings.http_log_config_file ).getAbsolutePath() );
-=======
-        File configFile = config.get( ServerSettings.http_log_config_File );
+        File configFile = config.get( ServerSettings.http_log_config_file );
         if ( configFile == null )
         {
             failureMessage = "HTTP logging configuration file is not specified";
             return false;
         }
->>>>>>> 635b8720
 
         File logLocation = extractLogLocationFromConfig( configFile.getAbsolutePath() );
         if ( logLocation != null )
