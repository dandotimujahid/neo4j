/*
 * Copyright (c) 2002-2019 "Neo4j,"
 * Neo4j Sweden AB [http://neo4j.com]
 *
 * This file is part of Neo4j.
 *
 * Neo4j is free software: you can redistribute it and/or modify
 * it under the terms of the GNU General Public License as published by
 * the Free Software Foundation, either version 3 of the License, or
 * (at your option) any later version.
 *
 * This program is distributed in the hope that it will be useful,
 * but WITHOUT ANY WARRANTY; without even the implied warranty of
 * MERCHANTABILITY or FITNESS FOR A PARTICULAR PURPOSE.  See the
 * GNU General Public License for more details.
 *
 * You should have received a copy of the GNU General Public License
 * along with this program.  If not, see <http://www.gnu.org/licenses/>.
 */
package org.neo4j.internal.collector;

import java.util.Collections;
import java.util.Map;
import java.util.stream.Stream;

import org.neo4j.internal.kernel.api.exceptions.TransactionFailureException;
import org.neo4j.internal.kernel.api.exceptions.schema.IndexNotFoundKernelException;
import org.neo4j.kernel.api.KernelTransaction;
import org.neo4j.kernel.api.exceptions.InvalidArgumentsException;
import org.neo4j.procedure.Admin;
import org.neo4j.procedure.Context;
import org.neo4j.procedure.Description;
import org.neo4j.procedure.Mode;
import org.neo4j.procedure.Name;
import org.neo4j.procedure.Procedure;

@SuppressWarnings( "WeakerAccess" )
public class DataCollectorProcedures
{
    @Context
    public DataCollector dataCollector;

    @Context
    public KernelTransaction transaction;

    @Admin
    @Description( "Retrieve statistical data about the current database. Valid sections are '" +
                  Sections.GRAPH_COUNTS + "', '" + Sections.TOKENS + "', '" + Sections.QUERIES + "', '" + Sections.META + "'" )
    @Procedure( name = "db.stats.retrieve", mode = Mode.READ )
    public Stream<RetrieveResult> retrieve( @Name( value = "section" ) String section,
                                            @Name( value = "config", defaultValue = "{}" ) Map<String, Object> config )
            throws InvalidArgumentsException, IndexNotFoundKernelException, TransactionFailureException
    {
        String upperSection = section.toUpperCase();
        switch ( upperSection )
        {
        case Sections.GRAPH_COUNTS:
            return GraphCountsSection.retrieve( dataCollector.getKernel(), Anonymizer.PLAIN_TEXT );

        case Sections.TOKENS:
            return TokensSection.retrieve( dataCollector.getKernel() );

        case Sections.META:
<<<<<<< HEAD
            return MetaSection.retrieve( null, dataCollector.getKernel() );

        case Sections.QUERIES:
            return QueriesSection.retrieve( dataCollector.getQueryCollector().doGetData(),
                                            new PlainText( dataCollector.getValueMapper() ),
=======
            return MetaSection.retrieve( null, dataCollector.kernel, dataCollector.queryCollector.numSilentQueryDrops() );

        case Sections.QUERIES:
            return QueriesSection.retrieve( dataCollector.queryCollector.getData(),
                                            new PlainText( dataCollector.valueMapper ),
>>>>>>> c0304c74
                                            RetrieveConfig.of( config ).maxInvocations );

        default:
            throw Sections.unknownSectionException( section );
        }
    }

    @Admin
    @Description( "Retrieve all available statistical data about the current database, in an anonymized form." )
    @Procedure( name = "db.stats.retrieveAllAnonymized", mode = Mode.READ )
    public Stream<RetrieveResult> retrieveAllAnonymized( @Name( value = "graphToken" ) String graphToken,
                                                         @Name( value = "config", defaultValue = "{}" ) Map<String, Object> config )
            throws IndexNotFoundKernelException, TransactionFailureException, InvalidArgumentsException
    {
        if ( graphToken == null || graphToken.equals( "" ) )
        {
            throw new InvalidArgumentsException( "Graph token must be a non-empty string" );
        }

<<<<<<< HEAD
        return Stream.of( MetaSection.retrieve( graphToken, dataCollector.getKernel() ),
                          GraphCountsSection.retrieve( dataCollector.getKernel(), Anonymizer.IDS ),
                          QueriesSection.retrieve( dataCollector.getQueryCollector().doGetData(),
=======
        return Stream.of( MetaSection.retrieve( graphToken, dataCollector.kernel, dataCollector.queryCollector.numSilentQueryDrops() ),
                          GraphCountsSection.retrieve( dataCollector.kernel, Anonymizer.IDS ),
                          QueriesSection.retrieve( dataCollector.queryCollector.getData(),
>>>>>>> c0304c74
                                                   new IdAnonymizer( transaction.tokenRead() ),
                                                   RetrieveConfig.of( config ).maxInvocations )
            ).flatMap( x -> x );
    }

    @Admin
    @Description( "Retrieve the status of all available collector daemons, for this database." )
    @Procedure( name = "db.stats.status", mode = Mode.READ )
    public Stream<StatusResult> status()
    {
        CollectorStateMachine.Status status = dataCollector.getQueryCollector().status();
        return Stream.of( new StatusResult( Sections.QUERIES, status.message, Collections.emptyMap() ) );
    }

    @Admin
    @Description( "Start data collection of a given data section. Valid sections are '" + Sections.QUERIES + "'" )
    @Procedure( name = "db.stats.collect", mode = Mode.READ )
    public Stream<ActionResult> collect( @Name( value = "section" ) String section,
                                         @Name( value = "config", defaultValue = "{}" ) Map<String, Object> config ) throws InvalidArgumentsException
    {
        CollectorStateMachine.Result result = collectorStateMachine( section ).collect( config );
        return Stream.of( new ActionResult( section, result.success, result.message ) );
    }

    @Admin
    @Description( "Stop data collection of a given data section. Valid sections are '" + Sections.QUERIES + "'" )
    @Procedure( name = "db.stats.stop", mode = Mode.READ )
    public Stream<ActionResult> stop( @Name( value = "section" ) String section ) throws InvalidArgumentsException
    {
        CollectorStateMachine.Result result = collectorStateMachine( section ).stop( Long.MAX_VALUE );
        return Stream.of( new ActionResult( section, result.success, result.message ) );
    }

    @Admin
    @Description( "Clear collected data of a given data section. Valid sections are '" + Sections.QUERIES + "'" )
    @Procedure( name = "db.stats.clear", mode = Mode.READ )
    public Stream<ActionResult> clear( @Name( value = "section" ) String section ) throws InvalidArgumentsException
    {
        CollectorStateMachine.Result result = collectorStateMachine( section ).clear();
        return Stream.of( new ActionResult( section, result.success, result.message ) );
    }

    private QueryCollector collectorStateMachine( String section ) throws InvalidArgumentsException
    {
        switch ( section )
        {
        case Sections.TOKENS:
        case Sections.GRAPH_COUNTS:
            throw new InvalidArgumentsException( "Section '%s' does not have to be explicitly collected, it can always be directly retrieved." );
        case Sections.QUERIES:
            return dataCollector.getQueryCollector();
        default:
            throw Sections.unknownSectionException( section );
        }
    }
}<|MERGE_RESOLUTION|>--- conflicted
+++ resolved
@@ -61,19 +61,11 @@
             return TokensSection.retrieve( dataCollector.getKernel() );
 
         case Sections.META:
-<<<<<<< HEAD
-            return MetaSection.retrieve( null, dataCollector.getKernel() );
+            return MetaSection.retrieve( null, dataCollector.getKernel(), dataCollector.getQueryCollector().numSilentQueryDrops() );
 
         case Sections.QUERIES:
-            return QueriesSection.retrieve( dataCollector.getQueryCollector().doGetData(),
+            return QueriesSection.retrieve( dataCollector.getQueryCollector().getData(),
                                             new PlainText( dataCollector.getValueMapper() ),
-=======
-            return MetaSection.retrieve( null, dataCollector.kernel, dataCollector.queryCollector.numSilentQueryDrops() );
-
-        case Sections.QUERIES:
-            return QueriesSection.retrieve( dataCollector.queryCollector.getData(),
-                                            new PlainText( dataCollector.valueMapper ),
->>>>>>> c0304c74
                                             RetrieveConfig.of( config ).maxInvocations );
 
         default:
@@ -93,15 +85,9 @@
             throw new InvalidArgumentsException( "Graph token must be a non-empty string" );
         }
 
-<<<<<<< HEAD
-        return Stream.of( MetaSection.retrieve( graphToken, dataCollector.getKernel() ),
+        return Stream.of( MetaSection.retrieve( graphToken, dataCollector.getKernel(), dataCollector.getQueryCollector().numSilentQueryDrops() ),
                           GraphCountsSection.retrieve( dataCollector.getKernel(), Anonymizer.IDS ),
-                          QueriesSection.retrieve( dataCollector.getQueryCollector().doGetData(),
-=======
-        return Stream.of( MetaSection.retrieve( graphToken, dataCollector.kernel, dataCollector.queryCollector.numSilentQueryDrops() ),
-                          GraphCountsSection.retrieve( dataCollector.kernel, Anonymizer.IDS ),
-                          QueriesSection.retrieve( dataCollector.queryCollector.getData(),
->>>>>>> c0304c74
+                          QueriesSection.retrieve( dataCollector.getQueryCollector().getData(),
                                                    new IdAnonymizer( transaction.tokenRead() ),
                                                    RetrieveConfig.of( config ).maxInvocations )
             ).flatMap( x -> x );
