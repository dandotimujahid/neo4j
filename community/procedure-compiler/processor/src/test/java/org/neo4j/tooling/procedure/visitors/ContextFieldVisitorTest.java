/*
 * Copyright (c) 2002-2017 "Neo Technology,"
 * Network Engine for Objects in Lund AB [http://neotechnology.com]
 *
 * This file is part of Neo4j.
 *
 * Neo4j is free software: you can redistribute it and/or modify
 * it under the terms of the GNU General Public License as published by
 * the Free Software Foundation, either version 3 of the License, or
 * (at your option) any later version.
 *
 * This program is distributed in the hope that it will be useful,
 * but WITHOUT ANY WARRANTY; without even the implied warranty of
 * MERCHANTABILITY or FITNESS FOR A PARTICULAR PURPOSE.  See the
 * GNU General Public License for more details.
 *
 * You should have received a copy of the GNU General Public License
 * along with this program.  If not, see <http://www.gnu.org/licenses/>.
 */
package org.neo4j.tooling.procedure.visitors;

import com.google.testing.compile.CompilationRule;
import org.junit.Before;
import org.junit.Rule;
import org.junit.Test;

import java.util.stream.Stream;
import javax.lang.model.element.ElementVisitor;
import javax.lang.model.element.VariableElement;
import javax.tools.Diagnostic;

import org.neo4j.tooling.procedure.messages.CompilationMessage;
import org.neo4j.tooling.procedure.testutils.ElementTestUtils;
import org.neo4j.tooling.procedure.visitors.examples.FinalContextMisuse;
import org.neo4j.tooling.procedure.visitors.examples.NonPublicContextMisuse;
<<<<<<< HEAD
import org.neo4j.tooling.procedure.visitors.examples.StaticContextMisuse;
import org.neo4j.tooling.procedure.visitors.examples.UnsupportedInjectedContextTypes;
=======
import org.neo4j.tooling.procedure.visitors.examples.RestrictedContextTypes;
import org.neo4j.tooling.procedure.visitors.examples.StaticContextMisuse;
import org.neo4j.tooling.procedure.visitors.examples.UnknownContextType;
>>>>>>> 64d9bef9

import static org.assertj.core.api.Assertions.assertThat;
import static org.assertj.core.api.Assertions.tuple;

public class ContextFieldVisitorTest
{

    @Rule
    public CompilationRule compilationRule = new CompilationRule();
    private ElementTestUtils elementTestUtils;
    private ElementVisitor<Stream<CompilationMessage>,Void> contextFieldVisitor;

    @Before
    public void prepare()
    {
        elementTestUtils = new ElementTestUtils( compilationRule );
        contextFieldVisitor =
                new ContextFieldVisitor( compilationRule.getTypes(), compilationRule.getElements(), false );
    }

    @Test
    public void rejects_non_public_context_fields()
    {
        Stream<VariableElement> fields = elementTestUtils.getFields( NonPublicContextMisuse.class );

        Stream<CompilationMessage> result = fields.flatMap( contextFieldVisitor::visit );

        assertThat( result ).extracting( CompilationMessage::getCategory, CompilationMessage::getContents )
                .containsExactly( tuple( Diagnostic.Kind.ERROR,
                        "@org.neo4j.procedure.Context usage error: field NonPublicContextMisuse#arithm should be public, " +
                                "non-static and non-final" ) );
    }

    @Test
    public void rejects_static_context_fields()
    {
        Stream<VariableElement> fields = elementTestUtils.getFields( StaticContextMisuse.class );

        Stream<CompilationMessage> result = fields.flatMap( contextFieldVisitor::visit );

        assertThat( result ).extracting( CompilationMessage::getCategory, CompilationMessage::getContents )
                .containsExactly( tuple( Diagnostic.Kind.ERROR,
                        "@org.neo4j.procedure.Context usage error: field StaticContextMisuse#db should be public, non-static " +
                                "and non-final" ) );
    }

    @Test
    public void rejects_final_context_fields()
    {
        Stream<VariableElement> fields = elementTestUtils.getFields( FinalContextMisuse.class );

        Stream<CompilationMessage> result = fields.flatMap( contextFieldVisitor::visit );

        assertThat( result ).extracting( CompilationMessage::getCategory, CompilationMessage::getContents )
                .containsExactly( tuple( Diagnostic.Kind.ERROR,
                        "@org.neo4j.procedure.Context usage error: field FinalContextMisuse#graphDatabaseService should be " +
                                "public, non-static and non-final" ) );
    }

    @Test
    public void warns_against_restricted_injected_types()
    {
        Stream<VariableElement> fields = elementTestUtils.getFields( RestrictedContextTypes.class );

        Stream<CompilationMessage> result = fields.flatMap( contextFieldVisitor::visit );

        assertThat( result ).extracting( CompilationMessage::getCategory, CompilationMessage::getContents )
                .containsExactlyInAnyOrder( tuple( Diagnostic.Kind.WARNING,
<<<<<<< HEAD
                        "@org.neo4j.procedure.Context usage warning: found type: <java.lang.String>, " +
                                "expected one of: <org.neo4j.graphdb.GraphDatabaseService>, <org.neo4j.logging.Log>" ),
                        tuple( Diagnostic.Kind.WARNING,
                                "@org.neo4j.procedure.Context usage warning: " +
                                        "found type: <org.neo4j.kernel.internal.GraphDatabaseAPI>, " +
                                        "expected one of: <org.neo4j.graphdb.GraphDatabaseService>, <org.neo4j.logging.Log>" ) );
=======
                        warning( "org.neo4j.kernel.internal.GraphDatabaseAPI",
                                "RestrictedContextTypes#graphDatabaseAPI" ) ), tuple( Diagnostic.Kind.WARNING,
                        warning( "org.neo4j.kernel.api.KernelTransaction",
                                "RestrictedContextTypes#kernelTransaction" ) ), tuple( Diagnostic.Kind.WARNING,
                        warning( "org.neo4j.graphdb.DependencyResolver",
                                "RestrictedContextTypes#dependencyResolver" ) ), tuple( Diagnostic.Kind.WARNING,
                        warning( "org.neo4j.kernel.api.security.UserManager", "RestrictedContextTypes#userManager" ) ) );
>>>>>>> 64d9bef9
    }

    @Test
    public void does_not_warn_against_restricted_injected_types_when_warnings_are_suppressed()
    {
        ContextFieldVisitor contextFieldVisitor =
                new ContextFieldVisitor( compilationRule.getTypes(), compilationRule.getElements(), true );
        Stream<VariableElement> fields = elementTestUtils.getFields( RestrictedContextTypes.class );

        Stream<CompilationMessage> result = fields.flatMap( contextFieldVisitor::visit );

        assertThat( result ).isEmpty();
    }

    @Test
    public void rejects_unsupported_injected_type()
    {
        Stream<VariableElement> fields = elementTestUtils.getFields( UnknownContextType.class );

        Stream<CompilationMessage> result = fields.flatMap( contextFieldVisitor::visit );

        assertThat( result ).extracting( CompilationMessage::getCategory, CompilationMessage::getContents )
                .containsExactly( tuple( Diagnostic.Kind.ERROR,
                        "@org.neo4j.procedure.Context usage error: found unknown type <java.lang.String> on field UnknownContextType#unsupportedType, expected one of: <org.neo4j.graphdb.GraphDatabaseService>, <org.neo4j.logging.Log>, <org.neo4j.procedure.TerminationGuard>, <org.neo4j.kernel.api.security.SecurityContext>, <org.neo4j.procedure.ProcedureTransaction>" ) );
    }

    @Test
    public void rejects_unsupported_injected_type_when_warnings_are_suppressed()
    {
        ContextFieldVisitor contextFieldVisitor =
                new ContextFieldVisitor( compilationRule.getTypes(), compilationRule.getElements(), true );
        Stream<VariableElement> fields = elementTestUtils.getFields( UnknownContextType.class );

        Stream<CompilationMessage> result = fields.flatMap( contextFieldVisitor::visit );

        assertThat( result ).extracting( CompilationMessage::getCategory, CompilationMessage::getContents )
                .containsExactly( tuple( Diagnostic.Kind.ERROR,
                        "@org.neo4j.procedure.Context usage error: found unknown type <java.lang.String> on field UnknownContextType#unsupportedType, expected one of: <org.neo4j.graphdb.GraphDatabaseService>, <org.neo4j.logging.Log>, <org.neo4j.procedure.TerminationGuard>, <org.neo4j.kernel.api.security.SecurityContext>, <org.neo4j.procedure.ProcedureTransaction>" ) );
    }

    private String warning( String fieldType, String fieldName )
    {
        return String.format(
                "@org.neo4j.procedure.Context usage warning: found unsupported restricted type <%s> on %2$s.\nThe procedure will not load unless declared via the configuration option 'dbms.security.procedures.unrestricted'.\nYou can ignore this warning by passing the option -AIgnoreContextWarnings to the Java compiler",
                fieldType, fieldName );
    }
}<|MERGE_RESOLUTION|>--- conflicted
+++ resolved
@@ -33,14 +33,9 @@
 import org.neo4j.tooling.procedure.testutils.ElementTestUtils;
 import org.neo4j.tooling.procedure.visitors.examples.FinalContextMisuse;
 import org.neo4j.tooling.procedure.visitors.examples.NonPublicContextMisuse;
-<<<<<<< HEAD
 import org.neo4j.tooling.procedure.visitors.examples.StaticContextMisuse;
-import org.neo4j.tooling.procedure.visitors.examples.UnsupportedInjectedContextTypes;
-=======
 import org.neo4j.tooling.procedure.visitors.examples.RestrictedContextTypes;
-import org.neo4j.tooling.procedure.visitors.examples.StaticContextMisuse;
 import org.neo4j.tooling.procedure.visitors.examples.UnknownContextType;
->>>>>>> 64d9bef9
 
 import static org.assertj.core.api.Assertions.assertThat;
 import static org.assertj.core.api.Assertions.tuple;
@@ -109,14 +104,6 @@
 
         assertThat( result ).extracting( CompilationMessage::getCategory, CompilationMessage::getContents )
                 .containsExactlyInAnyOrder( tuple( Diagnostic.Kind.WARNING,
-<<<<<<< HEAD
-                        "@org.neo4j.procedure.Context usage warning: found type: <java.lang.String>, " +
-                                "expected one of: <org.neo4j.graphdb.GraphDatabaseService>, <org.neo4j.logging.Log>" ),
-                        tuple( Diagnostic.Kind.WARNING,
-                                "@org.neo4j.procedure.Context usage warning: " +
-                                        "found type: <org.neo4j.kernel.internal.GraphDatabaseAPI>, " +
-                                        "expected one of: <org.neo4j.graphdb.GraphDatabaseService>, <org.neo4j.logging.Log>" ) );
-=======
                         warning( "org.neo4j.kernel.internal.GraphDatabaseAPI",
                                 "RestrictedContextTypes#graphDatabaseAPI" ) ), tuple( Diagnostic.Kind.WARNING,
                         warning( "org.neo4j.kernel.api.KernelTransaction",
@@ -124,7 +111,6 @@
                         warning( "org.neo4j.graphdb.DependencyResolver",
                                 "RestrictedContextTypes#dependencyResolver" ) ), tuple( Diagnostic.Kind.WARNING,
                         warning( "org.neo4j.kernel.api.security.UserManager", "RestrictedContextTypes#userManager" ) ) );
->>>>>>> 64d9bef9
     }
 
     @Test
@@ -148,7 +134,10 @@
 
         assertThat( result ).extracting( CompilationMessage::getCategory, CompilationMessage::getContents )
                 .containsExactly( tuple( Diagnostic.Kind.ERROR,
-                        "@org.neo4j.procedure.Context usage error: found unknown type <java.lang.String> on field UnknownContextType#unsupportedType, expected one of: <org.neo4j.graphdb.GraphDatabaseService>, <org.neo4j.logging.Log>, <org.neo4j.procedure.TerminationGuard>, <org.neo4j.kernel.api.security.SecurityContext>, <org.neo4j.procedure.ProcedureTransaction>" ) );
+                        "@org.neo4j.procedure.Context usage error: found unknown type <java.lang.String> on field " +
+                        "UnknownContextType#unsupportedType, expected one of: <org.neo4j.graphdb.GraphDatabaseService>, " +
+                        "<org.neo4j.logging.Log>, <org.neo4j.procedure.TerminationGuard>, " +
+                        "<org.neo4j.kernel.api.security.SecurityContext>, <org.neo4j.procedure.ProcedureTransaction>" ) );
     }
 
     @Test
@@ -162,13 +151,18 @@
 
         assertThat( result ).extracting( CompilationMessage::getCategory, CompilationMessage::getContents )
                 .containsExactly( tuple( Diagnostic.Kind.ERROR,
-                        "@org.neo4j.procedure.Context usage error: found unknown type <java.lang.String> on field UnknownContextType#unsupportedType, expected one of: <org.neo4j.graphdb.GraphDatabaseService>, <org.neo4j.logging.Log>, <org.neo4j.procedure.TerminationGuard>, <org.neo4j.kernel.api.security.SecurityContext>, <org.neo4j.procedure.ProcedureTransaction>" ) );
+                        "@org.neo4j.procedure.Context usage error: found unknown type <java.lang.String> on field " +
+                        "UnknownContextType#unsupportedType, expected one of: <org.neo4j.graphdb.GraphDatabaseService>, " +
+                        "<org.neo4j.logging.Log>, <org.neo4j.procedure.TerminationGuard>, " +
+                        "<org.neo4j.kernel.api.security.SecurityContext>, <org.neo4j.procedure.ProcedureTransaction>" ) );
     }
 
     private String warning( String fieldType, String fieldName )
     {
         return String.format(
-                "@org.neo4j.procedure.Context usage warning: found unsupported restricted type <%s> on %2$s.\nThe procedure will not load unless declared via the configuration option 'dbms.security.procedures.unrestricted'.\nYou can ignore this warning by passing the option -AIgnoreContextWarnings to the Java compiler",
+                "@org.neo4j.procedure.Context usage warning: found unsupported restricted type <%s> on %2$s.\n" +
+                "The procedure will not load unless declared via the configuration option 'dbms.security.procedures.unrestricted'.\n" +
+                "You can ignore this warning by passing the option -AIgnoreContextWarnings to the Java compiler",
                 fieldType, fieldName );
     }
 }