2.0
---
o Added the possibility to add/remove labels to nodes
o Now uses the labels specified in MATCH while matching
o Supports label matching with or ("|") syntax in MATCH
o Added the possibility to add label-based indexes
o Added UNION
o Added CASE

1.9.M05
-------
o Made it possible to run the parser concurrently
o DISTINCT is now lazy, and keeps the incoming ordering
o Added execution plan descriptions to execution results
o Fixes #464 - getDeletedRelationships does not work for javacompat.ExecutionResult
<<<<<<< HEAD
o Fixes #535 - "INTERNAL_SORT" columns show when doing RETURN * ORDER BY
=======
o Fixes #535 - 'INTERNAL_SORT' columns show when doing RETURN * ORDER BY
o Added experimental profiled query support
>>>>>>> 24d9ec7a

1.9.M04 (2013-01-17)
--------------------
o Clearer error message for when aggregations are used in ORDER BY and not in RETURN
o Fixes #394 - Identifiers inside of FOREACH get the wrong type
o Fixes #390 - IN/ANY/NONE/ANY/SINGLE causes RuntimeException for some patterns
o Fixes #387 - Some patterns produced "Unexpected traversal state" in Cypher
o Upgraded the Scala version to 2.10
o Fixes #355 - Collections in collections are still Scala collections instead of Java collections

1.9.M03
-------
o Fixes #336 - Patterns that re-use a pattern node can produce non-existing matches
o Fixes #369 - The substring-function sometimes fails when no length is specified

1.9.M02
-------
o The traversal pattern matcher now supports variable length relationship patterns
o Fixes #946 - HAS(...) fails with ThisShouldNotHappenException for some patterns
o Made Cypher better at keeping a numeric type. Adding two integers now returns an integer, and not a double.
o Major refactoring to make certain Cypher is more lazy
o When asking for the top x rows by some value, Cypher will now only keep a list the size of x
o Fix so identifiers created inside a foreach can be used by other statements in the foreach
o Fix for problems when using patterns with multiple unnamed nodes
o Fixes problems when doing ORDER BY ... LIMIT x. When x is larger than the input set, sorting was never done.
o Fixed problem with dependencies inside foreach statements being reported wrongly
o Fixes problems when updating a graph element with a map containing null values

1.9.M01 (2012-10-23)
--------------------
o Refactored the type system from the bottom up
o Predicates can now be returned and used to set properties
o Fixes #797: CREATE UNIQUE now makes sure used identifiers have the same properties even if 
  they are re-used without the properties
o Added the traversal matcher, which uses the new traversal framework abilities to do
  pattern matching. It should provide for nice performance benefits for a lot of queries.
o Fixed #866: Changed the LRU cache to make it safe to use concurrently, and made the parser single threaded
o Added the reduce() functionality
o Made addition automatically convert numbers to strings when adding the two together
o Added the string functions: str(), replace(), substring(), left(), right(), ltrim(), rtrim(), trim(), lower(), upper()
o Added the possibility to use ORDER BY, SKIP and LIMIT together with WITH
o Fixes #904: CREATE UNIQUE doesn't work with parameter maps
o Fixes #908: Parameters do not survive WITH if it has aggregation
o SET can now be used to set properties on nodes and relationships from maps or other graph elements

1.8.RC1 (2012-09-05)
--------------------
o Removed the /../ literal for regular expressions. Now a normal string literal is used instead
o Concatenation handles types better
o Changed how the graph-matching module is used, to make it safe for concurrent use
o Better type error messages
o Renamed iterable to collection
o Fixed #795: so that WITH keeps parameters also for empty aggregation results
o Fixed #772: Creating nodes/relationships goes before SET, so SET can run on already created elements
o Added error when using != instead of <>
o Fixed #787: Issue when comparing array properties with literal collections
o Fixed #751: Better error message for some type errors
o Fixed #818: Problem where properties could only have scalar values (they can be arrays as well)
o Fixed #834: Gives relevant syntax exception when properties are entered in MATCH

1.8.M07 (2012-08-08)
--------------------
o Added escape characters to string literals
o Renamed `RELATE` to `CREATE UNIQUE`

1.8.M06 (2012-07-06)
--------------------
o Fixes problem when graph elements are deleted multiple times in the same query
o Fixes #625: Values passed through WITH have the wrong type
o Fixes #654: Some paths are returned the wrong way

1.8.M05 (2012-06-21)
--------------------
o CREATE and RELATE can now introduce path identifiers
o Fixes #600: Double optional with no matching relationships returns too many rows
o Fixes #613: Missing dependencies not reported correctly for queries with RELATE/SET/DELETE
o String literals can now contain escape characters

1.8.M04 (2012-06-07)
--------------------
o CREATE now accepts full paths and not only single nodes and relationships
o Path patterns can now be used as expressions and as predicates
o Fixes bug where RELATE fails to compare array properties
o Fixes #573: Arithmetics operations have wrong type
o Fixes #567: Parameter maps coming through REST are not parsed correctly
o Fixes #563: COUNT(*) does not return 0 for empty result
o Fixes #561: RELATE doesn't work as expected with map-parameters
o Fixes problem with optional properties and collection predicates (ALL/ANY/NONE/SINGLE/IN)

1.8.M03 (2012-05-24)
--------------------
o Added RELATE
o Changed the CREATE syntax, so it looks more like RELATE
o Fixes #506: delete head(rels) doesn't work
o Fixes #508: length function on array properties doesn't work
o Fixes #512: start n=node(*) match n-[r?]->() delete n,r not working
o Fixes #514: Extract doesn't work with array properties
o Fixes #523: String literals not parsed correctly in CREATE statement
o Fixes #526: cypher filter in return clause
o Fixes #536: SQRT only returns an integer
o Fixes #543: Appending elements to collections

1.8.M02 (2012-05-11)
--------------------
o Added the possibility to create nodes from an iterable of maps
o Fixes issue #479

1.8.M01 (2012-04-27)
--------------------
o Added the possibility to return all graph elements using RETURN *
o Added CREATE, SET, DELETE, FOREACH, WITH
o Fixes issue #432, #446

1.7 (2012-04-18)
----------------
o Added the possibility to use multiple relationship types on patterns
o Fixed bug when aggregation is used in order by and not listed in the RETURN clause

1.7.M01 (2012-03-12)
--------------------
o Added literal collections and the IN predicate
o Added HEAD, TAIL, LAST and FILTER
o Added comments
o Added ! so that missing property can evaluate to false
o The column names are now exactly as written in the RETURN expression
o BREAKING CHANGE: To check whether a property exists on a node, use the HAS(...) function
o Arithmetic & string concatenation
o An identifier can now be assigned all the nodes/rels in the graph - START a=node(*)
o Predicates can be specified inside of a pattern relationship description
o Fixed issues #196, #164, #193, #217, #214, #201, #198, #240, #254

1.6 (2012-01-19)
----------------
o Lots of changes to the parsers error reporting
o Queries can now be pre-pended with which parser version to use
o Database configuration can now change which version of the parser to use as default

1.6.M03 (2012-01-12)
--------------------
o Added a different aggregation logic. Makes aggregating on the same columns as sorting much faster
o Made it possible to query on array properties
o Fixed bug #157 - Comparing things of different types now gives false instead of type error
o Fixed bug #140 - Identifier can now named same thing as a parameter
o Fixed bug that tripped up the patter matchern when a node is sent in as a parameter
o Fixed bug #168 - Ordering on renamed columns now works well
o Fixed bug #170 - Arrays are now pretty-printed instead of Array.toString

1.6.M02 (2011-12-16)
--------------------
o Added allShortestPaths
o Added COALESCE
o Added column aliasing with AS
o Variable length relationships can now introduce a rel-iterable
o BREAKING CHANGE: Changed the syntax for iterable predicated ALL/NONE/ANY/SINGLE to use WHERE instead of a colon
o BREAKING CHANGE: ExecutionResult is now a read-once, forward only iterator. 
o Fixed problems with optional graph elements

1.6.M01 (2011-11-24)
--------------------
o Made zero length (a single node) paths possible
o Skip, limit and regular expressions can now be parameterized
o Column order is now preserved
o Distinct and order by can now be used at the same time
o Paths can now be optional
o Execution plans can now be pretty printed
o Solved a bug when using multiple regular expressions in the same query
o Added the extract function

1.5 (2011-10-18)
----------------
o Added DISTINCT for all aggregate functions
o Nodes/relationships can be parameters as well

1.5.M02 (2011-10-10)
--------------------
o Relationships can now be optional
o Added new predicated for iterables: ALL/ANY/NONE/SINGLE
o Added path functions: NODES/RELATIONSHIPS/LENGTH
o Parameters for literals, index queries and node/relationship id
o Shortest path added
o Pattern matcher will, if possible, eliminate subgraphs early, by using the predicates from the WHERE clause
o Relationships can be bound now
o Added IS NULL for NULL checking
o Added new aggregate function - COLLECT

1.5.M01 (2011-08-31)
--------------------
o Added paths
o Changed r.TYPE to type(r)
o Variable length path supported
<|MERGE_RESOLUTION|>--- conflicted
+++ resolved
@@ -13,12 +13,8 @@
 o DISTINCT is now lazy, and keeps the incoming ordering
 o Added execution plan descriptions to execution results
 o Fixes #464 - getDeletedRelationships does not work for javacompat.ExecutionResult
-<<<<<<< HEAD
-o Fixes #535 - "INTERNAL_SORT" columns show when doing RETURN * ORDER BY
-=======
 o Fixes #535 - 'INTERNAL_SORT' columns show when doing RETURN * ORDER BY
 o Added experimental profiled query support
->>>>>>> 24d9ec7a
 
 1.9.M04 (2013-01-17)
 --------------------
