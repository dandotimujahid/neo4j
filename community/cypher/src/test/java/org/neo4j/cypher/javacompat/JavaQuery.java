--- conflicted
+++ resolved
@@ -50,22 +50,9 @@
 
     void run()
     {
-<<<<<<< HEAD
         clearDbPath();
 
-        // START SNIPPET: execute
-=======
-        try
-        {
-            FileUtils.deleteRecursively( new File( DB_PATH ) );
-        }
-        catch ( IOException e )
-        {
-            throw new RuntimeException( e );
-        }
-        
         // START SNIPPET: addData
->>>>>>> 0de61045
         GraphDatabaseService db = new GraphDatabaseFactory().newEmbeddedDatabase( DB_PATH );
         Transaction tx = db.beginTx();
         try
