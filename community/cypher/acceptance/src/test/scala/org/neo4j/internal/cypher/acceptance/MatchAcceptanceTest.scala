--- conflicted
+++ resolved
@@ -22,8 +22,7 @@
 import org.neo4j.cypher._
 import org.neo4j.cypher.internal.compiler.v3_0.commands.expressions.PathImpl
 import org.neo4j.graphdb._
-import org.neo4j.helpers.collection.IteratorUtil
-import org.neo4j.helpers.collection.IteratorUtil.single
+import org.neo4j.helpers.collection.Iterators.single
 
 import scala.collection.JavaConverters._
 
@@ -2115,7 +2114,6 @@
     result.toList should equal(List(Map("m" -> end)))
   }
 
-<<<<<<< HEAD
   test("should produce the same amount of rows on all planners") {
     val a = createNode()
     val b = createNode()
@@ -2126,7 +2124,8 @@
 
     val result = executeWithAllPlannersAndCompatibilityMode(query)
     result.columnAs[Long]("count(*)").next shouldBe 6
-=======
+  }
+
   test("aliasing node names should not change estimations but it should simply introduce a projection") {
     val b = createLabeledNode("B")
     (0 to 10).foreach { i =>
@@ -2143,16 +2142,15 @@
     var descriptionWithAlias = resultWithAlias.getExecutionPlanDescription
     descriptionWithAlias.getArguments.get("EstimatedRows") should equal(descriptionNoAlias.getArguments.get("EstimatedRows"))
     while (descriptionWithAlias.getChildren.isEmpty) {
-      descriptionWithAlias = single(descriptionWithAlias.getChildren)
+      descriptionWithAlias = single(descriptionWithAlias.getChildren.iterator())
       if ( descriptionWithAlias.getName != "Projection" ) {
-        descriptionNoAlias = single(descriptionNoAlias.getChildren)
+        descriptionNoAlias = single(descriptionNoAlias.getChildren.iterator())
         descriptionWithAlias.getArguments.get("EstimatedRows") should equal(descriptionNoAlias.getArguments.get("EstimatedRows"))
       }
     }
 
     resultNoAlias.close()
     resultWithAlias.close()
->>>>>>> 2ad8c1f5
   }
 
   /**
